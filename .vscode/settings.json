--- conflicted
+++ resolved
@@ -18,28 +18,13 @@
     "*.json": "jsonc",
     "*.tex": "latex",
     "*.js": "javascript",
-    "*.html": "html",
     ".html": "html",
     "*.Makefile": "makefile",
     "array": "cpp",
     "string_view": "cpp",
     "initializer_list": "cpp",
     "utility": "cpp",
-    "compare": "cpp",
-<<<<<<< HEAD
-<<<<<<< HEAD
-    "matrix_functions.h": "c"
-=======
-=======
->>>>>>> a0334da4
-    "atomic": "cpp",
-    "deque": "cpp",
-    "string": "cpp",
-    "vector": "cpp"
-<<<<<<< HEAD
->>>>>>> a0334da4b152bdb4ab02da09e04ce63ef1482115
-=======
->>>>>>> a0334da4
+    "compare": "cpp"
   },
   "swapf.patterns": [
     {
