{
    // See https://go.microsoft.com/fwlink/?LinkId=733558
    // for the documentation about the tasks.json format
    "version": "2.0.0",
    "tasks": [
      {
        "label": "Compile and install the library and compile all unit tests",
        "type": "shell",
        "command": "make all",
        "options": {
          "cwd": "${workspaceFolder}"
        },
        "problemMatcher": []
      },
      {
        "label": "Compile and install the library then execute one unit test",
        "type": "shell",
        "command": "./run_action.sh",
        "options": {
          "cwd": "${workspaceFolder}/.vscode"
        },
<<<<<<< HEAD
        {
          "label": "Compile the library without installation tests",
          "type": "shell",
          "command": "make library",
          "options": {
            "cwd": "${workspaceFolder}"
          },
        },
        {
          "label": "Compile and build everything",
          "type": "shell",
          "command": "make all", // was make all
          "options": {
            // "cwd": "${workspaceFolder}"
          }
        },
        {
          "label": "View state",
          "type": "shell",
          "command": "./run_action.sh",
          "options": {
            "cwd": "${workspaceFolder}/.vscode"
          },
          "args": [
              "./view_result.sh",
              "${fileDirname}",
              "${fileBasenameNoExtension}",
              "${lineNumber}",
              "view_result",
              "recompile_optitrust_no",
              ""
          ]
        },
        {
          "label": "View diff",
          "type": "shell",
          "command": "./run_action.sh",
          "options": {
            "cwd": "${workspaceFolder}/.vscode"
          },
          "args": [
              "./view_result.sh",
              "${fileDirname}",
              "${fileBasenameNoExtension}",
              "${lineNumber}",
              "view_diff",
              "recompile_optitrust_no",
              ""
          ]
        },
        {
          "label": "Compile and run current",
          "type":"shell",
          "command":"make ${fileBasenameNoExtension}.out",
          "options": {
            "cwd": "${fileDirname}"
          },
        },
        {
          "label": "Compile the full current folder",
          "type": "shell",
          "command": "make all",
          "options": {
            "cwd": "${fileDirname}"
          },
        },
        {
          "label": "Recompile and view state",
          "type": "shell",
          "command": "./run_action.sh",
          "options": {
            "cwd": "${workspaceFolder}/.vscode"
          },
          "args": [
              "./view_result.sh",
              "${fileDirname}",
              "${fileBasenameNoExtension}",
              "${lineNumber}",
              "view_result",
              "recompile_optitrust_yes",
              ""
          ]
        },
        {
          "label": "Recompile and view diff",
          "type": "shell",
          "command": "./run_action.sh",
          "options": {
            "cwd": "${workspaceFolder}/.vscode"
          },
          "args": [
              "./view_result.sh",
              "${fileDirname}",
              "${fileBasenameNoExtension}",
              "${lineNumber}",
              "view_diff",
              "recompile_optitrust_yes",
              ""
          ]
        },
        { // LATER: if current folder contains exp_out, we could also produce the .chk
          "label": "Recompile then compile and run current",
          "type":"shell",
          "command":"make optitrust; make ${fileBasenameNoExtension}.out",
          "options": {
            "cwd": "${fileDirname}"
          },
=======
        "args": [
          "./debug_one_test.sh",
          "${fileDirname}",
          "${fileBasenameNoExtension}",
          "${lineNumber}",
          "recompile_optitrust_yes",
          ""
        ]
      },
      {
        "label": "Compile the library without installation tests",
        "type": "shell",
        "command": "make library",
        "options": {
          "cwd": "${workspaceFolder}"
        }
      },
      {
        "label": "Compile and build everything",
        "type": "shell",
        "command": "make all",
        "options": {},
        "problemMatcher": []
      },
      {
        "label": "View state",
        "type": "shell",
        "command": "./run_action.sh",
        "options": {
          "cwd": "${workspaceFolder}/.vscode"
>>>>>>> d417fa0d
        },
        "args": [
          "./view_result.sh",
          "${fileDirname}",
          "${fileBasenameNoExtension}",
          "${lineNumber}",
          "view_result",
          "recompile_optitrust_no",
          ""
        ]
      },
      {
        "label": "View diff",
        "type": "shell",
        "command": "./run_action.sh",
        "options": {
          "cwd": "${workspaceFolder}/.vscode"
        },
        "args": [
          "./view_result.sh",
          "${fileDirname}",
          "${fileBasenameNoExtension}",
          "${lineNumber}",
          "view_diff",
          "recompile_optitrust_no",
          ""
        ]
      },
      {
        "label": "Compile and run current",
        "type": "shell",
        "command": "make ${fileBasenameNoExtension}.out",
        "options": {
          "cwd": "${fileDirname}"
        }
      },
      {
        "label": "Compile the full current folder",
        "type": "shell",
        "command": "make all",
        "options": {
          "cwd": "${fileDirname}"
        }
      },
      {
        "label": "Recompile and view state",
        "type": "shell",
        "command": "./run_action.sh",
        "options": {
          "cwd": "${workspaceFolder}/.vscode"
        },
        "args": [
          "./view_result.sh",
          "${fileDirname}",
          "${fileBasenameNoExtension}",
          "${lineNumber}",
          "view_result",
          "recompile_optitrust_yes",
          ""
        ]
      },
      {
        "label": "Recompile and view diff",
        "type": "shell",
        "command": "./run_action.sh",
        "options": {
          "cwd": "${workspaceFolder}/.vscode"
        },
        "args": [
          "./view_result.sh",
          "${fileDirname}",
          "${fileBasenameNoExtension}",
          "${lineNumber}",
          "view_diff",
          "recompile_optitrust_yes",
          ""
        ]
      },
      {
        "label": "Recompile then compile and run current",
        "type": "shell",
        "command": "make optitrust; make ${fileBasenameNoExtension}.out",
        "options": {
          "cwd": "${fileDirname}"
        }
      },
      {
        "label": "Compile the full current folder",
        "type": "shell",
        "command": "make all",
        "options": {
          "cwd": "${fileDirname}"
        }
      },
      {
        "label": "First recompile optitrust then compile the full current folder",
        "type": "shell",
        "command": "make optitrust; make all",
        "options": {
          "cwd": "${fileDirname}"
        }
      },
      {
        "label": "Start the inotifywait watch",
        "type": "shell",
        "command": "./.vscode/watch.sh "
      },
      {
        "label": "Execute transformation script (dump trace)",
        "type": "shell",
        "command": "./.vscode/view_result.sh",
        "args": [
          "${fileDirname}",
          "${fileBasenameNoExtension}",
          "${lineNumber}",
          "-dump-trace"
        ]
      }
    ]
}<|MERGE_RESOLUTION|>--- conflicted
+++ resolved
@@ -19,7 +19,6 @@
         "options": {
           "cwd": "${workspaceFolder}/.vscode"
         },
-<<<<<<< HEAD
         {
           "label": "Compile the library without installation tests",
           "type": "shell",
@@ -127,38 +126,6 @@
           "options": {
             "cwd": "${fileDirname}"
           },
-=======
-        "args": [
-          "./debug_one_test.sh",
-          "${fileDirname}",
-          "${fileBasenameNoExtension}",
-          "${lineNumber}",
-          "recompile_optitrust_yes",
-          ""
-        ]
-      },
-      {
-        "label": "Compile the library without installation tests",
-        "type": "shell",
-        "command": "make library",
-        "options": {
-          "cwd": "${workspaceFolder}"
-        }
-      },
-      {
-        "label": "Compile and build everything",
-        "type": "shell",
-        "command": "make all",
-        "options": {},
-        "problemMatcher": []
-      },
-      {
-        "label": "View state",
-        "type": "shell",
-        "command": "./run_action.sh",
-        "options": {
-          "cwd": "${workspaceFolder}/.vscode"
->>>>>>> d417fa0d
         },
         "args": [
           "./view_result.sh",
