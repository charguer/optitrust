--- conflicted
+++ resolved
@@ -76,16 +76,6 @@
 
    # As explained in https://www.cosmiccode.blog/blog/vscode-for-ocaml/
    # for merlin to work well you need to update settings.json (global VS code settings)
-<<<<<<< HEAD
-=======
-   # go to file/ preferences / settings, type "settings.json", then at the very bottom click "edit".
-   # with (make sure to get the path right depending on opam's version)
-
-       {
->>>>>>> 0b35d12c
-
-
-
    # go to file/ preferences / settings, type "settings.json", then at the very bottom click "edit".
    # to edit the file ~/.config/Code/User/settings.json
    # with (make sure to get the path right depending on opam's version),
