(**

This file describes transformations of the layout of records and arrays.

Author: Ramon Fernandez I Mir and Arthur Charguéraud.

License: MIT.

*)

Set Implicit Arguments.
Require Export Semantics LibSet LibMap.



(* ********************************************************************** *)
(* * Specification of the transformation *)

Module Example.

(* Initial typdefctx *)
Definition pos : typdef_struct := (\{})["x" := typ_int]["y" := typ_int]["z" := typ_int].
Definition C : typdefctx := (\{})["pos" := pos].

(* Final typdefctx *)
Definition struct_x : typdef_struct := (\{})["x" := typ_int].
Definition pos' : typdef_struct := (\{})["s" := (typ_struct "struct_x")]["y" := typ_int]["z" := typ_int].
Definition C' : typdefctx := (\{})["pos" := pos'].

End Example.


(* ********************************************************************** *)
(* * Definition of the transformation *)

<<<<<<< HEAD
(** Grouping transformation. Specified by:
    - The name of the struct to be modified.
    - The set of fields to be grouped.
    - The name of the new struct that will hold the fields to be grouped.
    - The name of the field in the new struct that will have as type
      the new struct. *)
=======
(** Grouping transformation
    TODO: add some comments here *)
>>>>>>> f8b7db1e

Record group_tr := make_group_tr {
  group_tr_struct_name : typvar;
  group_tr_fields : set field;
  group_tr_new_struct_name : typvar;
  group_tr_new_struct_field : field
}.

Notation make_group_tr' := make_group_tr.

(** Transformation of paths: π ~ |π| *)

Inductive tr_accesses (gt:group_tr) : accesses -> accesses -> Prop :=
  | tr_accesses_nil :
      tr_accesses gt nil nil
  | tr_accesses_array : forall π π' i,
      tr_accesses gt π π' ->
      tr_accesses gt ((access_array i)::π) ((access_array i)::π')
  | tr_accesses_field_group : forall π π' f fg Ts Tsg,
      tr_accesses gt π π' ->
      Ts = group_tr_struct_name gt ->
      Tsg = group_tr_new_struct_name gt ->
      f \in (group_tr_fields gt) ->
      fg = group_tr_new_struct_field gt ->
      tr_accesses gt ((access_field Ts f)::π) ((access_field Ts fg)::(access_field Tsg f)::π')
  | tr_accesses_field_other : forall T Ts π π' f,
      tr_accesses gt π π' ->
      Ts = group_tr_struct_name gt ->
      (T <> Ts \/ f \notin (group_tr_fields gt)) ->
      tr_accesses gt ((access_field T f)::π) ((access_field T f)::π').

(** Transformation of values: v ~ |v| *)

Inductive tr_val (gt:group_tr) : val -> val -> Prop :=
  | tr_val_error :
      tr_val gt val_error val_error
  | tr_val_unit :
      tr_val gt val_unit val_unit
  | tr_val_bool : forall b,
      tr_val gt (val_bool b) (val_bool b)
  | tr_val_int : forall i,
      tr_val gt (val_int i) (val_int i)
  | tr_val_double : forall d,
      tr_val gt (val_double d) (val_double d)
  | tr_val_abstract_ptr : forall l π π',
      tr_accesses gt π π' ->
      tr_val gt (val_abstract_ptr l π) (val_abstract_ptr l π')
  | tr_val_array : forall a a',
      length a = length a' ->
      (forall i,
        index a i ->
        tr_val gt a[i] a'[i]) ->
      tr_val gt (val_array a) (val_array a')
  | tr_val_struct_group : forall Ts Tsg s s' fg fs sg,
      gt = make_group_tr Ts fs Tsg fg ->
      fs \c dom s ->
      fg \notindom s ->
      dom s' = (dom s \- fs) \u \{fg} ->
      dom sg = fs ->
      (forall f,
        f \indom sg ->
        tr_val gt s[f] sg[f]) ->
      (forall f,
        f \notin fs ->
        f \indom s ->
        tr_val gt s[f] s'[f]) ->
      s'[fg] = val_struct Tsg sg ->
      tr_val gt (val_struct Ts s) (val_struct Ts s')
  | tr_val_struct_other : forall T s s',
      T <> group_tr_struct_name gt ->
      dom s = dom s' ->
      (forall f,
        index s f ->
        tr_val gt s[f] s'[f]) ->
      tr_val gt (val_struct T s) (val_struct T s').

Definition is_prim_struct_access (op:prim) :=
  match op with
  | prim_struct_access _ _ => True
  | _ => False
  end.

(** Transformation of terms: t ~ |t| *)

Inductive tr_trm (gt:group_tr) : trm -> trm -> Prop :=
  | tr_trm_val : forall v v',
      tr_val gt v v' ->
      tr_trm gt (trm_val v) (trm_val v')
  | tr_trm_var : forall x,
      tr_trm gt (trm_var x) (trm_var x)
  | tr_trm_if : forall t1 t2 t3 t1' t2' t3',
      tr_trm gt t1 t1' ->
      tr_trm gt t2 t2' ->
      tr_trm gt t3 t3' ->
      tr_trm gt (trm_if t1 t2 t3) (trm_if t1' t2' t3')
  | tr_trm_let : forall x t1 t2 t1' t2',
      tr_trm gt t1 t1' ->
      tr_trm gt t2 t2' ->
      tr_trm gt (trm_let x t1 t2) (trm_let x t1' t2')
  (* Special case: struct access *)
  | tr_trm_struct_access_x : forall p p' s s_g f f_g a1 a2 r,
      tr_trm gt p p' ->
      s = group_tr_struct_name gt ->
      s_g = group_tr_new_struct_name gt ->
      f \in (group_tr_fields gt) ->
      f_g = group_tr_new_struct_field gt ->
      a1 = prim_struct_access s_g f ->
      a2 = prim_struct_access s f_g ->
      r = trm_app a1 ((trm_app a2 (p'::nil))::nil) ->
      tr_trm gt (trm_app (prim_struct_access s f) (p::nil)) r
  | tr_trm_struct_access_other : forall s p p' T f r,
      tr_trm gt p p' ->
      s = group_tr_struct_name gt ->
      (T <> s \/ f \notin (group_tr_fields gt)) ->
      r = (trm_app (prim_struct_access T f) (p'::nil)) ->
      tr_trm gt (trm_app (prim_struct_access T f) (p::nil)) r
  (* Args *)
  | tr_trm_args1 : forall op t1 t1',
      ~ is_prim_struct_access op ->
      tr_trm gt t1 t1' ->
      tr_trm gt (trm_app op (t1::nil)) (trm_app op (t1'::nil))
  | tr_trm_args2 : forall op t1 t1' t2 t2',
      tr_trm gt t1 t1' ->
      tr_trm gt t2 t2' ->
      tr_trm gt (trm_app op (t1::t2::nil)) (trm_app op (t1'::t2'::nil)).


(** Transformation of stacks: S ~ |S| *)

Inductive tr_stack_item (gt:group_tr) : (var * val) -> (var * val) -> Prop :=
  | tr_stack_item_intro : forall x v v',
      tr_val gt v v' -> 
      tr_stack_item gt (x, v) (x, v').

<<<<<<< HEAD
Inductive tr_stack (gt:group_tr) : stack -> stack -> Prop := 
=======
    A more direct definition for the domain equality is
    [forall x, fresh x S <-> fresh x S'].

    An alternative, is to impose the stack to have the same
    structure, with [tr_stack S S' := LibList.Forall2 tr_stack_item S S']
    with [Inductive tr_stack_item :
            | tr_stack_item_intro : tr_val v1 v2 -> tr_stack_item (x,v1) (x,v2).]
    Then, by constructions, the stacks have the same domains.
    I would probably recommand this version, and proving as derived lemma
    that [Ctx.lookup x S = Some v1 -> exists v2, Ctx.lookup x S = Some v2
          /\ tr_val v1 v2].
*)
Axiom ctx_vars : forall A, Ctx.ctx A -> set var.

Axiom ctx_vars_eq_lookup_none : forall A (c1 c2:Ctx.ctx A) (x:var),
  ctx_vars c1 = ctx_vars c2 ->
  Ctx.lookup x c1 = None ->
  Ctx.lookup x c2 = None.


Inductive tr_stack (gt:group_tr) : stack -> stack -> Prop :=
>>>>>>> f8b7db1e
  | tr_stack_intro : forall S S',
      LibList.Forall2 (tr_stack_item gt) S S' ->
      tr_stack gt S S'.

Lemma stack_lookup_tr : forall gt S S' x v,
  tr_stack gt S S' ->
  Ctx.lookup x S = Some v -> 
    exists v', 
       Ctx.lookup x S' = Some v' 
    /\ tr_val gt v v'.
Proof.
  introv HS Hx. inverts HS as HS. induction HS.
  { inverts Hx. }
  { inverts H as Hv. inverts Hx as Hx. case_if in Hx.
    { inverts Hx. exists v'. splits*. unfolds. case_if*. }
    { forwards (v''&Hx'&Hv''): IHHS Hx. exists v''.
      splits*. unfolds. case_if. fold Ctx.lookup. auto. } }
Qed.


(** Transformation of states: m ~ |m| *)

Inductive tr_state (gt:group_tr) : state -> state -> Prop :=
  | tr_state_intro : forall m m',
      dom m = dom m' ->
      (forall l,
        index m l ->
        tr_val gt m[l] m'[l]) ->
      tr_state gt m m'.


(* ********************************************************************** *)
(* * Correctness of the transformation *)

Section TransformationsProofs.


(* ---------------------------------------------------------------------- *)
(** Hints *)

Lemma index_of_index_length' : forall A (l' l : list A) i,
  index l' i ->
  length l' = length l ->
  index l i.
Proof.
  intros. rewrite index_eq_index_length in *.
  applys* index_of_index_length'.
Qed.

Hint Resolve index_of_index_length'.

Hint Constructors red tr_trm tr_val tr_accesses tr_state tr_stack
                  read_accesses write_accesses.


(* ---------------------------------------------------------------------- *)
(** Functionality of the relations *)

Theorem functional_tr_accesses : forall gt π π1 π2,
  tr_accesses gt π π1 ->
  tr_accesses gt π π2 ->
    π1 = π2.
Proof.
  introv H1 H2. gen π2. induction H1; intros;
<<<<<<< HEAD
  inverts_head tr_accesses; repeat fequals*;
  inverts_head Logic.or; repeat fequals*.
Qed. 
=======
  try solve [ inverts* H2 ; repeat fequals* ].
  { (* TODO: new proof using new tactic:
    inverts_head tr_accesses; repeat fequals*;
    inverts_head Logic.or; repeat fequals*. *)
    inverts H4; repeat fequals*;
    inverts H11; tryfalse. }
  { inverts H2; repeat fequals*;
    inverts H0; tryfalse. }
Qed.
>>>>>>> f8b7db1e

Generalizable Variables A B.
Axiom map_ext : forall A `{ Inhab B } (m1 m2:map A B),
  dom m1 = dom m2 ->
  (forall k, k \indom m1 -> m1[k] = m2[k]) ->
  m1 = m2.

Ltac name_fun_occ F I :=
  match goal with H: context[F ?a] |- _ => 
    match get_head H with F =>
      sets I: (H a) end end.

Theorem functional_tr_val : forall gt v v1 v2,
  tr_val gt v v1 ->
  tr_val gt v v2 ->
  v1 = v2.
Proof using.
  introv H1 H2. gen v2. induction H1; intros;
<<<<<<< HEAD
  inverts_head tr_val; fequals*.
  { applys* functional_tr_accesses. }
  { applys* eq_of_extens. math. }
  { applys map_ext. 
    { inverts_head make_group_tr'. congruence. }
    { introv Hin. tests C: (k = fg).
      { inverts_head make_group_tr'.
        asserts_rewrite~ (s'0[fg0] = val_struct Tsg0 sg0).
        asserts_rewrite~ (s'[fg0] = val_struct Tsg0 sg).
        fequals. applys~ map_ext. introv Hk. 
        asserts_rewrite* (dom sg = dom sg0) in *. }
      { inverts_head make_group_tr'.
        asserts_rewrite~ (dom s' = dom s \- dom sg \u '{fg0}) in Hin.
        inverts Hin as Hin; tryfalse. inverts Hin as Hin Hnotin.
        asserts_rewrite* (dom sg = dom sg0) in *. } } }
  { subst. simpls. contradiction. }
  { applys map_ext.
    { congruence. }
    { introv Hin. 
      asserts_rewrite* (dom s' = dom s) in *. } }
Qed.
=======
  inverts_head tr_val; try solve [ fequals* ].
  { fequals. applys* functional_tr_accesses. }
  { fequals. applys* eq_of_extens. math. }
  { (*subst. inverts_head make_group_tr'. fequals.
    applys* map_ext. rew_set in *. intuition. {  } intuition. auto.
    { admit. }
    { admit. } }
  { subst. simpls. contradiction.*) admit. }
  { admit. }
Admitted.
>>>>>>> f8b7db1e

Theorem functional_tr_trm : forall gt t t1 t2,
  tr_trm gt t t1 ->
  tr_trm gt t t2 ->
  t1 = t2.
Proof.
  introv H1 H2. gen t2. induction H1; intros;
  try solve [ inverts H2 ; try subst ; repeat fequals* ].
  { inverts H2. fequals. applys* functional_tr_val. }
  { inverts_head tr_trm; subst. 
    { repeat fequals~. }
    { inverts_head Logic.or; tryfalse. } 
    { unfolds is_prim_struct_access. contradiction. } }
  { inverts_head tr_trm; subst.
    { inverts_head Logic.or; tryfalse. }
    { repeat fequals~. } 
    { unfolds is_prim_struct_access. contradiction. } }
  { inverts_head tr_trm; 
    try solve [ unfolds is_prim_struct_access ; contradiction ].
    repeat fequals~. }
Qed.

Theorem functional_tr_stack : forall gt S S1 S2,
  tr_stack gt S S1 ->
  tr_stack gt S S2 ->
  S1 = S2.
Proof.
  admit. (* extens lemma for ctxts. *)
Admitted.

Theorem functional_tr_state : forall gt m m1 m2,
  tr_state gt m m1 ->
  tr_state gt m m2 ->
  m1 = m2.
Proof.
  admit. (* extens lemma for maps. *)
Admitted.

Lemma tr_stack_add : forall gt z v S v' S',
  tr_stack gt S S' ->
  tr_val gt v v' ->
  tr_stack gt (Ctx.add z v S) (Ctx.add z v' S').
Proof.
Admitted.


(* ---------------------------------------------------------------------- *)
(** Path surgery *)

Lemma tr_accesses_app : forall gt π1 π2 π1' π2',
  tr_accesses gt π1 π1' ->
  tr_accesses gt π2 π2' ->
  tr_accesses gt (π1 ++ π2) (π1' ++ π2').
Proof.
<<<<<<< HEAD
=======
  (* TODO: there was a problem because ++ was that from Stdlib and
     not that from TLC. I changed that by remove "open scope list_scope". *)
  (* TODO: look at new proof using [rew_list] *)
  introv Ha1 Ha2. gen π2 π2'. induction Ha1; intros;
    rew_list in *; eauto.
  (* old proof deprecated:
>>>>>>> f8b7db1e
  introv Ha1 Ha2. gen π2 π2'. induction Ha1; intros;
  rew_list in *; eauto. 
Qed.


(* ---------------------------------------------------------------------- *)
(** Regularity of the transformation with respect to values *)

Lemma not_is_val_tr : forall gt t1 t2,
  ~ is_val t1 ->
  tr_trm gt t1 t2 ->
  ~ is_val t2.
Proof.
  introv Hv Htr. induction Htr; introv HN;
  try solve [ subst ; inverts HN ]. forwards*: Hv.
Qed.

Lemma not_is_error_tr : forall gt v1 v2,
  ~ is_error v1 ->
  tr_val gt v1 v2 ->
  ~ is_error v2.
Proof.
  introv He Htr. induction Htr; introv HN;
  try solve [ subst ; inverts HN ]. forwards*: He.
Qed.

Lemma not_is_error_args_1 : forall S m op ts m' v w,
  red S m (trm_app op (trm_val w :: ts)) m' v ->
  ~ is_error v ->
  ~ is_error w.
Proof.
  introv HR He HN. inverts HN;
  inverts HR; tryfalse. 
  { inverts_head redbinop. tryfalse. }
  { forwards*: (is_val val_error). }
  { inverts_head red; tryfalse.
    { inverts_head redbinop. tryfalse. }
    { forwards*: (is_val val_error). }
    { forwards*: (is_val v2). } }
Qed.

Lemma not_is_error_args_2 : forall S m op t ts m' v w,
  red S m (trm_app op (t :: trm_val w :: ts)) m' v ->
  ~ is_error v ->
  ~ is_error w.
Proof.
  introv HR He HN. inverts HN; inverts HR; tryfalse.
  { inverts_head redbinop. tryfalse. }
  { inverts_head red; tryfalse.
    { inverts_head redbinop. tryfalse. }
    { forwards*: (is_val v1). }
    { forwards*: (is_val val_error). } }
  { forwards*: (is_val val_error). }
Qed.

Lemma neq_tr : forall gt v1 v2 v1' v2',
  v1 <> v2 ->
  tr_val gt v1 v1' ->
  tr_val gt v2 v2' ->
  v1' <> v2'.
Proof.
  (* Exactly the same as saying that tr_val is injective. *)
  introv Hneq Hv1 Hv2 HN. admit.
Admitted.

Axiom not_tr_val_error : forall gt v1 v2,
  tr_val gt v1 v2 ->
  ~ is_error v2.


(* ---------------------------------------------------------------------- *)
(* TLC BUFFER *)

Section Autorewrite.
Variables (A : Type).
Implicit Types x y : A.
Implicit Types E F : set A.

Lemma set_notin_eq : forall x E,
  x \notin E = ~ x \in E.
Proof using. apply notin_eq. Qed.

End Autorewrite.

Hint Rewrite set_notin_eq : rew_set.

Ltac eliminate_neq_goal tt :=
  match goal with |- ?x <> ?y =>
    let H := fresh in intros H; subst_hyp H end.

Ltac set_prove_setup use_classic ::=
  intros;
  try match goal with |- ?x <> ?y => intros ? end;
  try substs;
  rew_set_tactic tt;
  try set_specialize use_classic;
  rew_set_tactic tt.

Ltac set_prove_conclude ::=
  solve [ intros; subst; intuition eauto ].

(** Use [set_prove_show] to see what preprocessing is done before
   [set_prove_conclude] gets called.  *)

Ltac set_prove_show :=
  set_prove_setup false.


(* ---------------------------------------------------------------------- *)
(** Auxiliary set results *)


<<<<<<< HEAD
Lemma in_union : forall A (x:A) (S1 S2:set A), 
  x \in S1 \/ x \in S2 -> 
  x \in S1 \u S2.
=======
Lemma in_union : forall A (x:A) (S1 S2:set A),
        (x \in S1) \/ (x \in S2) ->
        x \in (S1 \u S2).
>>>>>>> f8b7db1e
Proof using. set_prove. Qed.

Lemma in_setminus : forall A (x:A) (S1 S2: set A),
<<<<<<< HEAD
  x \in S1 -> 
  x \notin S2 -> 
  x \in (S1 \- S2).
=======
        x \in S1 ->
        x \notin S2 ->
        x \in (S1 \- S2).
>>>>>>> f8b7db1e
Proof using. set_prove. Qed.

Lemma in_notin_neq : forall A (x y:A) (S:set A),
  x \in S ->
  y \notin S ->
  y <> x.
Proof using. set_prove. Qed.

Lemma notin_notin_subset : forall A (x:A) (S1 S2:set A),
  S1 \c S2 ->
  x \notin S2 ->
  x \notin S1.
Proof using. set_prove. Qed.

Lemma in_subset : forall A (x:A) (S1 S2:set A),
  S2 \c S1 ->
  x \in S2 ->
  x \in S1.
Proof using. set_prove. Qed.

Lemma in_single : forall A (x:A) (S:set A),
  S = '{x} ->
  x \in S.
Proof using. set_prove. Qed.

Lemma union_eq : forall A (S1 S2 S3 S4:set A),
  S1 = S3 ->
  S2 = S4 ->
  S1 \u S2 = S3 \u S4.
Proof using. set_prove. Qed.


(* ---------------------------------------------------------------------- *)
(** Auxiliary map results *)

Section MapProperties.
Generalizable Variables A B.

Axiom map_ext : forall A `{Inhab B} (m1 m2:map A B),
  dom m1 = dom m2 ->
  (forall i, index m1 i -> m1[i] = m2[i]) ->
  m1 = m2.

End MapProperties.


(* ---------------------------------------------------------------------- *)
<<<<<<< HEAD
=======
(** Auxiliary index results *)

Section IndexProperties.
Generalizable Variables A B.

Lemma index_update_eq : forall A `{Inhab B} (m:map A B) (i j:A) (v:B),
  index (m[i:=v]) j = (j = i \/ index m j).
Proof using. intros. rewrite index_eq_indom, indom_update_eq; auto. Qed.

Lemma index_update_inv : forall A `{Inhab B} (m:map A B) (i j:A) (v:B),
  index (m[i:=v]) j ->
  (j = i \/ index m j).
Proof using. intros. rewrite index_update_eq in *; auto. Qed.

Lemma index_of_index_update_at_index : forall A B `{Inhab B} (m:map A B) (i j:A) (v:B),
  index (m[i:=v]) j ->
  index m i ->
  index m j.
Proof using.
  introv IB H1 H2. rewrite index_update_eq in H1. destruct H1; subst*.
  rewrite index_eq_indom in *. auto.
  (* forwards*: indom_of_indom_update_at_indom. *)
Qed.

Lemma index_of_index_update_neq : forall A `{Inhab B} (m:map A B) (i j:A) (v:B),
  index (m[i:=v]) j ->
  i <> j ->
  index m j.
Proof using.
  introv H1 H2 N. rewrite index_update_eq in *; auto. destruct H2; auto_false.
Qed.

Lemma indom_update_of_index : forall A `{Inhab B} (m:map A B) (i j:A) (v:B),
  index m j ->
  index (m[i:=v]) j.
Proof using. intros. rewrite~ index_update_eq. Qed.

Lemma index_update_same : forall A `{Inhab B} (m:map A B) (i:A) (v:B),
  index (m[i:=v]) i.
Proof using. intros. rewrite~ index_update_eq. Qed.

End IndexProperties.

(* TODO: this will later be factorized in TLC *)
Lemma index_of_update_neq' : forall A (v:A) i i' (l:list A),
  index l[i:=v] i' ->
  i <> i' ->
  index l i'.
Proof using. introv H N. rewrite~ LibListZ.index_update_eq in H. Qed.


(* ---------------------------------------------------------------------- *)
>>>>>>> f8b7db1e
(** Correctness of access transformations *)

Lemma tr_read_accesses : forall gt v π v' π' w,
  tr_val gt v v' ->
  tr_accesses gt π π' ->
  read_accesses v π w ->
  (exists w',
      tr_val gt w w'
  /\  read_accesses v' π' w').
Proof.
  introv Hv Ha HR. gen gt v' π'. induction HR; intros.
  { (* nil *)
    inverts Ha. exists* v'. }
  { (* array_access *)
    inverts Ha as Ha. inverts Hv as Hl Htr.
    forwards Htra: Htr H.
    forwards (w'&Hw'&Hπ'): IHHR Htra Ha.
    exists* w'. }
  { (* struct_access *)
    inverts Ha as; inverts Hv as;
    try solve [ intros ; false ].
    { (* one of the fields to group *)
      introv HD1 Hgt HD2 HD3 Hsg Hfs HB Ha Hin.
      rewrite* Hgt in Hin. simpls.
      forwards Hsf: Hsg Hin.
      forwards Heq: read_of_binds H.
      subst_hyp Heq.
      forwards (w'&Hw'&HR'): IHHR Hsf Ha.
      exists* w'. splits*.
      constructors*; rewrite Hgt; simpls*.
      constructors*. applys* binds_of_indom_read. }
    { (* struct transformed but another field *)
      introv HD1 HD2 HD3 Hsg Hfs HB Ha Hor.
      inverts Hor as Hf; simpl in Hf; tryfalse.
      forwards Hf': indom_of_binds H. typeclass.
      forwards Hsf: Hfs Hf Hf'.
      forwards Hv1: read_of_binds H.
      subst_hyp Hv1.
      forwards (w'&Hw'&HR'): IHHR Hsf Ha.
      exists w'. splits*. constructors*.
      applys* binds_of_indom_read.
      rewrite HD3. rew_set*.
(*   left*. applys* in_union.
      left. applys* in_setminus. *) }
    { (* another struct *)
      intros Hn HD Hfs Ha Hor.
      forwards Hidx: index_of_binds H. typeclass.
      forwards Hsf: Hfs Hidx.
      forwards Heq: read_of_binds H.
      subst_hyp Heq.
      forwards (w'&Hw'&HR'): IHHR Hsf Ha.
      exists w'. splits*. constructors*.
      applys* binds_of_indom_read.
      rewrite <- HD.
      rewrite* <- index_eq_indom. } }
Qed.

Lemma tr_write_accesses : forall v1 w gt π v1' π' w' v2,
  tr_val gt v1 v1' ->
  tr_val gt w w' ->
  tr_accesses gt π π' ->
  write_accesses v1 π w v2 ->
  (exists v2',
        tr_val gt v2 v2'
    /\  write_accesses v1' π' w' v2').
Proof.
  introv Hv1 Hw Ha HW. gen gt v1' w' π'. induction HW; intros.
  { (* nil *)
    inverts Ha. subst_hyp H. exists* w'. }
  { (* array_access *)
    inverts Ha as Ha. inverts Hv1 as Hl Htr.
    forwards Htra: Htr H.
    forwards (v2'&Hv2'&HW'): IHHW Htra Hw Ha.
    exists (val_array a'[i:=v2']).
    splits; constructors*.
    { (* val_array under tr *)
      rewrite H0. repeat rewrite* length_update. }
    { (* write_accesses of transformed array *)
      introv Hi0. rewrite read_update_case.
      { (* HERE, should do [case_if as C] *) case_if*; subst_hyp H0.
        { subst_hyp C. rewrites* LibListZ.read_update_same. }
        { forwards: index_of_update_neq' Hi0 C.
          rewrites* LibListZ.read_update_neq. } }
      { rewrite index_eq_index_length in *.
        rewrite H0 in Hi0. rewrite length_update in Hi0.
        rewrite* <- Hl. } } }
  { (* struct_access *)
    inverts Ha as; inverts Hv1 as;
    try solve [ intros ; false ].
    { (* one of the fields to group *)
      introv HD1 Hgt HD2 HD3 Hsg Hfs HB Ha Hin.
      rewrite* Hgt in Hin. simpls.
      forwards Hsf: Hsg Hin.
      forwards Heq: read_of_binds H.
      subst_hyp Heq.
      forwards (v2'&Hv2'&HW'): IHHW Hsf Hw Ha.
      remember (group_tr_struct_name gt) as T.
      exists (val_struct T s'[fg:=(val_struct Tsg sg[f:=v2'])]).
      splits.
      { substs.
        applys tr_val_struct_group (sg[f:=v2']); try reflexivity;
        repeat rewrite dom_update_at_indom; try typeclass;
        try solve [ applys* in_subset ].
        (*Ltac rew_dom_at_core tt := repeat rewrite dom_update_at_indom.
        Tactic Notation "rew_dom_at" := rew_dom_at_core tt.
        Tactic Notation "rew_dom_at" "*" := rew_dom_at; auto_star.*)
        { forwards*: indom_of_binds HB. }
        { introv HD4. repeat rewrite read_update. case_if*. }
        { introv HD4 HD5. repeat rewrite read_update.
          repeat case_if*; subst; contradiction. }
        { applys* binds_update_same. } }
      { constructors*; subst_hyp Hgt; simpls*.
        constructors*. applys* binds_of_indom_read. } }
    { (* struct transformed but another field *)
      introv HD1 HD2 HD3 Hsg Hfs HB Ha Hor.
      inverts Hor as Hf; simpl in Hf; tryfalse.
      forwards Hf': indom_of_binds H. typeclass.
      forwards Hsf: Hfs Hf Hf'.
      forwards Hv1: read_of_binds H.
      subst_hyp Hv1.
      forwards (v2'&Hv2'&HW'): IHHW Hsf Hw Ha.
      exists (val_struct T s'[f:=v2']). splits.
      { applys* tr_val_struct_group; subst_hyp H0;
        try solve [ rewrite* dom_update_at_indom ].
        { repeat rewrite* dom_update_at_indom.
          rewrite HD3. applys* in_union. left.
          applys* in_setminus. }
        { introv Hf0. rewrite read_update. case_if*.
          forwards: in_notin_neq Hf0 Hf. false. }
        { introv HD4 HD5. repeat rewrite read_update.
          case_if*. rewrite* dom_update_at_indom in HD5. }
        { applys* binds_update_neq.
          apply in_notin_neq with (S:=dom s1); auto. } }
      { constructors*.  applys* binds_of_indom_read.
        rewrite HD3. applys in_union. left.
        applys* in_setminus. } }
    { (* another struct *)
      intros Hn HD Hfs Ha Hor.
      forwards Hidx: index_of_binds H. typeclass.
      forwards Hsf: Hfs Hidx.
      forwards Heq: read_of_binds H.
      subst_hyp Heq.
      forwards (v2'&Hv2'&HW'): IHHW Hsf Hw Ha.
      exists (val_struct T s'[f:=v2']). splits.
      { constructors*; subst_hyp H0.
        { rewrite index_eq_indom in Hidx.
          rewrites* dom_update_at_indom.
          rewrite HD in Hidx.
          rewrites* dom_update_at_indom. }
        { introv Hif0. rewrite read_update. case_if*.
          { subst_hyp C. rewrite* read_update_same. }
          { rewrite* read_update_neq.
            forwards Hif0': index_of_index_update_neq Hif0 C. auto.
            forwards*: Hfs Hif0'. } } }
      { constructors*. applys* binds_of_indom_read.
        rewrite index_eq_indom in Hidx.
        rewrite* <- HD. } } }
Qed.


(* ---------------------------------------------------------------------- *)
(** Correctness of the transformation *)

Axiom isTrue_var_eq : forall A (v1 v2:A), v1 = v2 -> isTrue (v1 = v2) = true.

Axiom isTrue_var_neq : forall A (v1 v2:A), v1 <> v2 -> isTrue (v1 = v2) = false.

Theorem red_tr: forall gt t t' v S S' m1 m1' m2,
  tr_trm gt t t' ->
  tr_stack gt S S' ->
  tr_state gt m1 m1' ->
  red S m1 t m2 v ->
  ~ is_error v ->
  exists v' m2',
      tr_val gt v v'
  /\  tr_state gt m2 m2'
  /\  red S' m1' t' m2' v'.
Proof.
  introv Ht HS Hm1 HR He. gen t' S' m1'. induction HR; intros;
  try solve [ forwards*: He; unfolds* ].
  { (* var *)
    inverts Ht. inverts HS.
    forwards: H1 H. inverts H2. exists* x0 m1'. }
  { (* val *)
    inverts Ht. exists* v' m1'. }
  { (* if *)
    inverts Ht as Hb HTrue HFalse.
    forwards (v'&m2'&Hv'&Hm2'&HR3): IHHR1 Hb HS Hm1.
    introv HN. inverts HN.
    inverts* Hv'.
    forwards* (vr'&m3'&Hvr'&Hm3'&HR4): IHHR2 HS Hm2'. 2:
    exists* vr' m3'. case_if*. }
  { (* let *)
    inverts Ht as Ht1 Ht2.
    forwards* (v'&m2'&Hv'&Hm2'&HR3): IHHR1 Ht1 HS Hm1.
    forwards HS': tr_stack_add z HS Hv'.
    forwards* (vr'&m3'&Hvr'&Hm3'&HR4): IHHR2 Ht2 HS' Hm2'.
    forwards: not_tr_val_error Hv'.
    exists* vr' m3'. }
  { (* binop *)
    inverts Ht as Ht1 Ht2.
    inverts Ht1 as Ht1. inverts Ht2 as Ht2.
    inverts H;
    try solve [ exists __ m1'; splits*;
    inverts Ht1; inverts Ht2;
    repeat constructors* ].
    (* equality case *)
    exists (val_bool (isTrue (v' = v'0))) m1'.
    splits*.
    { tests C: (v1 = v2).
      { forwards: functional_tr_val Ht1 Ht2. subst.
        repeat rewrite* isTrue_var_eq. }
      { forwards*: neq_tr.
        repeat rewrite* isTrue_var_neq. } }
    { repeat constructors*. 
      forwards*: not_is_error_tr Ht1.
      forwards*: not_is_error_tr Ht2. } }
  { (* get *)
    inverts Ht as _ Hp. inverts Hm1 as HD Htrm.
    inverts H0 as Hb Ha. forwards Hi: index_of_binds Hb.
    typeclass. forwards Htrml: Htrm Hi.
    subst_hyp H. inverts Hp as Hp. inverts Hp.
    forwards: read_of_binds Hb. subst_hyp H.
    forwards (w'&Hw'&Ha'): tr_read_accesses Htrml H2 Ha.
    exists w' m1'. splits*.
    constructors*. constructors*.
    applys* binds_of_indom_read.
    rewrite <- HD at 1.
    forwards*: indom_of_binds Hb. }
  { (* set *)
    inverts Ht as Hp Ht. inverts Hm1 as HD Htrm.
    inverts H2 as Hb HW. forwards Hi: index_of_binds Hb.
    typeclass. forwards Htrml: Htrm Hi. subst_hyp H.
    inverts Hp as Hp. inverts Hp as Ha.
    subst_hyp H0. inverts Ht as Hv.
    forwards Heq: read_of_binds Hb. subst_hyp Heq.
    forwards (w'&Hw'&HW'): tr_write_accesses Htrml Hv Ha HW.
    exists val_unit m1'[l:=w']. splits*.
    { constructors.
      { rewrite index_eq_indom in Hi.
        forwards* HDm1: dom_update_at_indom Hi.
        rewrite HD in Hi at 1.
        forwards* HDm1': dom_update_at_indom Hi.
        rewrite* HDm1. rewrite* HDm1'. }
      { introv Hi'. do 2 rewrites read_update.
        case_if*.
        forwards* Hi'': index_of_index_update_neq Hi' C. } }
    { constructors*. applys* not_tr_val_error.
      constructors*. applys* binds_of_indom_read.
      rewrite <- HD at 1. forwards*: indom_of_binds Hb. } }
<<<<<<< HEAD
  { (* new *) 
    inverts Ht as _ Ht. inverts Ht as Hv. 
    inverts Hm1 as HD Htrm. subst.
=======
  { (* new *)
    inverts Ht as _ Ht. inverts Ht as Hv.
    inverts Hm1 as HD Htrm.
    subst_hyp H1.
>>>>>>> f8b7db1e
    exists (val_abstract_ptr l0 nil) m1'[l0:=v'].
    splits*.
    { constructors.
      { unfold state. repeat rewrite dom_update.
        applys* union_eq.  }
      { introv Hi. rewrite read_update. case_if*.
        { subst_hyp C. rewrite* read_update_same. }
        { rewrite* read_update_neq.
          forwards* Hi': index_of_index_update_neq Hi C. } } }
<<<<<<< HEAD
    { constructors*. 
      { forwards*: not_is_error_tr v. } 
      { rewrite* <- HD. } } }
  { (* struct_access *) 
=======
    { constructors*. rewrite* <- HD. } }
  { (* struct_access *)
>>>>>>> f8b7db1e
    inverts Ht as; inverts Hm1 as HD Htrm.
    { (* accessing grouped field *)
      introv Ht Hf. subst.
      inverts Ht as Hv. inverts Hv as Ha.
      remember (group_tr_struct_name gt) as Ts.
      remember (group_tr_new_struct_name gt) as Tsg.
      remember (group_tr_new_struct_field gt) as fg.
      remember (access_field Ts fg) as a1.
      remember (access_field Tsg f) as a2.
      exists (val_abstract_ptr l (π'++(a1::a2::nil))) m1'.
      splits*.
      { constructors. applys* tr_accesses_app. subst*. }
      { subst. applys* red_args_1. applys* red_struct_access.
<<<<<<< HEAD
        fequals*. rew_list*. } }
    { (* accessing another field *) 
=======
        fequals*. rew_list*. (* TODO: was: rewrite* <- List.app_assoc. *) } }
    { (* accessing another field *)
>>>>>>> f8b7db1e
      introv Ht Hor. subst. inverts Ht as Hv. inverts Hv as Ha.
      exists (val_abstract_ptr l (π'++(access_field T f :: nil))) m1'.
      splits; constructors*. applys* tr_accesses_app. }
    { introv HN. forwards*: HN. } }
  { (* array_access *)
    inverts Ht as Ht Hti. subst.
    inverts Ht as Hv. inverts Hv as Ha.
    inverts Hti as Hv. inverts Hv.
    inverts Hm1 as HD Htrm.
    exists (val_abstract_ptr l (π'++(access_array i::nil))) m1'.
    splits; constructors*. applys* tr_accesses_app. }
  { (* args_1 *)
    inverts Ht; forwards* (v'&m2'&Hv'&Hm2'&HR'): IHHR1;
    forwards*: red_app_not_is_error HR2 He;
    forwards* (v''&m3'&Hv''&Hm3'&HR''): IHHR2;
    exists v'' m3'; splits*;
    try solve [ applys* red_args_1; applys* not_is_val_tr ].
    (* remaining cases are structs *)
    inverts HR''.
    { inverts H10. }
    { applys* red_args_1. applys* red_args_1.
      apply not_is_val_tr with (gt:=gt) (t1:=t1); auto. }
    { forwards HN: not_is_error_tr He Hv''. forwards*: HN. unfolds*. }
    { forwards HN: not_is_error_tr He Hv''. forwards*: HN. unfolds*. } }
  { (* args_2 *)
    inverts Ht as Ht1 Ht2.
    forwards* (v'&m2'&Hv'&Hm2'&HR'): IHHR1.
    forwards*: red_app_not_is_error_2 HR2 He.
    forwards* (v''&m3'&Hv''&Hm3'&HR''): IHHR2.
    exists v'' m3'. splits*.
    inverts Ht1. applys* red_args_2.
    applys* not_is_val_tr. }
Qed.

End TransformationsProofs.<|MERGE_RESOLUTION|>--- conflicted
+++ resolved
@@ -33,17 +33,12 @@
 (* ********************************************************************** *)
 (* * Definition of the transformation *)
 
-<<<<<<< HEAD
 (** Grouping transformation. Specified by:
     - The name of the struct to be modified.
     - The set of fields to be grouped.
     - The name of the new struct that will hold the fields to be grouped.
     - The name of the field in the new struct that will have as type
       the new struct. *)
-=======
-(** Grouping transformation
-    TODO: add some comments here *)
->>>>>>> f8b7db1e
 
 Record group_tr := make_group_tr {
   group_tr_struct_name : typvar;
@@ -178,31 +173,7 @@
       tr_val gt v v' -> 
       tr_stack_item gt (x, v) (x, v').
 
-<<<<<<< HEAD
-Inductive tr_stack (gt:group_tr) : stack -> stack -> Prop := 
-=======
-    A more direct definition for the domain equality is
-    [forall x, fresh x S <-> fresh x S'].
-
-    An alternative, is to impose the stack to have the same
-    structure, with [tr_stack S S' := LibList.Forall2 tr_stack_item S S']
-    with [Inductive tr_stack_item :
-            | tr_stack_item_intro : tr_val v1 v2 -> tr_stack_item (x,v1) (x,v2).]
-    Then, by constructions, the stacks have the same domains.
-    I would probably recommand this version, and proving as derived lemma
-    that [Ctx.lookup x S = Some v1 -> exists v2, Ctx.lookup x S = Some v2
-          /\ tr_val v1 v2].
-*)
-Axiom ctx_vars : forall A, Ctx.ctx A -> set var.
-
-Axiom ctx_vars_eq_lookup_none : forall A (c1 c2:Ctx.ctx A) (x:var),
-  ctx_vars c1 = ctx_vars c2 ->
-  Ctx.lookup x c1 = None ->
-  Ctx.lookup x c2 = None.
-
-
 Inductive tr_stack (gt:group_tr) : stack -> stack -> Prop :=
->>>>>>> f8b7db1e
   | tr_stack_intro : forall S S',
       LibList.Forall2 (tr_stack_item gt) S S' ->
       tr_stack gt S S'.
@@ -267,21 +238,9 @@
     π1 = π2.
 Proof.
   introv H1 H2. gen π2. induction H1; intros;
-<<<<<<< HEAD
   inverts_head tr_accesses; repeat fequals*;
   inverts_head Logic.or; repeat fequals*.
 Qed. 
-=======
-  try solve [ inverts* H2 ; repeat fequals* ].
-  { (* TODO: new proof using new tactic:
-    inverts_head tr_accesses; repeat fequals*;
-    inverts_head Logic.or; repeat fequals*. *)
-    inverts H4; repeat fequals*;
-    inverts H11; tryfalse. }
-  { inverts H2; repeat fequals*;
-    inverts H0; tryfalse. }
-Qed.
->>>>>>> f8b7db1e
 
 Generalizable Variables A B.
 Axiom map_ext : forall A `{ Inhab B } (m1 m2:map A B),
@@ -300,7 +259,6 @@
   v1 = v2.
 Proof using.
   introv H1 H2. gen v2. induction H1; intros;
-<<<<<<< HEAD
   inverts_head tr_val; fequals*.
   { applys* functional_tr_accesses. }
   { applys* eq_of_extens. math. }
@@ -322,18 +280,6 @@
     { introv Hin. 
       asserts_rewrite* (dom s' = dom s) in *. } }
 Qed.
-=======
-  inverts_head tr_val; try solve [ fequals* ].
-  { fequals. applys* functional_tr_accesses. }
-  { fequals. applys* eq_of_extens. math. }
-  { (*subst. inverts_head make_group_tr'. fequals.
-    applys* map_ext. rew_set in *. intuition. {  } intuition. auto.
-    { admit. }
-    { admit. } }
-  { subst. simpls. contradiction.*) admit. }
-  { admit. }
-Admitted.
->>>>>>> f8b7db1e
 
 Theorem functional_tr_trm : forall gt t t1 t2,
   tr_trm gt t t1 ->
@@ -388,15 +334,6 @@
   tr_accesses gt π2 π2' ->
   tr_accesses gt (π1 ++ π2) (π1' ++ π2').
 Proof.
-<<<<<<< HEAD
-=======
-  (* TODO: there was a problem because ++ was that from Stdlib and
-     not that from TLC. I changed that by remove "open scope list_scope". *)
-  (* TODO: look at new proof using [rew_list] *)
-  introv Ha1 Ha2. gen π2 π2'. induction Ha1; intros;
-    rew_list in *; eauto.
-  (* old proof deprecated:
->>>>>>> f8b7db1e
   introv Ha1 Ha2. gen π2 π2'. induction Ha1; intros;
   rew_list in *; eauto. 
 Qed.
@@ -423,8 +360,8 @@
   try solve [ subst ; inverts HN ]. forwards*: He.
 Qed.
 
-Lemma not_is_error_args_1 : forall S m op ts m' v w,
-  red S m (trm_app op (trm_val w :: ts)) m' v ->
+Lemma not_is_error_args_1 : forall C S m op ts m' v w,
+  red C S m (trm_app op (trm_val w :: ts)) m' v ->
   ~ is_error v ->
   ~ is_error w.
 Proof.
@@ -438,8 +375,8 @@
     { forwards*: (is_val v2). } }
 Qed.
 
-Lemma not_is_error_args_2 : forall S m op t ts m' v w,
-  red S m (trm_app op (t :: trm_val w :: ts)) m' v ->
+Lemma not_is_error_args_2 : forall C S m op t ts m' v w,
+  red C S m (trm_app op (t :: trm_val w :: ts)) m' v ->
   ~ is_error v ->
   ~ is_error w.
 Proof.
@@ -508,28 +445,15 @@
 (* ---------------------------------------------------------------------- *)
 (** Auxiliary set results *)
 
-
-<<<<<<< HEAD
 Lemma in_union : forall A (x:A) (S1 S2:set A), 
   x \in S1 \/ x \in S2 -> 
   x \in S1 \u S2.
-=======
-Lemma in_union : forall A (x:A) (S1 S2:set A),
-        (x \in S1) \/ (x \in S2) ->
-        x \in (S1 \u S2).
->>>>>>> f8b7db1e
 Proof using. set_prove. Qed.
 
 Lemma in_setminus : forall A (x:A) (S1 S2: set A),
-<<<<<<< HEAD
   x \in S1 -> 
   x \notin S2 -> 
   x \in (S1 \- S2).
-=======
-        x \in S1 ->
-        x \notin S2 ->
-        x \in (S1 \- S2).
->>>>>>> f8b7db1e
 Proof using. set_prove. Qed.
 
 Lemma in_notin_neq : forall A (x y:A) (S:set A),
@@ -577,61 +501,6 @@
 
 
 (* ---------------------------------------------------------------------- *)
-<<<<<<< HEAD
-=======
-(** Auxiliary index results *)
-
-Section IndexProperties.
-Generalizable Variables A B.
-
-Lemma index_update_eq : forall A `{Inhab B} (m:map A B) (i j:A) (v:B),
-  index (m[i:=v]) j = (j = i \/ index m j).
-Proof using. intros. rewrite index_eq_indom, indom_update_eq; auto. Qed.
-
-Lemma index_update_inv : forall A `{Inhab B} (m:map A B) (i j:A) (v:B),
-  index (m[i:=v]) j ->
-  (j = i \/ index m j).
-Proof using. intros. rewrite index_update_eq in *; auto. Qed.
-
-Lemma index_of_index_update_at_index : forall A B `{Inhab B} (m:map A B) (i j:A) (v:B),
-  index (m[i:=v]) j ->
-  index m i ->
-  index m j.
-Proof using.
-  introv IB H1 H2. rewrite index_update_eq in H1. destruct H1; subst*.
-  rewrite index_eq_indom in *. auto.
-  (* forwards*: indom_of_indom_update_at_indom. *)
-Qed.
-
-Lemma index_of_index_update_neq : forall A `{Inhab B} (m:map A B) (i j:A) (v:B),
-  index (m[i:=v]) j ->
-  i <> j ->
-  index m j.
-Proof using.
-  introv H1 H2 N. rewrite index_update_eq in *; auto. destruct H2; auto_false.
-Qed.
-
-Lemma indom_update_of_index : forall A `{Inhab B} (m:map A B) (i j:A) (v:B),
-  index m j ->
-  index (m[i:=v]) j.
-Proof using. intros. rewrite~ index_update_eq. Qed.
-
-Lemma index_update_same : forall A `{Inhab B} (m:map A B) (i:A) (v:B),
-  index (m[i:=v]) i.
-Proof using. intros. rewrite~ index_update_eq. Qed.
-
-End IndexProperties.
-
-(* TODO: this will later be factorized in TLC *)
-Lemma index_of_update_neq' : forall A (v:A) i i' (l:list A),
-  index l[i:=v] i' ->
-  i <> i' ->
-  index l i'.
-Proof using. introv H N. rewrite~ LibListZ.index_update_eq in H. Qed.
-
-
-(* ---------------------------------------------------------------------- *)
->>>>>>> f8b7db1e
 (** Correctness of access transformations *)
 
 Lemma tr_read_accesses : forall gt v π v' π' w,
@@ -673,9 +542,7 @@
       forwards (w'&Hw'&HR'): IHHR Hsf Ha.
       exists w'. splits*. constructors*.
       applys* binds_of_indom_read.
-      rewrite HD3. rew_set*.
-(*   left*. applys* in_union.
-      left. applys* in_setminus. *) }
+      rewrite HD3. rew_set*. }
     { (* another struct *)
       intros Hn HD Hfs Ha Hor.
       forwards Hidx: index_of_binds H. typeclass.
@@ -882,16 +749,9 @@
     { constructors*. applys* not_tr_val_error.
       constructors*. applys* binds_of_indom_read.
       rewrite <- HD at 1. forwards*: indom_of_binds Hb. } }
-<<<<<<< HEAD
   { (* new *) 
     inverts Ht as _ Ht. inverts Ht as Hv. 
     inverts Hm1 as HD Htrm. subst.
-=======
-  { (* new *)
-    inverts Ht as _ Ht. inverts Ht as Hv.
-    inverts Hm1 as HD Htrm.
-    subst_hyp H1.
->>>>>>> f8b7db1e
     exists (val_abstract_ptr l0 nil) m1'[l0:=v'].
     splits*.
     { constructors.
@@ -901,15 +761,8 @@
         { subst_hyp C. rewrite* read_update_same. }
         { rewrite* read_update_neq.
           forwards* Hi': index_of_index_update_neq Hi C. } } }
-<<<<<<< HEAD
-    { constructors*. 
-      { forwards*: not_is_error_tr v. } 
-      { rewrite* <- HD. } } }
-  { (* struct_access *) 
-=======
     { constructors*. rewrite* <- HD. } }
   { (* struct_access *)
->>>>>>> f8b7db1e
     inverts Ht as; inverts Hm1 as HD Htrm.
     { (* accessing grouped field *)
       introv Ht Hf. subst.
@@ -923,13 +776,8 @@
       splits*.
       { constructors. applys* tr_accesses_app. subst*. }
       { subst. applys* red_args_1. applys* red_struct_access.
-<<<<<<< HEAD
         fequals*. rew_list*. } }
     { (* accessing another field *) 
-=======
-        fequals*. rew_list*. (* TODO: was: rewrite* <- List.app_assoc. *) } }
-    { (* accessing another field *)
->>>>>>> f8b7db1e
       introv Ht Hor. subst. inverts Ht as Hv. inverts Hv as Ha.
       exists (val_abstract_ptr l (π'++(access_field T f :: nil))) m1'.
       splits; constructors*. applys* tr_accesses_app. }
