--- conflicted
+++ resolved
@@ -250,20 +250,6 @@
     inverts H0; tryfalse. }
 Qed. 
 
-Generalizable Variables A B.
-Axiom map_ext : forall A `{Inhab B} (m1 m2:map A B),
-  dom m1 = dom m2 ->
-  (forall i, index m1 i -> m1[i] = m2[i]) ->
-  m1 = m2.
-
-Lemma dom_eq_trans : forall A `{Inhab B} (s1 s2 s3:map A B),
-  dom s1 = dom s2 ->
-  dom s2 = dom s3 ->
-  dom s1 = dom s3.
-Proof.
-  introv _ HD1 HD2. rewrite* HD1.
-Qed.
-
 Theorem functional_tr_val : forall gt v v1 v2,
   tr_val gt v v1 ->
   tr_val gt v v2 ->
@@ -385,7 +371,6 @@
 Proof.
 Admitted.
 
-<<<<<<< HEAD
 Lemma neq_tr : forall gt v1 v2 v1' v2',
   v1 <> v2 ->
   tr_val gt v1 v1' ->
@@ -393,7 +378,7 @@
   v1' <> v2'.
 Proof.
 Admitted.
-=======
+
 Axiom not_tr_val_error : forall gt v1 v2, 
   tr_val gt v1 v2 -> 
   ~ is_error v2.
@@ -436,7 +421,6 @@
 Ltac set_prove_show :=
   set_prove_setup false.
 
->>>>>>> 2e0dcf2a
 
 (* ---------------------------------------------------------------------- *)
 (** Auxiliary set results *)
@@ -482,6 +466,20 @@
   S2 = S4 ->
   S1 \u S2 = S3 \u S4.
 Proof using. set_prove. Qed.
+
+
+(* ---------------------------------------------------------------------- *)
+(** Auxiliary map results *)
+
+Section MapProperties.
+Generalizable Variables A B.
+
+Axiom map_ext : forall A `{Inhab B} (m1 m2:map A B),
+  dom m1 = dom m2 ->
+  (forall i, index m1 i -> m1[i] = m2[i]) ->
+  m1 = m2.
+
+End MapProperties.
 
 
 (* ---------------------------------------------------------------------- *)
@@ -783,8 +781,7 @@
         rewrite* HDm1. rewrite* HDm1'. }
       { introv Hi'. do 2 rewrites read_update.
         case_if*. 
-        forwards Hi'': index_of_index_update_neq Hi' C. 
-        forwards*: Htrm Hi''. } }
+        forwards* Hi'': index_of_index_update_neq Hi' C. } }
     { constructors*. applys* not_tr_val_error.
       constructors*. applys* binds_of_indom_read.
       rewrite <- HD at 1. forwards*: indom_of_binds Hb. } }
@@ -800,8 +797,7 @@
       { introv Hi. rewrite read_update. case_if*.
         { subst_hyp C. rewrite* read_update_same. }
         { rewrite* read_update_neq. 
-          forwards Hi': index_of_index_update_neq Hi C.
-          forwards*: Htrm Hi'. } } }
+          forwards* Hi': index_of_index_update_neq Hi C. } } }
     { constructors*. rewrite* <- HD. } }
   { (* struct_access *) 
     inverts Ht as; inverts Hm1 as HD Htrm.
