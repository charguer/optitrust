--- conflicted
+++ resolved
@@ -34,15 +34,11 @@
   (* TODO: why do_nothing? *)
   !! Loop.unroll ~simpl:Arith.do_nothing [cFor ~body:[cPlusEq ~lhs:[cVar "s"] ()] "k"];
   !! Cleanup.std ();
-<<<<<<< HEAD
   (* TODO: expand should only duplicate `Resources.trm_is_pure`
     + do !! Arith_basic.(simpls_rec [expand; gather_rec; compute]) [nbMulti; cAccesses()];
     *)
 )
-=======
-)
 
 (* for demos:
     !! Loop.tile (int 32) ~index:("bj") ~bound:TileDivides [cFor "i"];
-  *)
->>>>>>> 51aabbc0
+  *)