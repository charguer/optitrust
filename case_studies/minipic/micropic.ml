open Optitrust
open Prelude

let _ = Flags.check_validity := true
let _ = Flags.recompute_resources_between_steps := true
let _ = Flags.disable_stringreprs := true


(** Reproducing a subset of the PIC case study *)

let _ = Run.script_cpp (fun () ->
  Convention.default_naming_policy := Naming_underscore;

  let ctx = cFunBody "simulate_single_cell" in
  let find_var n = trm_find_var n [ctx] in
  let vect = typ_find_var "vect" [ctx] in
  let particle = typ_find_var "particle" [ctx] in
  let dims = ["x"; "y"; "z"] in

  bigstep "make local copy of field";
  !! Matrix.local_name_tile ~var:"fieldAtCorners"
    ~elem_ty:vect ~uninit_post:true ~mark_load:"loadField"
    ~local_var:"lFieldAtCorners" [ctx; cFor "idStep"];

  bigstep "inline helper functions and reveal record fields";
  !! Function.inline_multi [ctx; cCalls ["cornerInterpolationCoeff"; "matrix_vect_mul"; "vect_add"; "vect_mul"]];
  !! Variable.inline_and_rename [ctx; cVarDef "fieldAtPos"];
  !! Record.split_fields ~typs:[particle; vect] [tSpanSeq [ctx]];
  !! Record.to_variables [ctx; cVarDefs ["fieldAtPos"; "pos2"; "speed2"; "accel"]];

  bigstep "scale field and particles";
  let deltaT = find_var "deltaT" in
  !! Variable.insert ~name:"fieldFactor" ~value:(trm_mul (trm_mul deltaT deltaT) (trm_exact_div (find_var "pCharge") (find_var "pMass"))) [ctx; tBefore; cVarDef "lFieldAtCorners"];
  (* tFirst *)
  let scaleFieldAtPos d = Accesses.scale_var ~factor:(find_var "fieldFactor") [nbMulti; ctx; cVarDef ("fieldAtPos_" ^ d)] in
  !! List.iter scaleFieldAtPos dims;
  let scaleSpeed2 d = Accesses.scale_immut ~factor:deltaT [nbMulti; ctx; cVarDef ("speed2_" ^ d)] in
  !! List.iter scaleSpeed2 dims;
  let scaleFieldAtCorners d = (* lFieldAtCorners[?i].(x|y|z) *)
    let address_pattern = Trm.(struct_access (array_access (find_var "lFieldAtCorners") (pattern_var "i")) d) in
    Accesses.scale ~factor:(find_var "fieldFactor") ~address_pattern ~uninit_post:true [ctx; tSpan [tBefore; cMark "loadField"] [tAfter; cFor "idStep"]]in
  !! List.iter scaleFieldAtCorners dims;
  let scaleParticles d = (* particles[?i].speed.(x|y|z)] *)
    let address_pattern = Trm.(struct_access (struct_access (array_access (find_var "particles") (pattern_var "i")) "speed") d) in
    Accesses.scale ~factor:deltaT ~address_pattern ~mark_preprocess:"partsPrep" ~mark_postprocess:"partsPostp" [ctx; tSpanAround [cFor "idStep"]]; in
  !! List.iter scaleParticles dims;
  !! List.iter Loop.fusion_targets [[cMark "partsPrep"]; [cMark "partsPostp"]];

  bigstep "inline variables and simplify arithmetic";
  !! Variable.unfold ~at:[cFor "idStep"] [cVarDef "fieldFactor"];
  !! Variable.inline [ctx; cVarDefs (Tools.cart_prod (^) ["accel_"; "pos2_"] dims)];
  !!! Arith.(simpls_rec [expand; gather_rec]) [ctx];

  bigstep "final polish";
  !! Loop.hoist_alloc ~indep:["idStep"; "idPart"] ~dest:[tBefore; cFor "idStep"] [cVarDef "coeffs"];
<<<<<<< HEAD
  !! Cleanup.std (); (* TODO: cleanup += 1 --> ++ *)

)


(* SPEEDUP:
    infix_ops in one bottom-up pass : 2.5sec

 *)
  (* IMPROVEMENTS:

    - nicer open ghosts in input code
    - ghosts modifies can become reads
    - a ghost with only reads/modifies can disappear
    - a ghost whose effects is identity can be removed
    - local name tile: get elem_ty from program / resources
      + POUR GUILLAUME: si on a les types dans les ressources
    - bind pointer to particles cell?
    - put 'coeffs' array on stack?
    - allow writing C code for constructing factors, need to parse and put in correct context with local ids
    - FIXME: reparse triggers access normalization
  *)
=======
  !! Cleanup.std ();
)
>>>>>>> 51aabbc0
<|MERGE_RESOLUTION|>--- conflicted
+++ resolved
@@ -36,11 +36,11 @@
   !! List.iter scaleFieldAtPos dims;
   let scaleSpeed2 d = Accesses.scale_immut ~factor:deltaT [nbMulti; ctx; cVarDef ("speed2_" ^ d)] in
   !! List.iter scaleSpeed2 dims;
-  let scaleFieldAtCorners d = (* lFieldAtCorners[?i].(x|y|z) *)
+  let scaleFieldAtCorners d =
     let address_pattern = Trm.(struct_access (array_access (find_var "lFieldAtCorners") (pattern_var "i")) d) in
     Accesses.scale ~factor:(find_var "fieldFactor") ~address_pattern ~uninit_post:true [ctx; tSpan [tBefore; cMark "loadField"] [tAfter; cFor "idStep"]]in
   !! List.iter scaleFieldAtCorners dims;
-  let scaleParticles d = (* particles[?i].speed.(x|y|z)] *)
+  let scaleParticles d =
     let address_pattern = Trm.(struct_access (struct_access (array_access (find_var "particles") (pattern_var "i")) "speed") d) in
     Accesses.scale ~factor:deltaT ~address_pattern ~mark_preprocess:"partsPrep" ~mark_postprocess:"partsPostp" [ctx; tSpanAround [cFor "idStep"]]; in
   !! List.iter scaleParticles dims;
@@ -53,8 +53,7 @@
 
   bigstep "final polish";
   !! Loop.hoist_alloc ~indep:["idStep"; "idPart"] ~dest:[tBefore; cFor "idStep"] [cVarDef "coeffs"];
-<<<<<<< HEAD
-  !! Cleanup.std (); (* TODO: cleanup += 1 --> ++ *)
+  !! Cleanup.std ();
 
 )
 
@@ -76,7 +75,5 @@
     - allow writing C code for constructing factors, need to parse and put in correct context with local ids
     - FIXME: reparse triggers access normalization
   *)
-=======
-  !! Cleanup.std ();
-)
->>>>>>> 51aabbc0
+  (* LATER: use a grammar for patterns such as:
+      lFieldAtCorners[?i].(x|y|z)  and   particles[?i].speed.(x|y|z)] *)