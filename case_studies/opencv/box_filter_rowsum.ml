--- conflicted
+++ resolved
@@ -7,18 +7,14 @@
 
 (** Reproducing OpenCV code from:
    https://github.com/opencv/opencv/blob/4.x/modules/imgproc/src/box_filter.simd.hpp
-<<<<<<< HEAD
 
    Remaining differences:
    - [k++; + k] instead of [k++, S++, D++], we may not want to introduce such pointer arithmetic.
    - no template support yet for S/ST types; OpenCV also casts inputs from uchar
-=======
->>>>>>> 51aabbc0
    *)
 
 let int = trm_int
 
-<<<<<<< HEAD
 let custom_specialize_simpl tg =
   Trace.without_resource_computation_between_steps (fun () ->
     Arith.default_simpl tg;
@@ -33,18 +29,12 @@
 
 let fast = if only <> -1 then [occIndex only] else [nbMulti]
 
-=======
->>>>>>> 51aabbc0
 let _ = Run.script_cpp (fun () ->
   !! Reduce.intro [cVarDef "s"];
 
   !! Specialize.variable_multi ~mark_then:fst ~mark_else:"nokn"
     ["kn", int 3; "kn", int 5] [cFunBody "rowSum"; cFor "i"];
-<<<<<<< HEAD
   !! Reduce.elim ~inline:true [nbMulti; cMark "kn"; cCall "reduce_spe1"];
-=======
-  !! Reduce.elim ~inline:true [nbMulti; cMark "kn"; cFun "reduce_spe1"];
->>>>>>> 51aabbc0
   !! Loop.collapse [nbMulti; cMark "kn"; cFor "i"];
 
   !! Loop.swap [nbMulti; cMark "nokn"; cFor "i"];
@@ -59,11 +49,7 @@
     - insert to_prove instead of warning for / 0.
    *)
 
-<<<<<<< HEAD
-  !! Specialize.variable_multi ~mark_then ~simpl:custom_specialize_simpl
-=======
-  !! Specialize.variable_multi ~mark_then:fst
->>>>>>> 51aabbc0
+  !! Specialize.variable_multi ~mark_then:fst ~simpl:custom_specialize_simpl
     ["cn", int 1; "cn", int 3; "cn", int 4] [cMark "nokn"; cFor "c"];
   !! Loop.unroll [nbMulti; cMark "cn"; cFor "c"];
 
@@ -72,7 +58,6 @@
     Instr.gather_targets [c; cStrict; cArrayWrite "D"];
     Loop.fusion_targets ~into:FuseIntoLast [nbMulti; c; cFor ~stop:[cVar "kn"] "i"];
     Instr.gather_targets [c; cFor "i"; cArrayWrite "D"];
-<<<<<<< HEAD
 
   );
     (**
@@ -80,8 +65,4 @@
   (* TODO: [expand_rec; gather_rec; compute] *)
   !! Cleanup.std ();
   *)
-=======
-  );
-  !! Cleanup.std ~arith_simpl:Arith.([expand; euclidian; gather_rec]) ();
->>>>>>> 51aabbc0
 )