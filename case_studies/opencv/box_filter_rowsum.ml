--- conflicted
+++ resolved
@@ -45,12 +45,9 @@
   !! Reduce.elim ~inline:true [nbMulti; cMark "nokn"; cFor "i"; cCall "reduce_spe1"];
   !! Loop.shift_range (StartAtZero) [nbMulti; cMark "nokn"; cFor "i"];
   !! Loop.scale_range ~factor:(trm_find_var "cn" []) [nbMulti; cMark "nokn"; cFor "i"];
+  (* TODO: Variable.bind ~const:true cn*kn *)
 
-<<<<<<< HEAD
-  !! Specialize.variable_multi ~mark_then ~mark_else:"generic" ~simpl:custom_specialize_simpl
-=======
-  !! Specialize.variable_multi ~mark_then:fst ~simpl:custom_specialize_simpl
->>>>>>> 1a14f26a
+  !! Specialize.variable_multi ~mark_then:fst ~mark_else:"generic" ~simpl:custom_specialize_simpl
     ["cn", int 1; "cn", int 3; "cn", int 4] [cMark "nokn"; cFor "c"];
   !! Loop.unroll [nbMulti; cMark "cn"; cFor "c"];
 
@@ -61,6 +58,7 @@
     Instr.gather_targets [c; cFor "i"; cArrayWrite "D"];
 
   );
+
     (**
   (* TODO? simpl ~unfold_alias:true *)
   (* TODO: [expand_rec; gather_rec; compute] *)
