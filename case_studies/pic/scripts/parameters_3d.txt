// This file accepts: C-like comments (like this line),
# Script-like or Python-like comments (like this line),
! Fortran-like comments (like this line),
% Latex-like comments (like this line),
// And blank lines (in fact also any line, but will then complain a little bit).

// To set values of parameters, you may add any number of spaces.
// It might be convenient to put spaces in the middle of the value (cf. nb_particles)
// You may or may not add a ';' at the end of the line.
// Any parameter not set will have default values (visible in the output).

// Values for the parameters.
sim_distrib = LANDAU_3D_PROD_OF_ONE_PLUS_COS; // Physical test case (LANDAU_1D_PROJ3D, LANDAU_2D_PROJ3D, LANDAU_3D_SUM_OF_COS,
                                             // LANDAU_3D_PROD_OF_COS, LANDAU_3D_PROD_OF_ONE_PLUS_COS or DRIFT_VELOCITIES_3D).
<<<<<<< HEAD
nb_cells_x    = 16;                           // Number of grid points, x-axis
nb_cells_y    = 16;                           // Number of grid points, y-axis
nb_cells_z    = 16;                           // Number of grid points, z-axis
=======
nb_cells_x    = 8;                           // Number of grid points, x-axis
nb_cells_y    = 8;                           // Number of grid points, y-axis
nb_cells_z    = 8;                           // Number of grid points, z-axis
>>>>>>> 9a95c2e6
nb_particles  = 500000;                // Number of particles. As example, 2 billions is a maximum for 96 GB of memory.
nb_iterations = 10;                          // Number of time steps
delta_t       = 0.05;                         // Time step
thermal_speed = 1.;                           // Thermal speed
// DRIFT_VELOCITIES_3D only
drift_velocity            = 11.;  // Center of the second maxwellian
proportion_fast_particles = 0.02; // Proportions of the particles in the second maxwellian
// LANDAU_3D_PROD_OF_ONE_PLUS_COS only
L = 22.;        // Length of the physical space
// LANDAU_XXX only
alpha   = 0.05; // Landau perturbation amplitude
kmode_x = 0.5;  // Landau perturbation mode, x-axis
kmode_y = 0.5;  // Landau perturbation mode, y-axis
kmode_z = 0.5;  // Landau perturbation mode, z-axis
seed = 0;<|MERGE_RESOLUTION|>--- conflicted
+++ resolved
@@ -12,15 +12,9 @@
 // Values for the parameters.
 sim_distrib = LANDAU_3D_PROD_OF_ONE_PLUS_COS; // Physical test case (LANDAU_1D_PROJ3D, LANDAU_2D_PROJ3D, LANDAU_3D_SUM_OF_COS,
                                              // LANDAU_3D_PROD_OF_COS, LANDAU_3D_PROD_OF_ONE_PLUS_COS or DRIFT_VELOCITIES_3D).
-<<<<<<< HEAD
-nb_cells_x    = 16;                           // Number of grid points, x-axis
-nb_cells_y    = 16;                           // Number of grid points, y-axis
-nb_cells_z    = 16;                           // Number of grid points, z-axis
-=======
 nb_cells_x    = 8;                           // Number of grid points, x-axis
 nb_cells_y    = 8;                           // Number of grid points, y-axis
 nb_cells_z    = 8;                           // Number of grid points, z-axis
->>>>>>> 9a95c2e6
 nb_particles  = 500000;                // Number of particles. As example, 2 billions is a maximum for 96 GB of memory.
 nb_iterations = 10;                          // Number of time steps
 delta_t       = 0.05;                         // Time step
