--- conflicted
+++ resolved
@@ -70,12 +70,9 @@
     #Threads-to-cores binding.
     export OMP_PLACES=cores
     export OMP_PROC_BIND=close
-<<<<<<< HEAD
-  elif [ "${compiler}" = "icc" ]; then
+
+  elif [ "${COMPILER}" = "icc" ]; then
     source /opt/intel/oneapi/setvars.sh > /dev/null 
-=======
-  elif [ "${COMPILER}" = "icc" ]; then
->>>>>>> a7080cbe
     export LD_LIBRARY_PATH=$INTEL_OPENMP_DYNAMIC_LIBRARY_PATH:$LD_LIBRARY_PATH
     #Threads-to-cores binding.
     export KMP_AFFINITY=granularity=fine,compact,1,0,verbose 
