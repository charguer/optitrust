#include <stdlib.h>
<<<<<<< HEAD
#include <stdbool.h>
=======
#include "optitrust.h"

>>>>>>> 10cdcf83
// --------- Bags of particles

#include "particle_chunk.h"
#include "particle_chunk_alloc.h"

bag* CHOOSE (int nb, bag* b1, bag* b2) {return b1;}

// --------- Parameters

//  physical parameter of the simulation
const double areaX = 10.0;
const double areaY = 10.0;
const double areaZ = 10.0;

const double stepDuration = 0.2;
const double particleCharge = 10.0;
const double particleMass = 5.0;

// Grid description
const int gridX = 64;
const int gridY = 64;
const int gridZ = 64;
const int nbCells = gridX * gridY * gridZ;

// Derived grid parameters
const double cellX = areaX / gridX;
const double cellY = areaY / gridY;
const double cellZ = areaZ / gridZ;

// duration of the simulation
const int nbSteps = 100;

// --------- Grid coordinate functions

// from double to int
int int_of_double(double a) {
  return (int) a - (a < 0.);
}

int wrap(int gridSize, int a) {
  return (a % gridSize + gridSize) % gridSize;
}

// --------- Grid Representation

const int nbCorners = 8;

vect* fields = (vect*) malloc(nbCells * sizeof(vect));


int cellOfCoord(int i, int j, int k) {
  return MINDEX3(gridX,gridY,gridZ,i,j,k);
}

// idCellOfPos computes the id of the cell that contains a position.
int idCellOfPos(vect pos) {
  int iX = int_of_double(pos.x / cellX);
  int iY = int_of_double(pos.y / cellY);
  int iZ = int_of_double(pos.z / cellZ);
  return cellOfCoord(iX, iY, iZ);
}

double relativePosX(double x) {
  int iX = int_of_double(x / cellX);
  return (x - iX * cellX) / cellX;
}
double relativePosY(double y) {
  int iY = int_of_double(y / cellY);
  return (y - iY * cellY) / cellY;
}
double relativePosZ(double z) {
  int iZ = int_of_double(z / cellZ);
  return (z -  iZ * cellZ) / cellZ;
}

typedef struct {
  int iX;
  int iY;
  int iZ;
} coord;

coord coordOfCell(int idCell) {
  const int iZ = idCell % gridZ;
  const int iXY = idCell / gridZ;
  const int iY = iXY % gridY;
  const int iX = iXY / gridY;
  return { iX, iY, iZ };
}

typedef struct {
  int v[nbCorners];
} int_nbCorners;

typedef struct {
  double v[nbCorners];
} double_nbCorners;

typedef struct {
  vect v[nbCorners];
} vect_nbCorners;

int_nbCorners indicesOfCorners(int idCell) {
  const coord coord = coordOfCell(idCell);
  const int x = coord.iX;
  const int y = coord.iY;
  const int z = coord.iZ;
  const int x2 = wrap(gridX, x+1);
  const int y2 = wrap(gridY, y+1);
  const int z2 = wrap(gridZ, z+1);
  return {
    cellOfCoord(x,y,z),
    cellOfCoord(x,y,z2),
    cellOfCoord(x,y2,z),
    cellOfCoord(x,y2,z2),
    cellOfCoord(x2,y,z),
    cellOfCoord(x2,y,z2),
    cellOfCoord(x2,y2,z),
    cellOfCoord(x2,y2,z2),
  };

}

vect_nbCorners getFieldAtCorners(int idCell, vect* field) {
  const int_nbCorners indices = indicesOfCorners(idCell);
  vect_nbCorners res;
  for (int k = 0; k < nbCorners; k++) {
    res.v[k] = field[indices.v[k]];
  }
  return res;

}

// Total charge of the particles already placed in the cell for the next time step
// charge are also accumulated in the corners of the cells

void accumulateChargeAtCorners(double* nextCharge, int idCell, double_nbCorners charges) {
  const int_nbCorners indices = indicesOfCorners(idCell);
  for (int k = 0; k < nbCorners; k++) {
    nextCharge[indices.v[k]] += charges.v[k];
  }
}

// --------- Interpolation operations

// given the relative position inside a cell, with coordinates in the range [0,1],
// compute the coefficient for interpolation at each corner;
// the value for one corner is proportional to the volume between the particle
// and the opposite corner.

double_nbCorners cornerInterpolationCoeff(vect pos) {
  const double rX = relativePosX(pos.x);
  const double rY = relativePosY(pos.y);
  const double rZ = relativePosZ(pos.z);
  const double cX = 1. + -1. * rX;
  const double cY = 1. + -1. * rY;
  const double cZ = 1. + -1. * rZ;
  double_nbCorners r;
  r.v[0] = cX * cY * cZ;
  r.v[1] = cX * cY * rZ;
  r.v[2] = cX * rY * cZ;
  r.v[3] = cX * rY * rZ;
  r.v[4] = rX * cY * cZ;
  r.v[5] = rX * cY * rZ;
  r.v[6] = rX * rY * cZ;
  r.v[7] = rX * rY * rZ;
  return r;
}

vect matrix_vect_mul(const double_nbCorners coeffs, const vect_nbCorners matrix) {
  vect res = { 0., 0., 0. };
  for (int k = 0; k < nbCorners; k++) {
    res = vect_add(res, vect_mul(coeffs.v[k], matrix.v[k]));
  }
  return res;
}

double_nbCorners vect8_mul(const double a, const double_nbCorners data) {
  double_nbCorners res;
  for (int k = 0; k < nbCorners; k++) {
    res.v[k] = a * data.v[k];
  }
  return res;
}

// --------- LEFT to implement

void init(bag* bagsCur, bag* bagsNext, vect* field);

// updateFieldsUsingNextCharge in an operation that reads nextCharge,
// resets it to zero, and updates the values in the fields array.
void updateFieldUsingNextCharge(double* nextCharge, vect* field) { }

// --------- Module Simulation

int main() {

  // Particles in each cell, at the current and the next time step
  bag* bagsCur = (bag*) malloc(nbCells * sizeof(bag));
  bag* bagsNext = (bag*) malloc(nbCells * sizeof(bag));

  // nextCharge[idCell] corresponds to the cell in the front-top-left corner of that cell
  double* nextCharge = (double*) malloc(nbCells * sizeof(double));

  // Strength of the field that applies to each cell
  // fields[idCell] corresponds to the field at the top-right corner of the cell idCell;
  // The grid is treated with wrap-around
  vect* field = (vect*) malloc(nbCells * sizeof(vect));

  init(bagsCur, bagsNext, field);

  // Foreach time step
  for (int step = 0; step < nbSteps; step++) {

    // Update the new field based on the total charge accumulated in each cell
    updateFieldUsingNextCharge(nextCharge, field);

    // reset the array of next charges
    for (int idCell = 0; idCell < nbCells; idCell++) {
      nextCharge[idCell] = 0.;
    }

    // For each cell from the grid
    for (int idCell = 0; idCell < nbCells; idCell++) {

      // Read the electric field that applies to the corners of the cell considered
      vect_nbCorners field_at_corners = getFieldAtCorners(idCell,field);

      // Consider the bag of particles in that cell
      bag* b = &bagsCur[idCell];

      bag_iter bag_it;
      for (particle* p = bag_iter_begin(&bag_it, b); p != NULL; p = bag_iter_next(&bag_it, true)) {

        // Interpolate the field based on the position relative to the corners of the cell
        double_nbCorners coeffs = cornerInterpolationCoeff(p->pos);
        vect fieldAtPos = matrix_vect_mul(coeffs, field_at_corners);

        // Compute the acceleration: F = m*a and F = q*E  gives a = q/m*E
        vect accel = vect_mul(particleCharge / particleMass, fieldAtPos);

        // Compute the new speed and position for the particle.
        vect speed2 = vect_add(p->speed, vect_mul(stepDuration, accel));
        vect pos2 = vect_add(p->pos, vect_mul(stepDuration, speed2));
        particle p2 = { pos2, speed2 };

        // Compute the location of the cell that now contains the particle
        int idCell2 = idCellOfPos(pos2);

        // Push the updated particle into the bag associated with its target cell
        bag_push(&bagsNext[idCell2], p2);

        // Deposit the charge of the particle at the corners of the target cell
        double_nbCorners coeffs2 = cornerInterpolationCoeff(pos2);
        double_nbCorners deltaChargeOnCorners = vect8_mul(particleCharge, coeffs2);
        accumulateChargeAtCorners(nextCharge, idCell2, deltaChargeOnCorners);
      }
      bag_init_initial(b);
    }

    // For the next time step, the contents of bagNext is moved into bagCur (which is empty)
    for (int idCell = 0; idCell < nbCells; idCell++) {
      bag_swap(&bagsCur[idCell], &bagsNext[idCell]);
    }

  }
}<|MERGE_RESOLUTION|>--- conflicted
+++ resolved
@@ -1,10 +1,5 @@
-#include <stdlib.h>
-<<<<<<< HEAD
-#include <stdbool.h>
-=======
 #include "optitrust.h"
 
->>>>>>> 10cdcf83
 // --------- Bags of particles
 
 #include "particle_chunk.h"
