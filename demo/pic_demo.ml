open Optitrust
open Target
open Ast



let add_prefix (prefix : string) (indices : string list) : string list =
    List.map (fun x -> prefix ^ x) indices


let main = cFunDef "main"
let dims = ["X";"Y";"Z"]
let nb_dims = List.length dims
let iter_dims f = List.iter f dims
let map_dims f = List.map f dims
let idims = map_dims (fun d -> "i" ^ d)
let delocalize_double_add = Delocalize_arith (Lit_double 0., Binop_add)


let _ = Run.script_cpp ~inline:["particle_chunk.h";"particle_chunk_alloc.h";"particle.h"] (fun () ->

<<<<<<< HEAD
  (* Part: optimization and inlining of [matrix_vect_mul] *)
  let ctx = cTopFunDef "matrix_vect_mul" in
  !^ Function.inline [ctx; cOr [[cFun "vect_mul"]; [cFun "vect_add"]]];
  !! Struct.set_explicit [nbMulti; ctx; cWriteVar "res"];
  
  !! Loop.fission ~split_between:true [ctx; cFor "k"]; 
  !! Loop.unroll [nbMulti; ctx; cFor "k"];
  !! Instr.accumulate ~nb:8 [nbMulti; ctx; cFieldWrite ~base:[cVar "res"] ~field:"x" ()];
  !! Instr.accumulate ~nb:8 [nbMulti; ctx; cFieldWrite ~base:[cVar "res"] ~field:"y" ()];
  !! Instr.accumulate ~nb:8 [nbMulti; ctx; cFieldWrite ~base:[cVar "res"] ~field:"z" ()];
  !! Function.inline [cFun "matrix_vect_mul"];

  (* Part: vectorization in [cornerInterpolationCoeff] *)
  let ctxf = cTopFunDef "cornerInterpolationCoeff" in
  let ctx = cChain [ctxf; sInstr "r.v"] in
  !^ Rewrite.equiv_at "double a; ==> a == (0. + 1. * a);" [nbMulti; ctx; cVar ~regexp:true "r."];
  !! Variable.inline [nbMulti; ctxf; cVarDef ~regexp:true
   "c."];
  (* !! Variable.intro_pattern_array ~const:true ~pattern_aux_vars:"double rX, rY, rZ"
      ~pattern_vars:"double coefX, signX, coefY, signY, coefZ, signZ"
      ~pattern:"(coefX + signX * rX) * (coefY + signY * rY) * (coefZ + signZ * rZ)"
      [nbMulti; ctx; dRHS];    *)
  (* !! Loop.fold_instrs ~index:"k" [ctx]; *) (* TODO: Fix me! *)

  (* Part: update particles in-place instead of in a local variable *) (* LATER: it might be possible to change the script to postpone this step *)
  !^ Variable.reuse ~space:(expr "p->speed") [main; cVarDef "speed2" ];
  !! Variable.reuse ~reparse:true ~space:(expr "p->pos") [main; cVarDef "pos2"];

  (* Part: reveal write operations involved manipulation of particles and vectors *)
  let ctx = cOr [[cFunDef "bag_push_serial"]; [cFunDef "bag_push_concurrent"]] in
  !^ Trace.reparse();
=======
  bigstep "Optimization and inlining of [matrix_vect_mul]";
    let ctx = cTopFunDef "matrix_vect_mul" in
  !! Function.inline [ctx; cOr [[cFun "vect_mul"]; [cFun "vect_add"]]];
  !! Struct.set_explicit [nbMulti; ctx; cWriteVar "res"];
  !! Loop.fission [nbMulti; tAfter; ctx; cFor "k"; sInstrRegexp "res\\.[x-y]"];
  !! Loop.unroll [nbMulti; ctx; cFor "k"];
  !! Instr.accumulate ~nb:8 [nbMulti; ctx; sInstrRegexp "res.*\\[0\\]"];
  !! Function.inline [main; cFun "matrix_vect_mul"];

  bigstep "Vectorization in [cornerInterpolationCoeff]";
    let ctx = cTopFunDef "cornerInterpolationCoeff" in
     let ctx_rv = cChain [ctx; sInstr "r.v"] in
  !! Rewrite.equiv_at "double a; ==> a == (0. + 1. * a);" [nbMulti; ctx_rv; cVar ~regexp:true "r."];
  !! Variable.inline [nbMulti; ctx; cVarDef ~regexp:true "c."];
  !! Variable.intro_pattern_array ~pattern_aux_vars:"double rX, rY, rZ;"
      ~pattern_vars:"double coefX, signX, coefY, signY, coefZ, signZ;"
      ~pattern:"(coefX + signX * rX) * (coefY + signY * rY) * (coefZ + signZ * rZ);"
      [nbMulti; ctx_rv; dRHS];
  !! Loop.fold_instrs ~index:"k" [ctx_rv];

  bigstep "Update particles in-place instead of in a local variable ";
  !! Variable.reuse ~space:(expr "p->speed") [main; cVarDef "speed2" ];
  !! Variable.reuse ~space:(expr "p->pos") [main; cVarDef "pos2"];

  bigstep "Reveal write operations involved manipulation of particles and vectors";
  !! Trace.reparse();
  let ctx = cOr [[cFunDef "bag_push_serial"]; [cFunDef "bag_push_concurrent"]] in
>>>>>>> 9a3e3641
  !! List.iter (fun typ -> Struct.set_explicit [nbMulti; ctx; cWrite ~typ ()]) ["particle"; "vect"];
  !! Function.inline [main; cOr [[cFun "vect_mul"]; [cFun "vect_add"]]];
  !! Struct.set_explicit [nbMulti; main; cWrite ~typ:"vect" ()];

<<<<<<< HEAD
  (* Part: inlining of [cornerInterpolationCoeff] and [accumulateChargeAtCorners] *)
  !! Function.inline [nbMulti; cFunDef "cornerInterpolationCoeff"; cFun ~regexp:true "relativePos."];
  !^ Function.inline [cOr [
=======
  bigstep "inlining of [cornerInterpolationCoeff] and [accumulateChargeAtCorners]";
  !! Function.inline [cOr [
>>>>>>> 9a3e3641
       [cFun "vect8_mul"];
       [cFunDef "cornerInterpolationCoeff"; cFun ~regexp:true "relativePos."];
       [cFun "accumulateChargeAtCorners"]]];
  !! Function.inline ~vars:(AddSuffix "2") [cFun "idCellOfPos"];
  !! Function.inline ~vars:(AddSuffix "${occ}") [nbMulti; cFun "cornerInterpolationCoeff"];
  !! Variable.elim_redundant [nbMulti; cVarDef ~regexp:true "\\(coef\\|sign\\|i\\).1"];
  !! Instr.move_out ~dest:[tBefore; main] [nbMulti; main; cVarDef ~regexp:true "\\(coef\\|sign\\).0"];

  bigstep "Optimization of charge accumulation";
  !! Sequence.intro ~mark:"fuse" ~start:[main; cVarDef "coeffs2"] ();
     Loop.fusion_targets [cMark "fuse"];
  !! Trace.reparse();
  !! Instr.inline_last_write ~write:[sInstr "coeffs2.v[k] ="]
       [main; sInstr "deltaChargeOnCorners.v[k] ="; sExpr "coeffs2.v[k]"];
  !! Instr.inline_last_write ~write:[sInstr "deltaChargeOnCorners.v[k] ="]
       [main; sInstr "nextCharge[indices"; sExpr "deltaChargeOnCorners.v[k]"];

<<<<<<< HEAD
  (* Part: inlining of the bag iteration *) (* LATER: it might be possible to move this later in the script *)
  (* LATER: there are some missing Mutable_var_get tags on "p" inside the for_c loop; this might be fixed when using the new encodings *)
  !^ Sequence.intro ~mark:"loop" ~start:[cVarDef "bag_it"] ~nb:2 ();
  !! Sequence.intro_on_instr [cMark "loop"; cFor_c ""; dBody]; (* LATER: will be integrated in uninline *)
  !! Function_basic.uninline ~fct:[cFunDef "bag_ho_iter_basic"] [cMark "loop"];
  !! Instr.replace_fun "bag_ho_iter_chunk" [main; cFun "bag_ho_iter_basic"]; (* LATER: why don't we also have Expr.replace_fun ? *)
  !! Function.inline [main; cFun "bag_ho_iter_chunk"];
  (*!! Instr.update (fun t -> trm_annot_remove Mutable_var_get t) [main; cFun ~args:[[cStrict; cVar "p"]] ""; dArg 0];*)
  !! Function.beta ~indepth:true [main];
  !! Variable.to_const [main; cVarDef "p"];

  (* Part: explicit record fields for each coordinate *)
  !^ Variable.inline [main; cVarDef "p"];
=======
  bigstep "Struct inline";
  !! Variable.inline [main; cVarDef "p"];
>>>>>>> 9a3e3641
  !! Variable.simpl_deref [main];
  !! Struct.set_explicit [main; cVarDef "p2"];
  !! Struct.set_explicit [nbMulti; main; sInstr "p2."];
  !! Trace.reparse();
  !! List.iter (fun f -> Struct.inline f [cTypDef "particle"]) ["speed"; "pos"];

  bigstep "Prepare the stage for scaling (move definitions and introduce constants)";
  !! Instr.move ~dest:[tBefore; main] [nbMulti; cFunDef ~regexp:true "bag_push.*"];
  !! Struct.to_variables [main; cVarDef "fieldAtPos"];
  !! Variable.insert_list ~reparse:true ~defs:(
         ["const double", "factorC", expr "particleCharge * stepDuration * stepDuration / particleMass"]
       @ (map_dims (fun d -> "const double", ("factor" ^ d), expr ("factorC / cell" ^ d))))
     [tBefore; cVarDef "nbSteps"];

  bigstep "Scaling of electric field";
  !! iter_dims (fun d ->
       Accesses.scale ~factor:(var ("factor" ^ d)) [cVarDef "accel"; cReadVar ("fieldAtPos" ^ d)]);
  !! Variable.inline [nbMulti; cVarDef ~regexp:true "factor."];
  !! Arith.(simpl expand) [nbMulti; main; cVarDef "accel"; cStructInit; cStrict; Arith.constr];

  bigstep "Scaling of speed and positions";
  !! iter_dims (fun d ->
       Accesses.scale ~factor:(expr ("stepDuration / cell" ^ d))
      [nbMulti; cFieldReadOrWrite ~field:("speed" ^ d) ()]);
  !! iter_dims (fun d ->
       Accesses.scale ~factor:(expr ("1. / cell" ^ d)) [nbMulti; cFieldReadOrWrite ~field:("pos" ^ d) ()]);
  !! Trace.reparse();
  !! Variable.inline [cVarDef "accel"];
  !! Trace.reparse();
  !! Arith.(simpl expand) [nbMulti; main; cFun "int_of_double"; dArg 0];
     Arith.(simpl expand) [nbMulti; main; cVarDef ~regexp:true "r.[01]"; dInit];
     Sequence.apply ~start:[tAfter; main; cWrite ~lhs:[cVar "fieldAtPosZ"]()]
      ~stop:[tAfter; main; cVarDef "coeffs2"] (fun m ->
       Arith.(simpl expand) [nbMulti; main; cMark m; cWrite(); dRHS; cStrictNew; Arith.constr];);

  bigstep "Enumerate grid cells by coordinates";
  !! Label.add "core" [cFor "idCell" ~body:[cFor "i"]];
     Loop.grid_enumerate (map_dims (fun d -> ("i" ^ d, "grid" ^ d))) [cLabelBody "core"];

<<<<<<< HEAD
  (* Part: Make positions relative *) (* LATER: it might be possible to perform this transformation at a higher level, using vect operations *)
  !^ iter_dims (fun d ->
=======
  bigstep "Make positions relative and store them using float";
  !! iter_dims (fun d ->
>>>>>>> 9a3e3641
      Variable.bind ~const:true ("p" ^ d) [main; sInstr ("(c->items)[i].pos" ^ d ^ " ="); dRHS]);
  !! Instr.(gather_targets ~dest:GatherAtFirst) [main; cVarDef ~regexp:true "p[X-Z]"];
  !! iter_dims (fun d ->
       Accesses.shift ~neg:true ~factor:(var ("i" ^ d)) [main; cVarDef ("p" ^ d); cRead ~addr:[sExpr ("(c->items)[i].pos" ^ d)]()]);
  !! Instr.read_last_write [nbMulti; main; cVarDef ~regexp:true "i[X-Z]2"; cRead ~addr:[sExpr "(c->items)[i].pos"]()];
  !! Instr.(gather_targets ~dest:(GatherAt [tAfter; main; cVarDef "pZ"])) [main; cVarDef ~regexp:true "i[X-Z]2"];
  !! iter_dims (fun d ->
       Accesses.shift ~neg:true ~factor:(var ("i" ^ d ^ "2")) [main; cWrite ~lhs:[sExpr ("(c->items)[i].pos" ^ d)] ()];
       Accesses.shift ~neg:true ~factor:(var ("i" ^ d ^ "2")) [main; cVarDef ~regexp:true "r[X-Z]1"; cRead ~addr:[sExpr ("(c->items)[i].pos" ^ d)] ()];
       );
  !! Arith.(simpl expand) [nbMulti; main; cVarDef ~regexp:true "r[X-Z]1"; dInit];
  !! Cast.insert (atyp "float") [sExprRegexp  ~substr:true "\\(p. - i.\\)"];
  !! Struct.update_fields_type "pos." (atyp "float") [cTypDef "particle"];
  (* !! Trace.reparse (); *)

<<<<<<< HEAD
  (* Part: AOS-to-SOA *) (* LATER: might be useful to group this next to the reveal of x/y/z *)
  !! Struct.inline "items" [cTypDef "chunk"];

  (* Part: introduce matrix operations, and prepare loop on charge deposit *)
  !^ Matrix.intro_mops (var "nbCells") [main; cVarDef "nextCharge"];
=======
  bigstep "Introduce matrix operations, and prepare loop on charge deposit";
  !! Matrix.intro_mops (var "nbCells") [main; cVarDef "nextCharge"];
>>>>>>> 9a3e3641
  !! Label.add "charge" [main; cFor "k" ~body:[cVar "nextCharge"]];
  !! Variable.inline [main; cVarDef "indices"];

  bigstep "Duplicate the charge of a corner for the 8 surrounding cells";
  !! Matrix.delocalize "nextCharge" ~into:"nextChargeCorners" ~last:true ~indices:["idCell"] ~init_zero:true
     ~dim:(var "nbCorners") ~index:"k" ~acc:"sum" ~ops:delocalize_double_add [cLabel "core"];
  !! Specialize.any "k" [nbMulti; main; cAny];
  !! Instr.delete [cFor "idCell" ~body:[cCellWrite ~base:[cVar "nextCharge"] ~index:[] ~rhs:[cDouble 0.] ()]];

<<<<<<< HEAD
  (* Part: apply a bijection on the array storing charge to vectorize charge deposit *)
=======
  bigstep "Apply a bijection on the array storing charge to vectorize charge deposit";
>>>>>>> 9a3e3641
  let mybij_def =
      "int mybij(int nbCells, int nbCorners, int idCell, int idCorner) {
        coord coord = coordOfCell(idCell);
        int iX = coord.iX;
        int iY = coord.iY;
        int iZ = coord.iZ;
        int res[] = {
          cellOfCoord(iX, iY, iZ),
          cellOfCoord(iX, iY, wrap(gridZ,iZ-1)),
          cellOfCoord(iX, wrap(gridY,iY-1), iZ),
          cellOfCoord(iX, wrap(gridY,iY-1), wrap(gridZ,iZ-1)),
          cellOfCoord(wrap(gridX,iX-1), iY, iZ),
          cellOfCoord(wrap(gridX,iX-1), iY, wrap(gridZ,iZ-1)),
          cellOfCoord(wrap(gridX,iX-1), wrap(gridY,iY-1), iZ),
          cellOfCoord(wrap(gridX,iX-1), wrap(gridY,iY-1), wrap(gridZ,iZ-1)),
        };
      return MINDEX2(nbCells, nbCorners, res[idCorner], idCorner);
      }" in
<<<<<<< HEAD
  !^ Sequence.insert (stmt mybij_def) [tBefore; main];
=======
  !! Sequence.insert (stmt mybij_def) [tBefore; main];
>>>>>>> 9a3e3641
  !! Matrix.biject "mybij" [main; cVarDef "nextChargeCorners"];
  !! Instr.replace ~reparse:true (stmt "MINDEX2(nbCells, nbCorners, idCell2, k)")
      [main; cLabel "charge"; cFun "mybij"];

<<<<<<< HEAD
  (* Part: insert thread number and thread id *)
  !^ Sequence.insert ~reparse:false (stmt "int omp_get_thread_num();") [tBefore; main]; (* TODO: use a include instead *)
  !! Variable.insert ~name:"nbThreads" ~typ:(atyp "int") ~value:(lit "8") [tBefore; main]; (* TODO: remove ~value, see comment in Variable.insert *)
  !! Omp.get_thread_num "idThread" [tBefore; cLabel "charge"]; (* TODO: there is an extra semi-column appearing *)
       (* TODO: this could be just   Variable.insert ~name"idThread" ~value:(Omp.get_thread_num())
           where get_thread_num returns the term that corresponds to the function call; this would be more uniform. *)

  (* Part: duplicate the charge of a corner for each of the threads *)
  !^ Matrix.delocalize "nextChargeCorners" ~into:"nextChargeThreadCorners" ~indices:["idCell"; "idCorner"]
=======
  bigstep "Duplicate the charge of a corner for each of the threads";
  !! Sequence.insert ~reparse:false (stmt "int omp_get_thread_num();") [tBefore; main];
  !! Variable.insert ~name:"nbThreads" ~typ:"int" ~value:(lit "8") [tBefore; main];
  !! Omp.get_thread_num "idThread" [tBefore; cLabel "charge"];
  !! Matrix.delocalize "nextChargeCorners" ~into:"nextChargeThreadCorners" ~indices:["idCell"; "idCorner"]
>>>>>>> 9a3e3641
      ~init_zero:true ~dim:(var "nbThreads") ~index:"k" ~acc:"sum" ~ops:delocalize_double_add [cLabel "core"];
  !! Specialize.any "idThread" [nbMulti; main; cAny];
  !! Instr.delete [cFor "idCell" ~body:[cCellWrite ~base:[cVar "nextChargeCorners"] ~index:[] ~rhs:[cDouble 0.] ()]];
  !! Instr.move_out ~dest:[tBefore; main; cFor "step"] [nbMulti; main; cVarDef ~regexp:true "nextCharge."];
     Instr.move_out ~dest:[tAfter; main; cFor "step"] [nbMulti; main; cFun "MFREE"];

<<<<<<< HEAD
  (* Part: coloring *)
  !^ Variable.insert_list ~defs:[("int","block",lit "2"); ("int","halfBlock",expr "block / 2")] [tBefore; cVarDef "nbCells"];
=======
  bigstep "Coloring";
  !! Variable.insert_list ~defs:[("int","block","2"); ("int","halfBlock","block / 2")] [tBefore; cVarDef "nbCells"];
>>>>>>> 9a3e3641
  let colorize (tile : string) (color : string) (d:string) : unit =
    let bd = "bi" ^ d in
    Loop.tile tile ~bound:TileBoundDivides ~index:"b${id}" [main; cFor ("i" ^ d)];
    Loop.color color ~index:("ci"^d) [main; cFor bd]
    in
<<<<<<< HEAD
    iter_dims (fun d -> colorize "block" "block" d);
  !! Loop.reorder ~order:((add_prefix "c" idims) @ (add_prefix "b" idims) @ idims) [main; cFor "ciX"];

  (* Part: introduce atomic push operations, but only for particles moving more than one cell away *)
  !^ Variable.insert ~const:true ~typ:(atyp "coord") ~name:"co" ~value:(expr "coordOfCell(idCell2)") [tAfter; main; cVarDef "idCell2"];
  !! Variable.bind "b2" [main; cFun "bag_push"; sExpr "&bagsNext"];
        (* TODO: above, ~const:true  should create not a [const bag*]  but a [bag* const] *)
  !! Variable.insert ~const:true ~typ:(atyp "bool") ~name:"isDistFromBlockLessThanHalfABlock"
=======
  !! iter_dims (fun d -> colorize "block" "block" d);
  !! Loop.reorder ~order:(Tools.((add_prefix "c" idims) @ (add_prefix "b" idims) @ idims)) [main; cFor "ciX"];

  bigstep "Introduce atomic push operations, but only for particles moving more than one cell away";
  !! Variable.insert ~const:true ~typ:"coord" ~name:"co" ~value:(expr "coordOfCell(idCell2)") [tAfter; main; cVarDef "idCell2"];
  !! Variable.bind "b2" [main; cFun "bag_push"; sExpr "&bagsNext"];
  !! Variable.insert ~const:true ~typ:"bool" ~name:"isDistFromBlockLessThanHalfABlock"
>>>>>>> 9a3e3641
      ~value:(trm_ands (map_dims (fun d ->
         expr ~vars:[d] "co.i${0} - bi${0} >= - halfBlock && co.i${0} - bi${0} < block + halfBlock")))
      [tBefore; main; cVarDef "b2"];
  !! Flow.insert_if ~cond:(var "isDistFromBlockLessThanHalfABlock") [main; cFun "bag_push"];
  !! Instr.replace_fun "bag_push_serial" [main; cIf(); dThen; cFun "bag_push"];
     Instr.replace_fun "bag_push_concurrent" [main; cIf(); dElse; cFun "bag_push"];

  bigstep "Loop splitting to separate processing of speeds, positions, and charge deposit";
  !! Instr.move ~dest:[tBefore; main; cVarDef "p2"] [main; cVarDef "idCell2"];
  !! Loop.hoist [main; cVarDef "idCell2"];
  !! Loop.fission [nbMulti; tBefore; main; cOr [[cVarDef "pX"]; [cVarDef "p2"]]];
<<<<<<< HEAD
  !! Variable.insert ~typ:(atyp "int&") ~name:"idCell2" ~value:(expr "idCell2_step[i]") [tBefore; main; cVarDef "p2"];
    (* LATER: fission should automatically do the duplication of references when necessary *)

  (* Part: Parallelization *)
  !^ Omp.parallel_for [Shared ["idCell"]] [nbMulti; tBefore; cFor "idCell" ~body:[sInstr "sum +="]];
     Omp.parallel_for [Shared ["bX";"bY";"bZ"]] [tBefore; cFor "biX"];

  (* Part: optimize chunk allocation *)  (* ARTHUR *)

)








(* TODO: insert the right include (using Instr.insert) to eliminate the error
   pic_demo_debug.cpp:616:30: error: use of undeclared identifier 'omp_get_thread_num'
   *)

(* TODO: modify trm_add_mark so that it does not add any mark if the argument is "" *)

(* TODO: generalize Specialize.any so that it takes a trm and not a string as argument.

  TODO: Variable_core.delocalize_aux should take as argument a mark (possibly "", in which case it leaves no mark)
  to annotate all the ANY that it introduces.  (use the modified trm_add_mark for this)

  TODO: add an argument ?(use:trm) to (Variable and Matrix) delocalize to specialize the any on the fly;
  if the argument is "Some t", then pass a fresh mark to delocalize_aux, then call Specialize.any on that mark with the trm t. *)

(* TODO:
    define the function
        type path_with_trms = (dir * trm) list
        trms_in_path : trm -> path -> path_with_trms
    which takes an AST, a path in that AST, and returns a path decorated with all intermediate terms.

     TODO: generalize the transformer argument in apply_on_transformed_targets
       (transformer : path -> 'a)
    to
       (transformer : trm -> path -> 'a)
       )

    TODO: define the transformers
      get_surrounding_access
      get_surrounding_read
      get_surrounding_write

     which can be used as transformers in apply_on_transformed_targets;

    TODO: use these transformers in Access.scale, to automatically take the path
    given by the user and compute the surrounding paths.
    For example, a scale on    sExpr "t[i]"  should operate on both the read and write in
      t[i] = t[i] + 1
*)

(* LATER:
   instead of generating coefX0 and coefX1  using AddSuffix ${occ}
   we could generate coefX and coefX2       using Pattern (fun i s -> if i = 0 then s else s ^ string_of_int (i+1))
   this would avoid having "0" all around the place for redundant definitions. *)

(* LATER:
  replace
    !^ Variable.inline [main; cVarDef "p"];
    !! Variable.simpl_deref [main];

  with

  !^ Variable.inline ~simpl_deref:true [main; cVarDef "p"];

   if the definition of the variable inlined is of the form &t1, and the simpl_deref flag is activated,
    the transformation should be invoked on the parent path of the variable occurence
    (the operation will automatically be a noop if this parent path does not correspond to a get operation) *)

(* LATER:
     !! Loop.fission [nbMulti; tAfter; ctx; cFor "k"; sInstrRegexp "res\\.[^z]"];
     could be
     !! Loop.fission [nbMulti; tAllInBetween; ctx; cFor "k"; cSeq]; *)

(* LATER:
    !! Instr.inline_last_write ~write:[sInstr "coeffs2.v[k] ="] ..
    we could automate better the inference of the last write performed on the same expression *)

(* LATER:
    !! Arith.(simpl expand) [nbMulti; main; cVarDef "accel"; cStructInit; cStrict; Arith.constr];
    we need an easier way to target an instruction and mark all outermost arithmetic constructors.
*)

(* LATER: variable.inline_at which takes only the occurrence and finds automatically the source *)

(* LATER:
    simplify [int x = 0; ...(no use of x)...; x = 4]  into [int x = 4; ... ]
    by defining a combi transformation that does
    detach to get [int x; x = 0; ... ; x = 4]
    then remove dead code to get [int x; ... ; x = 4]
    then move write [int x; x = 4; ...]
    then attach ot get [int x = 4; ...]
*)

(* LATER: simplify and move this example into a unit test for Sequence.Apply
          Sequence.apply ~start:[tAfter; main; cWrite ~lhs:[cVar "fieldAtPosZ"]()] ~stop:[tAfter; main; cVarDef "coeffs2"] (fun m ->
          Arith.(simpl expand) [nbMulti; main; cMark m; cWrite(); dRHS; cStrictNew; Arith.constr]);
        which is equivalent to:
          Sequence.intro ~mark:"simplify" ~start:[tAfter; main; cWrite ~lhs:[cVar "fieldAtPosZ"]()] ~stop:[tAfter; main; cVarDef "coeffs2"] ();
          Arith.(simpl expand) [nbMulti; cMark "simplify"; cWrite(); dRHS; cStrictNew; Arith.constr];
          Sequence.elim [cMark "simplify"]; *)

(* LATER: we need a revert to use_infix_ops
   maybe name the function    Function.infix_ops_intro and infix_ops_elim *)
=======
  !! Variable.insert ~typ:"int&" ~name:"idCell2" ~value:(expr "idCell2_step[i]") [tBefore; main; cVarDef "p2"];
>>>>>>> 9a3e3641

  bigstep "Parallelization";
  !! Omp.parallel_for [Shared ["idCell"]] [nbMulti; tBefore; cFor "idCell" ~body:[sInstr "sum +="]];
  !! Omp.parallel_for [Shared ["bX";"bY";"bZ"]] [tBefore; cFor "biX"];

<<<<<<< HEAD
(* LATER  Variable.insert ~const:true
    we should make const:true the default
    and possibly introduce Variable.insert_mut   as a shorthand for   insert ~const:false *)



(* LATER: add a "compute" transformation to simplify
    - products of int
    - sums and products of doubles

   LATER: simplification recursively in atoms, see example of [w];
   to implement using trm_map. *)
=======
      )
>>>>>>> 9a3e3641
<|MERGE_RESOLUTION|>--- conflicted
+++ resolved
@@ -19,79 +19,43 @@
 
 let _ = Run.script_cpp ~inline:["particle_chunk.h";"particle_chunk_alloc.h";"particle.h"] (fun () ->
 
-<<<<<<< HEAD
-  (* Part: optimization and inlining of [matrix_vect_mul] *)
+  bigstep "Optimization and inlining of [matrix_vect_mul]";
   let ctx = cTopFunDef "matrix_vect_mul" in
-  !^ Function.inline [ctx; cOr [[cFun "vect_mul"]; [cFun "vect_add"]]];
+  !! Function.inline [ctx; cOr [[cFun "vect_mul"]; [cFun "vect_add"]]];
   !! Struct.set_explicit [nbMulti; ctx; cWriteVar "res"];
-  
-  !! Loop.fission ~split_between:true [ctx; cFor "k"]; 
+  !! Loop.fission ~split_between:true [ctx; cFor "k"];
   !! Loop.unroll [nbMulti; ctx; cFor "k"];
+  (* LATER: why not: !! Instr.accumulate ~nb:8 [nbMulti; ctx; sInstrRegexp "res.*\\[0\\]"]; *)	
   !! Instr.accumulate ~nb:8 [nbMulti; ctx; cFieldWrite ~base:[cVar "res"] ~field:"x" ()];
   !! Instr.accumulate ~nb:8 [nbMulti; ctx; cFieldWrite ~base:[cVar "res"] ~field:"y" ()];
   !! Instr.accumulate ~nb:8 [nbMulti; ctx; cFieldWrite ~base:[cVar "res"] ~field:"z" ()];
-  !! Function.inline [cFun "matrix_vect_mul"];
-
-  (* Part: vectorization in [cornerInterpolationCoeff] *)
-  let ctxf = cTopFunDef "cornerInterpolationCoeff" in
-  let ctx = cChain [ctxf; sInstr "r.v"] in
-  !^ Rewrite.equiv_at "double a; ==> a == (0. + 1. * a);" [nbMulti; ctx; cVar ~regexp:true "r."];
-  !! Variable.inline [nbMulti; ctxf; cVarDef ~regexp:true
-   "c."];
+  !! Function.inline [main; cFun "matrix_vect_mul"];
+
+  bigstep "Vectorization in [cornerInterpolationCoeff]";
+  let ctx = cTopFunDef "cornerInterpolationCoeff" in
+  let ctx_rv = cChain [ctx; sInstr "r.v"] in
+  !! Rewrite.equiv_at "double a; ==> a == (0. + 1. * a);" [nbMulti; ctx_rv; cVar ~regexp:true "r."];
+  !! Variable.inline [nbMulti; ctx; cVarDef ~regexp:true "c."];
   (* !! Variable.intro_pattern_array ~const:true ~pattern_aux_vars:"double rX, rY, rZ"
       ~pattern_vars:"double coefX, signX, coefY, signY, coefZ, signZ"
       ~pattern:"(coefX + signX * rX) * (coefY + signY * rY) * (coefZ + signZ * rZ)"
-      [nbMulti; ctx; dRHS];    *)
-  (* !! Loop.fold_instrs ~index:"k" [ctx]; *) (* TODO: Fix me! *)
-
-  (* Part: update particles in-place instead of in a local variable *) (* LATER: it might be possible to change the script to postpone this step *)
-  !^ Variable.reuse ~space:(expr "p->speed") [main; cVarDef "speed2" ];
-  !! Variable.reuse ~reparse:true ~space:(expr "p->pos") [main; cVarDef "pos2"];
-
-  (* Part: reveal write operations involved manipulation of particles and vectors *)
-  let ctx = cOr [[cFunDef "bag_push_serial"]; [cFunDef "bag_push_concurrent"]] in
-  !^ Trace.reparse();
-=======
-  bigstep "Optimization and inlining of [matrix_vect_mul]";
-    let ctx = cTopFunDef "matrix_vect_mul" in
-  !! Function.inline [ctx; cOr [[cFun "vect_mul"]; [cFun "vect_add"]]];
-  !! Struct.set_explicit [nbMulti; ctx; cWriteVar "res"];
-  !! Loop.fission [nbMulti; tAfter; ctx; cFor "k"; sInstrRegexp "res\\.[x-y]"];
-  !! Loop.unroll [nbMulti; ctx; cFor "k"];
-  !! Instr.accumulate ~nb:8 [nbMulti; ctx; sInstrRegexp "res.*\\[0\\]"];
-  !! Function.inline [main; cFun "matrix_vect_mul"];
-
-  bigstep "Vectorization in [cornerInterpolationCoeff]";
-    let ctx = cTopFunDef "cornerInterpolationCoeff" in
-     let ctx_rv = cChain [ctx; sInstr "r.v"] in
-  !! Rewrite.equiv_at "double a; ==> a == (0. + 1. * a);" [nbMulti; ctx_rv; cVar ~regexp:true "r."];
-  !! Variable.inline [nbMulti; ctx; cVarDef ~regexp:true "c."];
-  !! Variable.intro_pattern_array ~pattern_aux_vars:"double rX, rY, rZ;"
-      ~pattern_vars:"double coefX, signX, coefY, signY, coefZ, signZ;"
-      ~pattern:"(coefX + signX * rX) * (coefY + signY * rY) * (coefZ + signZ * rZ);"
-      [nbMulti; ctx_rv; dRHS];
-  !! Loop.fold_instrs ~index:"k" [ctx_rv];
-
-  bigstep "Update particles in-place instead of in a local variable ";
+      [nbMulti; ctx_rv; dRHS];    *)
+  (* !! Loop.fold_instrs ~index:"k" [ctx_rv]; *) (* TODO: Fix me! *)
+
+  bigstep "Update particles in-place instead of in a local variable "; (* LATER: it might be possible to change the script to postpone this step *)
   !! Variable.reuse ~space:(expr "p->speed") [main; cVarDef "speed2" ];
-  !! Variable.reuse ~space:(expr "p->pos") [main; cVarDef "pos2"];
+  !! Variable.reuse ~reparse:true ~space:(expr "p->pos") [main; cVarDef "pos2"]; (* TODO: reparse needed?*)
 
   bigstep "Reveal write operations involved manipulation of particles and vectors";
   !! Trace.reparse();
   let ctx = cOr [[cFunDef "bag_push_serial"]; [cFunDef "bag_push_concurrent"]] in
->>>>>>> 9a3e3641
   !! List.iter (fun typ -> Struct.set_explicit [nbMulti; ctx; cWrite ~typ ()]) ["particle"; "vect"];
   !! Function.inline [main; cOr [[cFun "vect_mul"]; [cFun "vect_add"]]];
   !! Struct.set_explicit [nbMulti; main; cWrite ~typ:"vect" ()];
 
-<<<<<<< HEAD
-  (* Part: inlining of [cornerInterpolationCoeff] and [accumulateChargeAtCorners] *)
+  bigstep "inlining of [cornerInterpolationCoeff] and [accumulateChargeAtCorners]";
   !! Function.inline [nbMulti; cFunDef "cornerInterpolationCoeff"; cFun ~regexp:true "relativePos."];
-  !^ Function.inline [cOr [
-=======
-  bigstep "inlining of [cornerInterpolationCoeff] and [accumulateChargeAtCorners]";
   !! Function.inline [cOr [
->>>>>>> 9a3e3641
        [cFun "vect8_mul"];
        [cFunDef "cornerInterpolationCoeff"; cFun ~regexp:true "relativePos."];
        [cFun "accumulateChargeAtCorners"]]];
@@ -103,16 +67,17 @@
   bigstep "Optimization of charge accumulation";
   !! Sequence.intro ~mark:"fuse" ~start:[main; cVarDef "coeffs2"] ();
      Loop.fusion_targets [cMark "fuse"];
-  !! Trace.reparse();
+  !! Trace.reparse(); (* required to get the parentheses right;
+        TODO: using the printing system with priorities,
+        we should be able to print t.v[k] instead of (t.v)[k]; *)
   !! Instr.inline_last_write ~write:[sInstr "coeffs2.v[k] ="]
        [main; sInstr "deltaChargeOnCorners.v[k] ="; sExpr "coeffs2.v[k]"];
   !! Instr.inline_last_write ~write:[sInstr "deltaChargeOnCorners.v[k] ="]
        [main; sInstr "nextCharge[indices"; sExpr "deltaChargeOnCorners.v[k]"];
 
-<<<<<<< HEAD
-  (* Part: inlining of the bag iteration *) (* LATER: it might be possible to move this later in the script *)
+  bigstep "Low level iteration on chunks of particles"; (* LATER: it might be possible to move this later in the script *)
   (* LATER: there are some missing Mutable_var_get tags on "p" inside the for_c loop; this might be fixed when using the new encodings *)
-  !^ Sequence.intro ~mark:"loop" ~start:[cVarDef "bag_it"] ~nb:2 ();
+  !! Sequence.intro ~mark:"loop" ~start:[cVarDef "bag_it"] ~nb:2 ();
   !! Sequence.intro_on_instr [cMark "loop"; cFor_c ""; dBody]; (* LATER: will be integrated in uninline *)
   !! Function_basic.uninline ~fct:[cFunDef "bag_ho_iter_basic"] [cMark "loop"];
   !! Instr.replace_fun "bag_ho_iter_chunk" [main; cFun "bag_ho_iter_basic"]; (* LATER: why don't we also have Expr.replace_fun ? *)
@@ -121,16 +86,12 @@
   !! Function.beta ~indepth:true [main];
   !! Variable.to_const [main; cVarDef "p"];
 
-  (* Part: explicit record fields for each coordinate *)
-  !^ Variable.inline [main; cVarDef "p"];
-=======
   bigstep "Struct inline";
   !! Variable.inline [main; cVarDef "p"];
->>>>>>> 9a3e3641
   !! Variable.simpl_deref [main];
   !! Struct.set_explicit [main; cVarDef "p2"];
   !! Struct.set_explicit [nbMulti; main; sInstr "p2."];
-  !! Trace.reparse();
+  !! Trace.reparse(); (* required to get the types right *)
   !! List.iter (fun f -> Struct.inline f [cTypDef "particle"]) ["speed"; "pos"];
 
   bigstep "Prepare the stage for scaling (move definitions and introduce constants)";
@@ -143,36 +104,37 @@
 
   bigstep "Scaling of electric field";
   !! iter_dims (fun d ->
-       Accesses.scale ~factor:(var ("factor" ^ d)) [cVarDef "accel"; cReadVar ("fieldAtPos" ^ d)]);
+       Accesses.scale ~factor:(var ("factor" ^ d)) [cVarDef "accel"; cReadVar ("fieldAtPos" ^ d)]); (* ARTHUR: needs compensation *)
   !! Variable.inline [nbMulti; cVarDef ~regexp:true "factor."];
   !! Arith.(simpl expand) [nbMulti; main; cVarDef "accel"; cStructInit; cStrict; Arith.constr];
 
   bigstep "Scaling of speed and positions";
   !! iter_dims (fun d ->
-       Accesses.scale ~factor:(expr ("stepDuration / cell" ^ d))
-      [nbMulti; cFieldReadOrWrite ~field:("speed" ^ d) ()]);
+       Accesses.scale ~factor:(expr ("stepDuration / cell" ^ d)) 
+         [nbMulti; cFieldReadOrWrite ~field:("speed" ^ d) ()]);
   !! iter_dims (fun d ->
        Accesses.scale ~factor:(expr ("1. / cell" ^ d)) [nbMulti; cFieldReadOrWrite ~field:("pos" ^ d) ()]);
-  !! Trace.reparse();
+  !! Trace.reparse(); (* required for the terms to be visible to the simplifier *)
   !! Variable.inline [cVarDef "accel"];
   !! Trace.reparse();
+     (* required to get the types right, for [simpl_proj] to work in inlining o;
+      TODO: why are the types not there? it should be sufficient for the trm_struct to have
+      the right type; and this type should be known because it was available in the variable
+      definition that we inlined just before. *)
   !! Arith.(simpl expand) [nbMulti; main; cFun "int_of_double"; dArg 0];
      Arith.(simpl expand) [nbMulti; main; cVarDef ~regexp:true "r.[01]"; dInit];
-     Sequence.apply ~start:[tAfter; main; cWrite ~lhs:[cVar "fieldAtPosZ"]()]
-      ~stop:[tAfter; main; cVarDef "coeffs2"] (fun m ->
+     Sequence.apply ~start:[tAfter; main; cWrite ~lhs:[cVar "fieldAtPosZ"]()] 
+       ~stop:[tAfter; main; cVarDef "coeffs2"] (fun m ->
        Arith.(simpl expand) [nbMulti; main; cMark m; cWrite(); dRHS; cStrictNew; Arith.constr];);
+       (* LATER: Function.use_infix_ops [cMark m] *)
+      (* ARTHUR: also missing simplifications in bag_push_concurrent *)
 
   bigstep "Enumerate grid cells by coordinates";
   !! Label.add "core" [cFor "idCell" ~body:[cFor "i"]];
      Loop.grid_enumerate (map_dims (fun d -> ("i" ^ d, "grid" ^ d))) [cLabelBody "core"];
 
-<<<<<<< HEAD
-  (* Part: Make positions relative *) (* LATER: it might be possible to perform this transformation at a higher level, using vect operations *)
-  !^ iter_dims (fun d ->
-=======
-  bigstep "Make positions relative and store them using float";
-  !! iter_dims (fun d ->
->>>>>>> 9a3e3641
+  bigstep "Make positions relative and store them using float"; (* LATER: it might be possible to perform this transformation at a higher level, using vect operations *)
+  !! iter_dims (fun d ->
       Variable.bind ~const:true ("p" ^ d) [main; sInstr ("(c->items)[i].pos" ^ d ^ " ="); dRHS]);
   !! Instr.(gather_targets ~dest:GatherAtFirst) [main; cVarDef ~regexp:true "p[X-Z]"];
   !! iter_dims (fun d ->
@@ -184,34 +146,23 @@
        Accesses.shift ~neg:true ~factor:(var ("i" ^ d ^ "2")) [main; cVarDef ~regexp:true "r[X-Z]1"; cRead ~addr:[sExpr ("(c->items)[i].pos" ^ d)] ()];
        );
   !! Arith.(simpl expand) [nbMulti; main; cVarDef ~regexp:true "r[X-Z]1"; dInit];
-  !! Cast.insert (atyp "float") [sExprRegexp  ~substr:true "\\(p. - i.\\)"];
+  !! Cast.insert (atyp "float") [sExprRegexp  ~substr:true "\\(p. - i.\\)"]; (* TODO: ARTHUR remove substr and try [sExprRegexp "p. - i.."]; *)
   !! Struct.update_fields_type "pos." (atyp "float") [cTypDef "particle"];
   (* !! Trace.reparse (); *)
 
-<<<<<<< HEAD
-  (* Part: AOS-to-SOA *) (* LATER: might be useful to group this next to the reveal of x/y/z *)
-  !! Struct.inline "items" [cTypDef "chunk"];
-
-  (* Part: introduce matrix operations, and prepare loop on charge deposit *)
-  !^ Matrix.intro_mops (var "nbCells") [main; cVarDef "nextCharge"];
-=======
-  bigstep "Introduce matrix operations, and prepare loop on charge deposit";
+  bigstep "Introduce matrix operations, and prepare loop on charge deposit"; (* LATER: might be useful to group this next to the reveal of x/y/z *)
+  !! Struct.inline "items" [cTypDef "chunk"]; (* TODO: move?? *)
   !! Matrix.intro_mops (var "nbCells") [main; cVarDef "nextCharge"];
->>>>>>> 9a3e3641
   !! Label.add "charge" [main; cFor "k" ~body:[cVar "nextCharge"]];
   !! Variable.inline [main; cVarDef "indices"];
 
   bigstep "Duplicate the charge of a corner for the 8 surrounding cells";
   !! Matrix.delocalize "nextCharge" ~into:"nextChargeCorners" ~last:true ~indices:["idCell"] ~init_zero:true
      ~dim:(var "nbCorners") ~index:"k" ~acc:"sum" ~ops:delocalize_double_add [cLabel "core"];
-  !! Specialize.any "k" [nbMulti; main; cAny];
+  !! Specialize.any "k" [nbMulti; main; cAny]; (* TODO: Why nbMulti needed *) (* TODO: exploit the ~use argument in delocalize *)
   !! Instr.delete [cFor "idCell" ~body:[cCellWrite ~base:[cVar "nextCharge"] ~index:[] ~rhs:[cDouble 0.] ()]];
 
-<<<<<<< HEAD
-  (* Part: apply a bijection on the array storing charge to vectorize charge deposit *)
-=======
   bigstep "Apply a bijection on the array storing charge to vectorize charge deposit";
->>>>>>> 9a3e3641
   let mybij_def =
       "int mybij(int nbCells, int nbCorners, int idCell, int idCorner) {
         coord coord = coordOfCell(idCell);
@@ -230,72 +181,51 @@
         };
       return MINDEX2(nbCells, nbCorners, res[idCorner], idCorner);
       }" in
-<<<<<<< HEAD
-  !^ Sequence.insert (stmt mybij_def) [tBefore; main];
-=======
   !! Sequence.insert (stmt mybij_def) [tBefore; main];
->>>>>>> 9a3e3641
   !! Matrix.biject "mybij" [main; cVarDef "nextChargeCorners"];
   !! Instr.replace ~reparse:true (stmt "MINDEX2(nbCells, nbCorners, idCell2, k)")
       [main; cLabel "charge"; cFun "mybij"];
-
-<<<<<<< HEAD
-  (* Part: insert thread number and thread id *)
-  !^ Sequence.insert ~reparse:false (stmt "int omp_get_thread_num();") [tBefore; main]; (* TODO: use a include instead *)
+      (* LATER: use: sExpr "mybij(nbCorners, nbCells, indicesOfCorners(idCell2).v[k], k)" *)
+
+       (* ARTHUR: simplify mybij calls in the sum *)
+
+  bigstep "Duplicate the charge of a corner for each of the threads";
+  !! Sequence.insert ~reparse:false (stmt "int omp_get_thread_num();") [tBefore; main]; (* TODO: use a include instead *)
   !! Variable.insert ~name:"nbThreads" ~typ:(atyp "int") ~value:(lit "8") [tBefore; main]; (* TODO: remove ~value, see comment in Variable.insert *)
   !! Omp.get_thread_num "idThread" [tBefore; cLabel "charge"]; (* TODO: there is an extra semi-column appearing *)
        (* TODO: this could be just   Variable.insert ~name"idThread" ~value:(Omp.get_thread_num())
            where get_thread_num returns the term that corresponds to the function call; this would be more uniform. *)
 
   (* Part: duplicate the charge of a corner for each of the threads *)
-  !^ Matrix.delocalize "nextChargeCorners" ~into:"nextChargeThreadCorners" ~indices:["idCell"; "idCorner"]
-=======
-  bigstep "Duplicate the charge of a corner for each of the threads";
-  !! Sequence.insert ~reparse:false (stmt "int omp_get_thread_num();") [tBefore; main];
-  !! Variable.insert ~name:"nbThreads" ~typ:"int" ~value:(lit "8") [tBefore; main];
-  !! Omp.get_thread_num "idThread" [tBefore; cLabel "charge"];
   !! Matrix.delocalize "nextChargeCorners" ~into:"nextChargeThreadCorners" ~indices:["idCell"; "idCorner"]
->>>>>>> 9a3e3641
       ~init_zero:true ~dim:(var "nbThreads") ~index:"k" ~acc:"sum" ~ops:delocalize_double_add [cLabel "core"];
-  !! Specialize.any "idThread" [nbMulti; main; cAny];
+  !! Specialize.any "idThread" [nbMulti; main; cAny]; (* TODO: why nbMulti here? *) (* TODO: exploit the ~use argument in delocalize *)
   !! Instr.delete [cFor "idCell" ~body:[cCellWrite ~base:[cVar "nextChargeCorners"] ~index:[] ~rhs:[cDouble 0.] ()]];
+
+  (* Part: make the new matrices persistent across iterations *) (* LATER: would be cleaner to do earlier, near the corresponding delocalize *)
   !! Instr.move_out ~dest:[tBefore; main; cFor "step"] [nbMulti; main; cVarDef ~regexp:true "nextCharge."];
      Instr.move_out ~dest:[tAfter; main; cFor "step"] [nbMulti; main; cFun "MFREE"];
 
-<<<<<<< HEAD
-  (* Part: coloring *)
-  !^ Variable.insert_list ~defs:[("int","block",lit "2"); ("int","halfBlock",expr "block / 2")] [tBefore; cVarDef "nbCells"];
-=======
   bigstep "Coloring";
-  !! Variable.insert_list ~defs:[("int","block","2"); ("int","halfBlock","block / 2")] [tBefore; cVarDef "nbCells"];
->>>>>>> 9a3e3641
+  !! Variable.insert_list ~defs:[("int","block",lit "2"); ("int","halfBlock",expr "block / 2")] [tBefore; cVarDef "nbCells"];
   let colorize (tile : string) (color : string) (d:string) : unit =
     let bd = "bi" ^ d in
     Loop.tile tile ~bound:TileBoundDivides ~index:"b${id}" [main; cFor ("i" ^ d)];
     Loop.color color ~index:("ci"^d) [main; cFor bd]
     in
-<<<<<<< HEAD
-    iter_dims (fun d -> colorize "block" "block" d);
+  !! iter_dims (fun d -> colorize "block" "block" d);
   !! Loop.reorder ~order:((add_prefix "c" idims) @ (add_prefix "b" idims) @ idims) [main; cFor "ciX"];
 
-  (* Part: introduce atomic push operations, but only for particles moving more than one cell away *)
-  !^ Variable.insert ~const:true ~typ:(atyp "coord") ~name:"co" ~value:(expr "coordOfCell(idCell2)") [tAfter; main; cVarDef "idCell2"];
+  bigstep "Introduce atomic push operations, but only for particles moving more than one cell away";
+  !! Variable.insert ~const:true ~typ:(atyp "coord") ~name:"co" ~value:(expr "coordOfCell(idCell2)") [tAfter; main; cVarDef "idCell2"];
   !! Variable.bind "b2" [main; cFun "bag_push"; sExpr "&bagsNext"];
         (* TODO: above, ~const:true  should create not a [const bag*]  but a [bag* const] *)
   !! Variable.insert ~const:true ~typ:(atyp "bool") ~name:"isDistFromBlockLessThanHalfABlock"
-=======
-  !! iter_dims (fun d -> colorize "block" "block" d);
-  !! Loop.reorder ~order:(Tools.((add_prefix "c" idims) @ (add_prefix "b" idims) @ idims)) [main; cFor "ciX"];
-
-  bigstep "Introduce atomic push operations, but only for particles moving more than one cell away";
-  !! Variable.insert ~const:true ~typ:"coord" ~name:"co" ~value:(expr "coordOfCell(idCell2)") [tAfter; main; cVarDef "idCell2"];
-  !! Variable.bind "b2" [main; cFun "bag_push"; sExpr "&bagsNext"];
-  !! Variable.insert ~const:true ~typ:"bool" ~name:"isDistFromBlockLessThanHalfABlock"
->>>>>>> 9a3e3641
       ~value:(trm_ands (map_dims (fun d ->
          expr ~vars:[d] "co.i${0} - bi${0} >= - halfBlock && co.i${0} - bi${0} < block + halfBlock")))
       [tBefore; main; cVarDef "b2"];
   !! Flow.insert_if ~cond:(var "isDistFromBlockLessThanHalfABlock") [main; cFun "bag_push"];
+       (* TODO: in insert_if, allow for an optional mark argument, to be attached to the new if statement; use this mark in the targets below *)
   !! Instr.replace_fun "bag_push_serial" [main; cIf(); dThen; cFun "bag_push"];
      Instr.replace_fun "bag_push_concurrent" [main; cIf(); dElse; cFun "bag_push"];
 
@@ -303,13 +233,12 @@
   !! Instr.move ~dest:[tBefore; main; cVarDef "p2"] [main; cVarDef "idCell2"];
   !! Loop.hoist [main; cVarDef "idCell2"];
   !! Loop.fission [nbMulti; tBefore; main; cOr [[cVarDef "pX"]; [cVarDef "p2"]]];
-<<<<<<< HEAD
   !! Variable.insert ~typ:(atyp "int&") ~name:"idCell2" ~value:(expr "idCell2_step[i]") [tBefore; main; cVarDef "p2"];
     (* LATER: fission should automatically do the duplication of references when necessary *)
 
-  (* Part: Parallelization *)
-  !^ Omp.parallel_for [Shared ["idCell"]] [nbMulti; tBefore; cFor "idCell" ~body:[sInstr "sum +="]];
-     Omp.parallel_for [Shared ["bX";"bY";"bZ"]] [tBefore; cFor "biX"];
+  bigstep "Parallelization";
+  !! Omp.parallel_for [Shared ["idCell"]] [nbMulti; tBefore; cFor "idCell" ~body:[sInstr "sum +="]];
+  !! Omp.parallel_for [Shared ["bX";"bY";"bZ"]] [tBefore; cFor "biX"];
 
   (* Part: optimize chunk allocation *)  (* ARTHUR *)
 
@@ -368,12 +297,12 @@
 
 (* LATER:
   replace
-    !^ Variable.inline [main; cVarDef "p"];
+    !! Variable.inline [main; cVarDef "p"];
     !! Variable.simpl_deref [main];
 
   with
 
-  !^ Variable.inline ~simpl_deref:true [main; cVarDef "p"];
+  !! Variable.inline ~simpl_deref:true [main; cVarDef "p"];
 
    if the definition of the variable inlined is of the form &t1, and the simpl_deref flag is activated,
     the transformation should be invoked on the parent path of the variable occurence
@@ -414,15 +343,9 @@
 
 (* LATER: we need a revert to use_infix_ops
    maybe name the function    Function.infix_ops_intro and infix_ops_elim *)
-=======
-  !! Variable.insert ~typ:"int&" ~name:"idCell2" ~value:(expr "idCell2_step[i]") [tBefore; main; cVarDef "p2"];
->>>>>>> 9a3e3641
-
-  bigstep "Parallelization";
-  !! Omp.parallel_for [Shared ["idCell"]] [nbMulti; tBefore; cFor "idCell" ~body:[sInstr "sum +="]];
-  !! Omp.parallel_for [Shared ["bX";"bY";"bZ"]] [tBefore; cFor "biX"];
-
-<<<<<<< HEAD
+
+(* LATER: cWrite has ~lhs and ~rhs, but cRead has ~addr, this is not coherent, cRead should have ~arg or cWrite should have ~addr and ~arg *)
+
 (* LATER  Variable.insert ~const:true
     we should make const:true the default
     and possibly introduce Variable.insert_mut   as a shorthand for   insert ~const:false *)
@@ -434,7 +357,4 @@
     - sums and products of doubles
 
    LATER: simplification recursively in atoms, see example of [w];
-   to implement using trm_map. *)
-=======
-      )
->>>>>>> 9a3e3641
+   to implement using trm_map. *)