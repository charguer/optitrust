--- conflicted
+++ resolved
@@ -25,27 +25,15 @@
      const r0 = vect_mul(coeffs.values[k], matrix.values[k]);
  in:
   !! Function.bind_intro ~fresh_name:"r0" ~const:true [cFunDef "vect_matrix_mul"; cFun "vect_mul"];
-<<<<<<< HEAD
-  (* !! Function.bind_intro ~fresh_name:"r1" ~const:true [tIndex ~nb:3 0; cFunDef "main"; cFun "vect_mul"]; *)
-=======
 *)
   !! Function.bind_intro ~fresh_name:"r1" ~const:true [tIndex ~nb:3 0; cFunDef "main"; cFun "vect_mul"];
->>>>>>> ae732325
   !! Function.bind_intro ~fresh_name:"r2" ~const:true [tIndex ~nb:3 1; cFunDef "main"; cFun "vect_mul"];
   !! Function.bind_intro ~fresh_name:"r3" ~const:true [tIndex ~nb:3 2; cFunDef "main"; cFun "vect_mul"];
   !! Function.inline [cFunDef "main"; cOr [[cFun "vect_mul"]]];
   (*!! Function.bind_intro [cFunDef "vect_matrix_mul"; cFun "vect_add"; dArg 2]; *)
   !! Function.inline [cFunDef "main"; cOr [[cFun "vect_add"]]];
   !! Variable.inline [nbMulti; cFunDef "main"; cVarDef"accel"];
-<<<<<<< HEAD
-  !!! Variable.inline [nbMulti; cFunDef "main"; cVarDef"r2"];
-
-  (* Part: Naming the target bag *)
-  !! Function.inline ~args:["&b2";""] [cTopFunDef "main"; cFun "bag_push"];
-  !! Variable.insert_and_fold "k" "int&" "b2.nb" [tAfter; cVarDef "b2"];
-=======
   !!! Variable.inline [nbMulti; cFunDef "main"; cVarDef ~regexp:true "r."];
->>>>>>> ae732325
 
   (* Part: Inlining of structure assignements *)
   !! Variable.inline [cOr [[cVarDef "p"]]];
