open Optitrust
open Target
open Ast

let add_prefix (prefix : string) (indices : string list) : string list =
    List.map (fun x -> prefix ^ x) indices
let step = cFunDef "step"
let stepLF = cFunDef "stepLeapFrog"
let steps = cOr [[step]; [stepLF]]
let dims = ["X"; "Y"; "Z"]
let nb_dims = List.length dims
let iter_dims f = List.iter f dims
let map_dims f = List.map f dims
let idims = map_dims (fun d -> "i" ^ d)
let delocalize_sum = Local_arith (Lit_double 0., Binop_add)
let delocalize_bag = Local_obj ("bag_init_initial", "bag_append", "bag_free_initial")

let doublepos = true (* LATER: ARTHUR make this command line argument *)

let _ = Run.script_cpp ~parser:Parsers.Menhir ~inline:["pic_demo.h";"bag.hc";"particle.hc";"bag_atomics.h";"bag.h-"] (fun () ->

  bigstep "Optimization and inlining of [matrix_vect_mul]";
  let ctx = cTopFunDef "matrix_vect_mul" in
  !! Function.inline [ctx; cOr [[cFun "vect_mul"]; [cFun "vect_add"]]];
  !! Struct.set_explicit [nbMulti; ctx; cWriteVar "res"];
  !! Loop.fission ~split_between:true [ctx; cFor "k"];
  !! Loop.unroll [nbMulti; ctx; cFor "k"];
  !! Instr.accumulate ~nb:8 [nbMulti; ctx; sInstrRegexp ~substr:true "res.*\\[0\\]"];
  !! Function.inline ~delete:true [nbMulti;cFun "matrix_vect_mul"];

  bigstep "Vectorization in [cornerInterpolationCoeff]";
  let ctx = cTopFunDef "cornerInterpolationCoeff" in
  let ctx_rv = cChain [ctx; sInstr "r.v"] in
  !! Rewrite.equiv_at "double a; ==> a == (0. + 1. * a)" [nbMulti; ctx_rv; cVar ~regexp:true "r."];
  !! Variable.inline [nbMulti; ctx; cVarDef ~regexp:true "c."];
  !! Variable.intro_pattern_array ~const:true ~pattern_aux_vars:"double rX, rY, rZ"
      ~pattern_vars:"double coefX, signX, coefY, signY, coefZ, signZ"
      ~pattern:"(coefX + signX * rX) * (coefY + signY * rY) * (coefZ + signZ * rZ)"
      [nbMulti; ctx_rv; dRHS];
  !! Instr.move_out ~dest:[tBefore; ctx] [nbMulti; ctx; cVarDef ~regexp:true "\\(coef\\|sign\\)."];
  !! Trace.reparse(); (* Note: when using menhir, !!! does not seem to work fine *)
  !! Loop.fold_instrs ~index:"k" [cFunDef "cornerInterpolationCoeff"; sInstr "r.v"];

  bigstep "Update particles in-place instead of in a local variable ";
  !! Variable.reuse ~space:(expr "p->speed") [step; cVarDef "speed2" ];
  !! Variable.reuse ~space:(expr "p->pos") [step; cVarDef "pos2"];

  bigstep "Reveal write operations involved manipulation of particles and vectors";
  let ctx = cOr [[cFunDef "bag_push_serial"]; [cFunDef "bag_push_concurrent"]] in
  !! List.iter (fun typ -> Struct.set_explicit [nbMulti; ctx; cWrite ~typ ()]) ["particle"; "vect"];
  !! Function.inline [steps; cOr [[cFun "vect_mul"]; [cFun "vect_add"]]];
  !! Struct.set_explicit [nbMulti; steps; cWrite ~typ:"vect" ()];

  bigstep "inlining of [cornerInterpolationCoeff] and [accumulateChargeAtCorners]";
  !! Function.inline [nbMulti; cFunDef "cornerInterpolationCoeff"; cFun ~regexp:true "relativePos."];
  !! Function.inline [step; cFun "accumulateChargeAtCorners"];
  !! Function.inline ~vars:(AddSuffix "2") [step; cFun "idCellOfPos"];
  !! List.iter (fun f -> Function.inline ~vars:(AddSuffix "${occ}") [nbMulti; f; cFun "cornerInterpolationCoeff"])
    [stepLF; step];

  bigstep "Optimization of charge accumulation";
  !! Sequence.intro ~mark:"fuse" ~start:[step; cVarDef "contribs"] ();
  !! Loop.fusion_targets [cMark "fuse"];
  !! Trace.reparse();
  !! Instr.inline_last_write [step; cWrite (); cCellRead ~base:[cFieldRead ~base:[cVar "contribs"] ()] ()];

  bigstep "Low level iteration on chunks of particles";
  !! Sequence.intro ~mark:"loop" ~start:[steps; cVarDef "bag_it"] ~nb:2 ();
  !! Sequence.intro_on_instr [steps; cMark "loop"; cFor_c ""; dBody];
  !! Function_basic.uninline ~fct:[cFunDef "bag_iter_ho_basic"~body:[cVarDef "it"]] [steps; cMark "loop"];
  !! Expr.replace_fun "bag_iter_ho_chunk" [steps; cFun "bag_iter_ho_basic"];
  !! Function.inline [steps; cFun "bag_iter_ho_chunk"];
  (* LATER !! Function.beta ~indepth:true [dRoot]; try in a unit test with two beta reductions to do *)
  !! List.iter (fun f -> Function.beta ~indepth:true [f]) [step; stepLF];
  !! Instr.delete [nbMulti; cTopFunDef ~regexp:true "bag_iter.*"];

  bigstep "Elimination of pointer p, to prepare for aos-to-soa";
  !! Variable.init_detach [steps; cVarDef "p"];
  !! Function.inline ~vars:(AddSuffix "${occ}") [nbMulti; step; cFun "wrapArea"];
  !! Struct.set_explicit [nbMulti; step; cFieldWrite ~base:[ cVar "p"] ()];
  !! Variable.inline [nbMulti; step; cVarDef ~regexp:true "[xyz]0"];
  !! Instr.inline_last_write [nbMulti; steps; cRead ~addr:[cStrictNew; cVar "p"] ()];
  !! Instr.delete [steps; cVarDef "p"];

  bigstep "AOS-TO-SOA";
  !! Struct.set_explicit [step; cVarDef "p2"];
  !! Struct.set_explicit [nbMulti; step; cFieldWrite ~base:[cVar "p2"] ()];
  !! List.iter (fun f -> Struct.inline f [cTypDef "particle"]) ["speed"; "pos"];
  !! Struct.inline "items" [cTypDef "chunk"];

  bigstep "Scaling for the electric field";
  !! Struct.to_variables [step; cVarDef "fieldAtPos"];
  !! Variable.insert_list ~reparse:true ~defs:(List.rev ( (* TODO *)
         ["const double", "factorC", expr "particleCharge * stepDuration * stepDuration / particleMass"]
       @ (map_dims (fun d -> "const double", ("factor" ^ d), expr ("factorC / cell" ^ d)))))
     [tFirst; step; dBody];
  !! Function.inline [step; cFun "getFieldAtCorners"];
  !! Struct.set_explicit [step; cFor "k"; cCellWrite ~base:[cFieldRead ~base:[cVar "res"] ()] ()];
  !! iter_dims (fun d -> 
      let d1 = String.lowercase_ascii d in
      Accesses.scale ~factor:(var ("factor" ^ d)) [step; cFor "k"; cFieldWrite ~field:d1 ()]);
(* DONE:
1) inline getFieldAtCorners in function step
2) do a set explicit  field_at_corners.v[k] = field[indices.v[k]];
3) replace
  field_at_corners.v[k].x = field[indices.v[k]].x;
with
  field_at_corners.v[k].x = field[indices.v[k]].x * factorX;
using
  Accesses.scale ~neg:true ~factor:(var ("factor" ^ d))  [ cWrite ~base:[sExpr ("field_at_corners.v[k]." ^ d)] ]
    ==> equiv to [sInstr "field_at_corners.v[k] = field[indices.v[k]]"]
*)
  !! iter_dims (fun d ->
       Accesses.scale ~factor:(var ("factor" ^ d)) [step; cVarDef "accel"; cReadVar ("fieldAtPos" ^ d)]);
  !! Variable.inline [nbMulti; step; cVarDef ~regexp:true "factor."];
  !! Arith.(simpl ~indepth:true expand) [nbMulti; step; cVarDef "accel"];
  (* LATER: simpl_rec an alias for simpl ~indepth:true *)

  bigstep "Scaling of speed and positions";
  !! iter_dims (fun d ->
       Accesses.scale ~factor:(expr ("(stepDuration / cell"^d^")"))
         [nbMulti; step; cOr [ [ sExprRegexp ~substr:true ("c->itemsSpeed" ^ d ^ "\\[i\\]")] ;
               [ sExpr ("p2.speed" ^ d) ] ] ] );
  !! iter_dims (fun d ->
       Accesses.scale ~factor:(expr ("(1 / cell"^d^")"))
         [nbMulti; step; cOr [ [sExprRegexp ~substr:true ("c->itemsPos" ^ d ^ "\\[i\\]")];
            [sExpr ("p2.pos" ^ d)]
          ] ]);
  !! Trace.reparse();
  !! Variable.inline [step; cVarDef "accel"];
  !! Arith.(simpl ~indepth:true expand) [nbMulti; step; cFor "i"; cOr [
      [cCellWrite ~index:[cVar "i"] ()]; [sInstr "p2."];
      [cVarDef ~regexp:true "[ir][XYZ][0-2]"] ] ];

  bigstep "Enumerate grid cells by coordinates";
  !! Variable.to_const [nbMulti; cVarDef ~regexp:true "grid."]; (* NOT OK *)
  !! Loop.grid_enumerate (map_dims (fun d -> ("i" ^ d, "grid" ^ d))) [step; cFor "idCell" ~body:[cFor "k"]];

  bigstep "Make positions relative to the cell corner";
  !! iter_dims (fun d ->
    Variable.reuse ~space:(var ("i" ^ d ^ "2")) [step; cVarDef ("i" ^ d ^ "1")]);
  !! iter_dims (fun d ->
      Variable.bind ~const:true ~typ:(Some (atyp "double")) ("p" ^ d ^ "2") [occLast;step; cCellWrite ~base:[cFieldRead ~field:("itemsPos" ^ d) ()] (); dRHS];
      Variable.bind ~const:true ("p" ^ d ) ~typ:(Some (atyp "double")) [occFirst;step; cCellWrite ~base:[cFieldRead ~field:("itemsPos" ^ d) ()] (); dRHS]);
  !! iter_dims (fun d ->
    Instr.read_last_write [step; cVarDef ~regexp:true "i.2"; cCellRead ~base:[cFieldRead ~field:("itemsPos" ^ d) ()]()];
    Instr.inline_last_write [step; cVarDef ~regexp:true "p.2"; cCellRead ~base:[cFieldRead ~field:("itemsPos" ^ d) ()]()]);
  !! Instr.(gather_targets ~dest:GatherAtFirst) [step; cVarDef ~regexp:true ("\\(i.*2\\|p.2\\|i.2\\)")];
  !! Instr.(gather_targets  ~dest:(GatherAt [tBefore; cVarDef "p2"])) [step; cVarDef ~regexp:true "r.1"];
  !! iter_dims (fun d ->
      Accesses.shift ~neg:true ~factor:(expr ("i" ^ d ^ "0")) [step; cVarDef ~regexp:true "r.0"; cCellRead ~base:[cFieldRead ~field:("itemsPos" ^ d) ()]()];
      Accesses.shift ~neg:true ~factor:(expr ("i" ^ d)) [step; cVarDef ~regexp:true ("p" ^ d); cCellRead ~base:[cFieldRead ~field:("itemsPos" ^ d) ()]()];
      Accesses.shift ~neg:true ~factor:(expr ("i" ^ d ^ "2")) [step; cCellWrite ~base:[cFieldRead ~field:("itemsPos" ^ d) ()]()];
      Accesses.shift ~neg:true ~factor:(expr ("i" ^ d ^ "2")) [step; cVarDef ("r" ^ d ^ "1"); cCellRead ~base:[cFieldRead ~field:("itemsPos" ^ d) ()]()]);
  !! Trace.reparse();
  !! Arith.(simpl ~indepth:true expand) [nbMulti; step; cVarDef ~regexp:true "r.."; dInit];
  !! Instr.delete [nbMulti; step; cVarDef ~regexp:true "i.0"];
  !! Variable.fold ~at:[cFieldWrite ~base:[cVar "p2"] ()] [nbMulti; step; cVarDef ~regexp:true "r.1"];

  if (*not*) doublepos then begin
    bigstep "Turn positions into floats";
    !! Cast.insert (atyp "float") [sExprRegexp ~substr:true "p.2 - i.2"];
        (* LATER: target the [sRexegp "c->itemsPos[[.]] = ")  or iter_dims  or   ==>best: cOr (map_dims .. ) *)
    !! Struct.update_fields_type "itemsPos." (atyp "float") [cTypDef "chunk"];
    (* LATER: type particle would need to be converted too
       const vect pos = {x, y, z};
       would need cast around the values
    *)
  end;

  (* TODO: bigstep "Simplification of fwrap";
  !! Rewrite.equiv_at "double a; double b; double c; double x; ==> fwrap(a,b*c) == fwrap(a/x, (b*c)/x)" [nbMulti; cVarDef "pX2"; cInit ()]; *)

  bigstep "Introduce matrix operations, and prepare loop on charge deposit"; (* LATER: might be useful to group this next to the reveal of x/y/z *)
  !! Label.add "core" [step; cFor "iX" ];
  !! Matrix_basic.intro_mmalloc [nbMulti; cFunDef "allocateStructures";cFun "malloc"];
  !! Matrix.intro_mindex (expr "nbCells") [nbMulti; step; cCellAccess ~base:[cOr [[cVar "deposit"]; [cVar "bagsNext"]]]() ];
  !! Label.add "charge" [step; cFor "k" ~body:[cVar "deposit"]];
  !! Variable.inline [occLast; step; cVarDef "indices"];

  bigstep "Duplicate the charge of a corner for the 8 surrounding cells";
  let alloc_instr = [cFunDef "allocateStructures"; cWriteVar "deposit"] in
  !! Matrix.delocalize "deposit" ~into:"depositCorners" ~last:true ~indices:["idCell"] ~init_zero:true
     ~dim:(expr "8") ~index:"k" ~acc:"sum" ~ops:delocalize_sum ~use:(Some (expr "k")) ~alloc_instr [cLabel "core"];

  bigstep "Apply a bijection on the array storing charge to vectorize charge deposit";
  let mybij_def =
      "int mybij(int nbCells, int nbCorners, int idCell, int idCorner) {
        coord coord = coordOfCell(idCell);
        int iX = coord.iX;
        int iY = coord.iY;
        int iZ = coord.iZ;
        int res[8] = {
          cellOfCoord(iX, iY, iZ),
          cellOfCoord(iX, iY, wrap(gridZ,iZ-1)),
          cellOfCoord(iX, wrap(gridY,iY-1), iZ),
          cellOfCoord(iX, wrap(gridY,iY-1), wrap(gridZ,iZ-1)),
          cellOfCoord(wrap(gridX,iX-1), iY, iZ),
          cellOfCoord(wrap(gridX,iX-1), iY, wrap(gridZ,iZ-1)),
          cellOfCoord(wrap(gridX,iX-1), wrap(gridY,iY-1), iZ),
          cellOfCoord(wrap(gridX,iX-1), wrap(gridY,iY-1), wrap(gridZ,iZ-1)),
        };
      return MINDEX2(nbCells, nbCorners, res[idCorner], idCorner);
      }" in (* LATER: menhir should support "res[]" syntax *)
  !! Sequence.insert (stmt mybij_def) [tBefore; step];
  !! Matrix.biject "mybij" [step; cVarDef "depositCorners"];
  !! Expr.replace ~reparse:false (expr "MINDEX2(nbCells, 8, idCell2, k)")
      [step; cLabel "charge"; cFun "mybij"];
      (* LATER: use: sExpr "mybij(nbCorners, nbCells, indicesOfCorners(idCell2).v[k], k)" *)

       (* ARTHUR: simplify mybij calls in the sum *)

  bigstep "Duplicate the charge of a corner for each of the threads";
  !! Sequence.insert (expr "#include \"omp.h\"") [tFirst; dRoot]; 
  !! Variable.insert ~const:false ~name:"nbThreads" ~typ:(atyp "int") [tBefore; cVarDef "nbCells"]; (* TODO: Omp.declare_nb_threads "nbThreads" tg *)
  !! Sequence.insert (stmt "nbThreads = omp_get_num_threads();") [tFirst; step; dBody];  (* TODO: Omp.read_nb_threads "nbThreads" tg *)
  !! Variable.insert ~const:false ~name:"idThread" ~typ:(typ_int()) ~value:(expr "omp_get_thread_num()") [tBefore; cLabel "charge" ]; (* TODO: Omp.read_id_thread "idThread" tg *)
  !! Trace.reparse();

  bigstep "Duplicate the charge of a corner for each of the threads";
  !! Matrix.delocalize "depositCorners" ~into:"depositThreadCorners" ~indices:["idCell"; "idCorner"]
      ~init_zero:true ~dim:(expr "nbThreads") ~index:"k" ~acc:"sum" ~ops:delocalize_sum ~use:(Some (expr "idThread")) [cLabel "core"];
  !! Instr.delete [cFor "idCell" ~body:[cCellWrite ~base:[cVar "depositCorners"] ~rhs:[cDouble 0.] ()]];

  bigstep "Coloring";
  !! Variable.insert_list ~const:true ~defs:[("int","block",lit "2"); ("int","halfBlock",expr "block / 2")] [tBefore; cVarDef "nbCells"];
  let colorize (tile : string) (color : string) (d:string) : unit =
    let bd = "bi" ^ d in
    Loop.tile tile ~bound:TileBoundDivides ~index:"b${id}" [step; cFor ("i" ^ d)];
    Loop.color (expr color) ~index:("ci"^d) [step; cFor bd]
    in
  !! iter_dims (fun d -> colorize "block" "2" d);
  !! Loop.reorder ~order:((add_prefix "c" idims) @ (add_prefix "b" idims) @ idims) [step; cFor "ciX"];
  !! Instr.move_out ~dest:[step; tBefore; cFor "iX"] [step; cVarDef "idThread"]; (* TODO: move this line at end of coloring transfo *)

  bigstep "Delocalize bags";
  !! Matrix.delocalize "bagsNext" ~into:"bagsNexts" ~dim:(lit "2") ~indices:["idCell"]
    ~alloc_instr:[cFunDef "allocateStructures"; cWriteVar "bagsNext"]
    ~index:"bagsKind" ~ops:delocalize_bag [cLabel "core"];
    (* TODO: Variable.insert_list_same_type (typ "const int") [("PRIVATE", lit "0"); ("SHARED", lit "1")]] *)
  !! Variable.insert_list ~reparse:false ~defs:(
    ["const int", "PRIVATE", lit "0"; "const int", "SHARED", lit "1"]) [tFirst; step; dBody];
  !! Instr.delete [step; cFor "idCell" ~body:[cFun "bag_swap"]];
  !! Variable.exchange "bagsNext" "bagsCur" [nbMulti; step; cFor "idCell"];
  !! Instr.move_out ~dest:[tBefore; cTopFunDef "step"] [step; cOr [[cVarDef "PRIVATE"]; [cVarDef "SHARED"]]];
  (* LATER !! Instr.delete [cOr[[cVarDef "bagsNext"];[ cKindInstr; cVar "bagsNext"]]]; *)
  (* LATER !! Variable.delete [cVarDef "bagsNext"] ==> shorthand for above *)
  !! Instr.delete [cOr[[cVarDef "bagsNext"];[cWriteVar "bagsNext"];[cFun ~regexp:true "\\(free\\|bag.*\\)" ~args:[[cVar "bagsNext"]]]]];
  (* bigstep "Cleanup"; *)
  let dep_and_bags = "\\(deposit.*\\|bagsNexts\\)" in
  !! Variable.init_detach [nbMulti; step; cVarDef ~regexp:true dep_and_bags];
  (* TODO: delocalize_obj ~labels:["allocBagsNext","","deallocBagsNext"] => creates a sequence with malloc and init loop *)
  (* TODO: move allocBagsNext and deallocBagsNext labelled blocks *)
  !! Instr.move_out ~dest:[tAfter; cVarDef "deposit"] [nbMulti; step; cVarDef ~regexp:true dep_and_bags];
  !! Instr.move_out ~dest:[tAfter; cTopFunDef "allocateStructures"; cWriteVar "deposit"] [nbMulti; cWriteVar ~regexp:true dep_and_bags];
  !! Instr.move_out ~dest:[tAfter; cTopFunDef "deallocateStructures"; cFun "free" ~args:[[cVar "field"]]] [nbMulti; step; cFun "MFREE"];
  !! Function.use_infix_ops ~indepth:true [step; dBody];

  bigstep "Introduce atomic push operations, but only for particles moving more than one cell away";
  !! Variable.insert ~const:true ~typ:(atyp "coord") ~name:"co" ~value:(expr "coordOfCell(idCell2)") [tAfter; step; cVarDef "idCell2"];
  !! Variable.insert ~const:true ~typ:(atyp "bool") ~name:"isDistFromBlockLessThanHalfABlock"
      ~value:(trm_ands (map_dims (fun d -> (* ARTHUR: add support for wraparound here *)
         expr ~vars:[d] "co.i${0} - bi${0} >= - halfBlock && co.i${0} - bi${0} < block + halfBlock")))
      [tBefore; step; cFun "bag_push"];
  !! Flow.insert_if ~cond:(var "isDistFromBlockLessThanHalfABlock") ~mark:"push" [step; cFun "bag_push"];
  !! Specialize.any (expr "PRIVATE") [cMark "push"; dThen; cAny];
  !! Specialize.any (expr "SHARED") [cMark "push"; dElse; cAny];
  !! Expr.replace_fun "bag_push_serial" [cMark "push"; dThen; cFun "bag_push"];
  !! Expr.replace_fun "bag_push_concurrent" [cMark "push"; dElse; cFun "bag_push"];
     Marks.remove "push" [cMark "push"];

  bigstep "Loop splitting to separate processing of speeds, positions, and charge deposit";
  !! Variable.to_nonconst [step; cVarDef "idCell2"];
  !! Loop.hoist ~array_size:(Some (expr "CHUNK_SIZE")) [step; cVarDef "idCell2"]; 
  let dest = [tBefore; step; cVarDef "isDistFromBlockLessThanHalfABlock"] in
  !! Instr.copy ~dest [step; cVarDef "idCell2"];
  !! Instr.move ~dest [step; cVarDef "co"];
  !! Loop.fission [nbMulti; tBefore; step; cOr [[cVarDef "pX"]; [cVarDef "rX1"]]];
  (* LATER: fission should automatically do the duplication of references when necessary *)

(*
  bigstep "Parallelization";
  !! Omp.parallel_for [Shared ["idCell"]] [occFirst; tBefore; cFor "idCell" ~body:[sInstr "sum +="]];
  !! Omp.parallel_for [Shared ["idCell"]] [occLast; tBefore; cFor "idCell" ~body:[sInstr "sum +="]];
  !! Omp.parallel_for [Shared ["bX";"bY";"bZ"]] [tBefore; cFor "biX"];
  (* !! Omp.simd [] [tBefore; step;cFor "i"]; *)(* TODO: Fix the issue with the last loop *)
  !! Omp.simd [] [occFirst; tBefore; step; cFor "i"]; (* TODO: occurences 0 and 1 for this line and the next *)
  !! Omp.simd [] [occIndex 1; tBefore; step; cFor "i"];
<<<<<<< HEAD
  !! Omp.simd (* TODO: make optional*) [] [tBefore; step; cFor "k"]; (* TODO: add tBefore automatically *)
*)
=======
  !! Omp.simd (* TODO: make optional*) [] [nbMulti; tBefore; step; cFor "idCell"; cFor "k"]; (* TODO: add tBefore automatically *)
>>>>>>> 301f2908
)





(*
   CHECK:
   the outler loop on idCell with     sum += depositThreadCorners
   and the outer loop on idCell (currently i1) with  bag_append
   should be made parallel
*)

(* LATER:
  const int idCell = (iX * gridY + iY) * gridZ + iZ;
  could be
  cellOfCoord(iX, iY, iZ)
  if the user provides the name for this function
*)
(* LATER:
  grid_enumerate on i<X*Y*Z
*)

(* TODO:
  #include <stdalign.h>
  alignas(16)  print to front of type

  Align.header => adds  #include <stdalign.h> to the top of the ast
  Align.assume "t" =>
     t = __builtin_assume_aligned(t, VEC_ALIGN);
  Align.def 16 [cVarDef "x"]
    => add the attribute to the type of the definition

*)
(* TODO
  Flags.print_coumpound_expressions
*)
(* TODO =>
  make optitrust
  make pic_demo_out.cpp
  cd ../case_study/pic/scripts
  ./compile.sh pic_optimized.c
  ./check.sh pic_demo.c pic_optimized.c
*)<|MERGE_RESOLUTION|>--- conflicted
+++ resolved
@@ -96,7 +96,7 @@
      [tFirst; step; dBody];
   !! Function.inline [step; cFun "getFieldAtCorners"];
   !! Struct.set_explicit [step; cFor "k"; cCellWrite ~base:[cFieldRead ~base:[cVar "res"] ()] ()];
-  !! iter_dims (fun d -> 
+  !! iter_dims (fun d ->
       let d1 = String.lowercase_ascii d in
       Accesses.scale ~factor:(var ("factor" ^ d)) [step; cFor "k"; cFieldWrite ~field:d1 ()]);
 (* DONE:
@@ -211,7 +211,7 @@
        (* ARTHUR: simplify mybij calls in the sum *)
 
   bigstep "Duplicate the charge of a corner for each of the threads";
-  !! Sequence.insert (expr "#include \"omp.h\"") [tFirst; dRoot]; 
+  !! Sequence.insert (expr "#include \"omp.h\"") [tFirst; dRoot];
   !! Variable.insert ~const:false ~name:"nbThreads" ~typ:(atyp "int") [tBefore; cVarDef "nbCells"]; (* TODO: Omp.declare_nb_threads "nbThreads" tg *)
   !! Sequence.insert (stmt "nbThreads = omp_get_num_threads();") [tFirst; step; dBody];  (* TODO: Omp.read_nb_threads "nbThreads" tg *)
   !! Variable.insert ~const:false ~name:"idThread" ~typ:(typ_int()) ~value:(expr "omp_get_thread_num()") [tBefore; cLabel "charge" ]; (* TODO: Omp.read_id_thread "idThread" tg *)
@@ -271,14 +271,13 @@
 
   bigstep "Loop splitting to separate processing of speeds, positions, and charge deposit";
   !! Variable.to_nonconst [step; cVarDef "idCell2"];
-  !! Loop.hoist ~array_size:(Some (expr "CHUNK_SIZE")) [step; cVarDef "idCell2"]; 
+  !! Loop.hoist ~array_size:(Some (expr "CHUNK_SIZE")) [step; cVarDef "idCell2"];
   let dest = [tBefore; step; cVarDef "isDistFromBlockLessThanHalfABlock"] in
   !! Instr.copy ~dest [step; cVarDef "idCell2"];
   !! Instr.move ~dest [step; cVarDef "co"];
   !! Loop.fission [nbMulti; tBefore; step; cOr [[cVarDef "pX"]; [cVarDef "rX1"]]];
   (* LATER: fission should automatically do the duplication of references when necessary *)
 
-(*
   bigstep "Parallelization";
   !! Omp.parallel_for [Shared ["idCell"]] [occFirst; tBefore; cFor "idCell" ~body:[sInstr "sum +="]];
   !! Omp.parallel_for [Shared ["idCell"]] [occLast; tBefore; cFor "idCell" ~body:[sInstr "sum +="]];
@@ -286,12 +285,7 @@
   (* !! Omp.simd [] [tBefore; step;cFor "i"]; *)(* TODO: Fix the issue with the last loop *)
   !! Omp.simd [] [occFirst; tBefore; step; cFor "i"]; (* TODO: occurences 0 and 1 for this line and the next *)
   !! Omp.simd [] [occIndex 1; tBefore; step; cFor "i"];
-<<<<<<< HEAD
-  !! Omp.simd (* TODO: make optional*) [] [tBefore; step; cFor "k"]; (* TODO: add tBefore automatically *)
-*)
-=======
   !! Omp.simd (* TODO: make optional*) [] [nbMulti; tBefore; step; cFor "idCell"; cFor "k"]; (* TODO: add tBefore automatically *)
->>>>>>> 301f2908
 )
 
 
@@ -318,7 +312,8 @@
 (* TODO:
   #include <stdalign.h>
   alignas(16)  print to front of type
-
+*)
+(*
   Align.header => adds  #include <stdalign.h> to the top of the ast
   Align.assume "t" =>
      t = __builtin_assume_aligned(t, VEC_ALIGN);
@@ -335,4 +330,46 @@
   cd ../case_study/pic/scripts
   ./compile.sh pic_optimized.c
   ./check.sh pic_demo.c pic_optimized.c
+*)
+
+
+(*
+TODO
+#pragma omp parallel for collapse(3)
+
+bix -> bx
+cix -> cx
+
+TODO
+ #pragma omp simd aligned(coeffs_x, coeffs_y, coeffs_z, signs_x, signs_y, signs_z:VEC_ALIGN)
+ on the charge: loop
+
+
+#pragma omp parallel for
+on idcell
+*)
+(* ARTHUR
+
+#pragma omp parallel for
+  for (int idCell = 0; idCell < nbCells; idCell++) {
+    for (int idCorner = 0; idCorner < 8; idCorner++) {
+      int sum = 0;
+      for (int k = 0; k < nbThreads; k++) {
+        sum += depositThreadCorners[MINDEX3(nbThreads, nbCells, 8, k, idCell,
+                                            idCorner)];
+      }
+      depositCorners[MINDEX2(nbCells, 8, idCell, idCorner)] = sum;
+    }
+  }
+  *)
+  (* TODO
+
+  eliminate the loop
+                          double_nbCorners coeffs;
+                        for (int k = 0; k < 8; k++) {
+                          coeffs.v[k] = (coefX[k] + signX[k] * rX0) *
+                                        (coefY[k] + signY[k] * rY0) *
+                                        (coefZ[k] + signZ[k] * rZ0);
+                        }
+
 *)