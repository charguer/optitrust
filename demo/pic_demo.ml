open Optitrust
open Target
open Ast

let add_prefix (prefix : string) (indices : string list) : string list =
    List.map (fun x -> prefix ^ x) indices

let step = cTopFunDef "step"
let stepLF = cTopFunDef "stepLeapFrog"
let stepsl = [stepLF; step]
let repPart = cTopFunDef "reportParticlesState"
let addPart = cTopFunDef "addParticle"

let dims = ["X"; "Y"; "Z"]
let nb_dims = List.length dims
let iter_dims f = List.iter f dims
let map_dims f = List.map f dims
let idims = map_dims (fun d -> "i" ^ d)
let delocalize_sum = Local_arith (Lit_double 0., Binop_add)
let delocalize_bag = Local_obj ("bag_init_initial", "bag_append", "bag_free_initial")
let align = 64

let use_checker = true (* LATER: Arthur make this a command line command *)
let doublepos = false (* LATER: Arthur make this a command line command *)
let doublepos = if use_checker then false else doublepos


let stepFuns =
  (if use_checker then [repPart] else [])
     @ stepsl

let stepsReal = cOr (List.map (fun f -> [f]) stepsl) (* LATER: rename *)
let steps = cOr (List.map (fun f -> [f]) stepFuns)

let prepro = if use_checker then ["-DCHECKER"] else []

let prepro = ["-DPRINTPERF" ; "-DDEBUG_ITER_DESTR" (*; "-DDEBUG_ITER" *)] @ prepro

let _ = Run.script_cpp ~parser:Parsers.Menhir ~prepro ~inline:["pic_demo.h";"bag.hc";"particle.hc";"optitrust.h";"bag_atomics.h";"bag.h-"] (fun () ->

  (* Part 1: sequential optimizations *)

  bigstep "Optimization and inlining of [matrix_vect_mul]";
  let ctx = cTopFunDef "matrix_vect_mul" in
  !! Function.inline [ctx; cOr [[cFun "vect_mul"]; [cFun "vect_add"]]];
  !! Struct.set_explicit [nbMulti; ctx; cWriteVar "res"];
  !! Loop.fission ~split_between:true [ctx; cFor "k"];
  !! Loop.unroll [nbMulti; ctx; cFor "k"];
  !! Instr.accumulate ~nb:8 [nbMulti; ctx; sInstrRegexp ~substr:true "res.*\\[0\\]"];
  !! Function.inline ~delete:true [nbMulti;cFun "matrix_vect_mul"];

  bigstep "Optimization in [cornerInterpolationCoeff], before it is inlined";
  let ctx = cTopFunDef "cornerInterpolationCoeff" in
  let ctx_rv = cChain [ctx; sInstr "r.v"] in (* LATER rewrite pour cX *)
  !! Rewrite.equiv_at "double a; ==> a == (0. + 1. * a)" [nbMulti; ctx_rv; cVar ~regexp:true "r."];
  !! Variable.inline [nbMulti; ctx; cVarDef ~regexp:true "c."];
  !! Variable.intro_pattern_array ~const:true ~pattern_aux_vars:"double rX, rY, rZ"
      ~pattern_vars:"double coefX, signX, coefY, signY, coefZ, signZ"
      ~pattern:"(coefX + signX * rX) * (coefY + signY * rY) * (coefZ + signZ * rZ)"
      [nbMulti; ctx_rv; dRHS];
  !! Instr.move_out ~dest:[tBefore; ctx] [nbMulti; ctx; cVarDef ~regexp:true "\\(coef\\|sign\\)."];
  !! Loop.fold_instrs ~index:"k" [cTopFunDef "cornerInterpolationCoeff"; cCellWrite ~base:[cVar "r"] ()];

  bigstep "Update particles in-place instead of in a local variable ";
  !! Variable.reuse ~space:(expr "p->speed") [step; cVarDef "speed2" ];
  !! Variable.reuse ~space:(expr "p->pos") [step; cVarDef "pos2"];

  bigstep "Reveal write operations involved in the manipulation of particles and vectors";
  let ctx = cOr [[cFunDef "bag_push_serial"]; [cFunDef "bag_push_concurrent"]] in
  !! List.iter (fun typ -> Struct.set_explicit [nbMulti; ctx; cWrite ~typ ()]) ["particle"; "vect"];
  !! Function.inline [steps; cOr [[cFun "vect_mul"]; [cFun "vect_add"]]];
  !! Trace.reparse ();
  !! Struct.set_explicit [nbMulti; steps; cFieldWrite ~base:[cVar "p"] ()];

  bigstep "Inlining of [cornerInterpolationCoeff] and [accumulateChargeAtCorners]";
  !! Function.inline [nbMulti; cFunDef "cornerInterpolationCoeff"; cFun ~regexp:true "relativePos."];
  !! Function.inline [step; cFun "accumulateChargeAtCorners"];
  !! Function.inline ~vars:(AddSuffix "2") [step; cFun "idCellOfPos"];
  !! List.iter (fun f -> Function.inline ~vars:(AddSuffix "${occ}") [nbMulti; f; cFun "cornerInterpolationCoeff"])
     stepsl;
  !! iter_dims (fun d -> Variable.reuse ~space:(var ("i" ^ d ^ "2")) [step; cVarDef ("i" ^ d ^ "1")]);

  bigstep "Optimization of charge accumulation";
  !! Sequence.intro ~mark:"fuse" ~start:[step; cVarDef "contribs"] ();
  !! Loop.fusion_targets [cMark "fuse"];
  !! Trace.reparse();
  !! Instr.inline_last_write [step; cCellRead ~base:[cFieldRead ~base:[cVar "contribs"] ()] ()];

  bigstep "Low level iteration on chunks of particles";
  (* LATER: deactivate -DDEBUG_ITER_DESTR and debug this line
      !! Function.inline [steps; cOr [[cFun "bag_iter_begin"]; [cFun "bag_iter_destructive_begin"]]];*)
  !! Sequence.intro ~mark:"loop" ~start:[steps; cVarDef "bag_it"] ~nb:2 ();
  !! Sequence.intro_on_instr [steps; cMark "loop"; cFor_c ""; dBody];
  !! Function_basic.uninline ~fct:[cFunDef "bag_iter_ho_basic"~body:[cVarDef "it"]] [steps; cMark "loop"]; (* TODO Calling Function.uninline loops *)
  !! Expr.replace_fun "bag_iter_ho_chunk" [steps; cFun "bag_iter_ho_basic"];
  !! Function.inline [steps; cFun "bag_iter_ho_chunk"];
  !! List.iter (fun f -> Function.beta ~indepth:true [f]) stepFuns;
  !! Instr.delete [nbMulti; cTopFunDef ~regexp:true "bag_iter.*"];

  bigstep "Elimination of the pointer on a particle, to prepare for aos-to-soa";
  !! Variable.init_detach [steps; cVarDef "p"];
  !! Function.inline ~delete:true ~vars:(AddSuffix "${occ}") [nbMulti; step; cFun "wrapArea"];
  !! Variable.inline [nbMulti; step; cVarDef ~regexp:true "[xyz]."];  (* BEAUTIFY: move elsewhere? *)
  !! Instr.inline_last_write [nbMulti; steps; cRead ~addr:[cStrictNew; cVar "p"] ()];
  !! Instr.delete [steps; cVarDef "p"];

  bigstep "AOS-TO-SOA";
  !! Struct.set_explicit [step; cVarDef "p2"];
  !! Struct.set_explicit [nbMulti; step; cFieldWrite ~base:[cVar "p2"] ~regexp:true ~field:"\\(speed\\|pos\\)" ()];
  !! List.iter (fun f -> Struct.inline f [cTypDef "particle"]) ["speed"; "pos"];
  !! Struct.inline "items" [cTypDef "chunk"];

  bigstep "Apply scaling factors on the electric field";
  !! Struct.to_variables [step; cVarDef "fieldAtPos"];
  !! Variable.insert_list_same_type ~reparse:true (atyp "const double") (["factorC", expr "particleCharge * stepDuration * stepDuration / particleMass"]
      @ (map_dims (fun d -> ("factor" ^ d, expr ("factorC / cell" ^ d))))) [occFirst; tBefore; step; cFor "idCell"];
  !! Function.inline [step; cFun "getFieldAtCorners"];
  !! Struct.set_explicit [step; cFor "k"; cCellWrite ~base:[cFieldRead ~base:[cVar "res"] ()] ()];
  !! iter_dims (fun d ->
      let d1 = String.lowercase_ascii d in
      Accesses.scale ~factor:(var ("factor" ^ d)) [step; cFor "k"; cFieldWrite ~field:d1 ()]);
  !! iter_dims (fun d ->
       Accesses.scale ~factor:(var ("factor" ^ d)) [step; cVarDef "accel"; cReadVar ("fieldAtPos" ^ d)]);
  !! Variable.unfold [step; cVarDef  "factorC"];
  !! Variable.unfold ~at:[cVarDef "accel"] [nbMulti; step; cVarDef ~regexp:true "factor."];
  !! Arith.(simpl ~indepth:true expand) [nbMulti; step; cVarDef "accel"];

  bigstep "Applying a scaling factor on speeds";
  !! Struct.set_explicit [addPart; cVarDef "p"];
  !! iter_dims (fun d ->
      let d_lc = String.lowercase_ascii d in
      Accesses.scale ~factor:(expr ("(cell"^d^"/stepDuration)")) [addPart; cFieldRead ~field:d_lc ~base:[cVar "speed"] ()]);
  !! iter_dims (fun d ->
      Accesses.scale ~factor:(expr ("(stepDuration / cell"^d^")"))
      [nbMulti; steps; cFieldWrite ~base:[cVar "c"] (); sExprRegexp ~substr:true ("c->itemsSpeed" ^ d ^ "\\[i\\]")]);
  !! iter_dims (fun d ->
        Accesses.scale ~neg:true ~factor:(expr ("(cell"^d^"/stepDuration)")) [repPart; cVarDef ("speed"^d); cInit()]);

  bigstep "Applying a scaling factor on positions";
  !! iter_dims (fun d ->
      let d_lc = String.lowercase_ascii d in
      Accesses.scale ~factor:(expr ("cell"^d)) [addPart; cFieldRead ~field:d_lc ~base:[cVar "pos"] ()]);
  !! iter_dims (fun d ->
     Accesses.scale ~neg:true ~factor:(expr ("cell"^d))
         [nbMulti; steps; cOr [[sExprRegexp ~substr:true ("c->itemsPos" ^ d ^ "\\[i\\]")]; [cFieldWrite ~field:("pos"^d)()]]]);

  bigstep "Simplify arithmetic expressions after scaling";
  !! Trace.reparse();
  !! Variable.inline [steps; cVarDef "accel"];
  !! Arith.with_nosimpl [nbMulti; steps; cFor "k"] (fun () ->
       Arith.(simpl ~indepth:true expand) [nbMulti; steps]);

  bigstep "Enumerate grid cells by coordinates";
  !! Loop.grid_enumerate (map_dims (fun d -> ("i" ^ d, "grid" ^ d))) [step; cFor "idCell" ~body:[cFor "k"]];

  bigstep "Code cleanup in preparation for shifting of positions";
  !! iter_dims (fun d ->
      Variable.bind ~const:true ~typ:(Some (atyp "double")) ("p" ^ d ^ "2") [occLast;step; cCellWrite ~base:[cFieldRead ~field:("itemsPos" ^ d) ()] (); dRHS];
      Variable.bind ~const:true ("p" ^ d ) ~typ:(Some (atyp "double")) [occFirst;step; cCellWrite ~base:[cFieldRead ~field:("itemsPos" ^ d) ()] (); dRHS]);
  !! iter_dims (fun d ->
      Instr.inline_last_write [step; cVarDef ~regexp:true "p.2"; cCellRead ~base:[cFieldRead ~field:("itemsPos" ^ d) ()]()]);
  !! iter_dims (fun d ->
      Instr.read_last_write [step; cVarDef ~regexp:true "i.2"; cCellRead ~base:[cFieldRead ~field:("itemsPos" ^ d) ()]()]);
  !! Instr.(gather_targets ~dest:GatherAtFirst) [step; cVarDef ~regexp:true ("\\(i.*2\\|p.2\\|i.2\\)")];
  !! Instr.(gather_targets ~dest:(GatherAt [tBefore; cVarDef "p2"])) [step; cVarDef ~regexp:true "r.1"];

  bigstep "Shifting of positions: make positions relative to the containing cell";
  !! Instr.move ~dest:[tBefore; addPart; cVarDef "p"] [addPart; cVarDef "idCell"];
  !! List.iter (fun tg ->
      Variable.insert ~typ:(atyp "coord") ~name:"co" ~value:(expr "coordOfCell(idCell)") tg)
      [ [tAfter; addPart; cVarDef "idCell"]; [tFirst; repPart; cFor "idCell"; dBody]; ]; (* LATER: make cOr work for targetBetweens (hard) *)
  !! iter_dims (fun d ->
      Accesses.shift ~neg:true ~factor:(expr ("co.i"^d)) [cOr [
        [addPart; cFieldWrite ~field:("pos"^d) ()];
        [repPart; cCellRead ~base:[cFieldRead ~field:("itemsPos" ^ d) ()]()] ]]);
  !! iter_dims (fun d ->
      Accesses.shift ~neg:true ~factor:(expr ("i" ^ d ^ "0")) [stepsReal; cVarDef ~regexp:true "r.0"; cCellRead ~base:[cFieldRead ~field:("itemsPos" ^ d) ()]()];
      Accesses.shift ~neg:true ~factor:(expr ("i" ^ d)) [step; cVarDef ~regexp:true ("p" ^ d); cCellRead ~base:[cFieldRead ~field:("itemsPos" ^ d) ()]()];
      Accesses.shift ~neg:true ~factor:(expr ("i" ^ d ^ "2")) [step; cCellWrite ~base:[cFieldRead ~field:("itemsPos" ^ d) ()]()];
      Accesses.shift ~neg:true ~factor:(expr ("i" ^ d ^ "2")) [step; cVarDef ("r" ^ d ^ "1"); cCellRead ~base:[cFieldRead ~field:("itemsPos" ^ d) ()]()]);

  bigstep "Simplify arithmetic expressions after shifting of positions";
  !! Trace.reparse();
  !! Arith.with_nosimpl [nbMulti; stepsReal; cFor "k"] (fun () ->
       Arith.(simpl ~indepth:true expand) [nbMulti; stepsReal]);
  !! Instr.delete [nbMulti; stepsReal; cVarDef ~regexp:true "i.0"];
  !! Variable.fold ~at:[cFieldWrite ~base:[cVar "p2"] ()] [nbMulti; step; cVarDef ~regexp:true "r.1"];

  if doublepos then begin
    bigstep "Turn positions into floats, decreasing precision but allowing to fit a larger number of particles";
    !! Cast.insert (atyp "float") [sExprRegexp ~substr:true "p.2 - i.2"];
    !! Struct.update_fields_type "itemsPos." (atyp "float") [cTypDef "chunk"];
  end;

  bigstep "Simplification of fwrap function";
  !! Rewrite.equiv_at ~glob_defs:"double fwrap(double, double);\n" "double x, y, z; ==> (fwrap(x,y)/z) == (fwrap(x/z, y/z))" [cVarDef ~regexp:true "p.2"; cInit()];
  !! iter_dims (fun d ->
      Instr.read_last_write ~write:[cTopFunDef "computeConstants"; cWriteVar ("cell"^d)] [nbMulti;step; cFun "fwrap";cReadVar ("cell"^d)];);
  !! Arith.(simpl_rec expand) [nbMulti; step; cVarDef ~regexp:true "p.2"];
   let fwrapInt = "double fwrapInt(int m, double v) {
      const int q = int_of_double(v);
      const double r = v - q;
      const int j = wrap(m, q);
      return j + r;
    }" in
  !! Sequence.insert ~reparse:true (stmt fwrapInt) [tBefore; step];
  !! Expr.replace_fun "fwrapInt" [nbMulti;step; cFun "fwrap"];
  !! iter_dims (fun d ->
      Function.inline ~vars:(AddSuffix d) [step; cVarDef ("p"^d^"2"); cFun "fwrapInt"];
      );
  !! Instr.delete [nbMulti; step; cVarDef ~regexp:true "i.2"];
  !! iter_dims (fun d ->
      Variable.rename ~into:("i"^d^"2")[step;cVarDef ("j"^d)];);

  !! Variable.inline [nbMulti; step; cVarDef ~regexp:true "p.2"];
  !! Arith.(simpl_rec expand) [nbMulti; step; cCellWrite ~base:[cFieldRead ~regexp:true ~field:("itemsPos.") ()] ()];
     let wrapPow_def = "int wrapPowersOfTwo(int gridSize, int a) {return a & (gridSize - 1);}" in
  !! Sequence.insert ~reparse:true (stmt wrapPow_def) [tBefore; step];
  !! Expr.replace_fun "wrapPowersOfTwo" [nbMulti; step; cFun "wrap"];
  !! Function.inline [nbMulti; step; cFun "wrapPowersOfTwo"];


  bigstep "Introduce matrix operations, and prepare loop on charge deposit";
  !! Label.add "core" [step; cFor "iX" ];
  !! Matrix_basic.intro_mmalloc [nbMulti; cFunDef "allocateStructures";cFun "malloc"];
  !! Matrix.intro_mindex (expr "nbCells") [nbMulti; step; cCellAccess ~base:[cOr [[cVar "deposit"]; [cVar "bagsNext"]]]() ];
  !! Label.add "charge" [step; cFor "k" ~body:[cVar "deposit"]];
  !! Variable.inline [occLast; step; cVarDef "indices"];

  bigstep "Duplicate the charge of a corner for the 8 surrounding cells";
  let alloc_instr = [cFunDef "allocateStructures"; cWriteVar "deposit"] in
  !! Matrix.delocalize "deposit" ~into:"depositCorners" ~last:true ~indices:["idCell"] ~init_zero:true
     (* ~labels:["alloc"; ""; "dealloc"] ~dealloc_tg:(Some [cTopFunDef ~regexp:true "dealloc.*"; cFor ""]) *)
     ~dim:(expr "8") ~index:"k" ~acc:"sum" ~ops:delocalize_sum ~use:(Some (expr "k")) ~alloc_instr [cLabel "core"];

  bigstep "Apply a bijection on the array storing charge to vectorize charge deposit";
  let mybij_def =
      "int mybij(int nbCells, int nbCorners, int idCell, int idCorner) {
        coord coord = coordOfCell(idCell);
        int iX = coord.iX;
        int iY = coord.iY;
        int iZ = coord.iZ;
        int res[8] = {
          cellOfCoord(iX, iY, iZ),
          cellOfCoord(iX, iY, wrap(gridZ,iZ-1)),
          cellOfCoord(iX, wrap(gridY,iY-1), iZ),
          cellOfCoord(iX, wrap(gridY,iY-1), wrap(gridZ,iZ-1)),
          cellOfCoord(wrap(gridX,iX-1), iY, iZ),
          cellOfCoord(wrap(gridX,iX-1), iY, wrap(gridZ,iZ-1)),
          cellOfCoord(wrap(gridX,iX-1), wrap(gridY,iY-1), iZ),
          cellOfCoord(wrap(gridX,iX-1), wrap(gridY,iY-1), wrap(gridZ,iZ-1)),
        };
      return MINDEX2(nbCells, nbCorners, res[idCorner], idCorner);
      }" in
  !! Sequence.insert (stmt mybij_def) [tBefore; step];
  !! Matrix.biject "mybij" [step; cVarDef "depositCorners"];
  !! Expr.replace ~reparse:false (expr "MINDEX2(nbCells, 8, idCell2, k)")
      [step; cLabel "charge"; cFun "mybij"];

  (* Part 2: parallelization *)

  bigstep "Decompose the loop to allow for parallelization per blocks";
  !! Variable.insert_list_same_type (atyp "const int") [("block", lit "2"); ("halfBlock", (lit "1"))] [tBefore; cVarDef "nbCells"];
  let colorize (tile : string) (color : string) (d:string) : unit =
    let bd = "b" ^ d in
    Loop.tile tile ~bound:TileBoundDivides ~index:("b"^d) [step; cFor ("i"^d)];
    Loop.color (expr color) ~index:("c"^d) [step; cFor bd]
    in
  !! iter_dims (fun d -> colorize "2" "block" d);
  !! Loop.reorder ~order:((add_prefix "c" dims) @ (add_prefix "b" dims) @ idims) [step; cFor "cX"];

  bigstep "Introduce nbThreads and idThread";
  !! Sequence.insert (expr "#include \"omp.h\"") [tFirst; dRoot];
  !! Variable.insert ~const:false ~name:"nbThreads" ~typ:(atyp "int") ~value:(lit "4") [tBefore; cVarDef "nbCells"];
  (* !! Omp.declare_num_threads "nbThreads"; *) (* TEMPORARY *)
  (* !! Omp.get_num_threads "nbThreads" [tFirst; cTopFunDef "main"; dBody]; *)
  !! Omp.get_thread_num "idThread" [tBefore; step; cFor "iX"];
  !! Trace.reparse();

  bigstep "Parallelize the code using concurrent operations (they are subsequently eliminated)";
  !! Omp.atomic None [tBefore; step; cLabel "charge"; cWrite ()]; (* BEAUTIFY: Instr.set_atomic, and use cOR *)
  !! Expr.replace_fun "bag_push_concurrent" [step; cFun "bag_push"];
  !! Omp.parallel_for ~clause:[Collapse 3] [tBefore; cFor "bX"];
  !! Omp.parallel_for [tBefore; step; cFor "idCell" ~body:[cVar "sum"]];

  (* Part 3: refinement of the parallelization to eliminate atomic operations *)

  bigstep "Duplicate the charge of a corner for each of the threads";
  !! Matrix.delocalize "depositCorners" ~last:true ~into:"depositThreadCorners" ~indices:["idCell"; "idCorner"]
      ~init_zero:true ~dim:(expr "nbThreads") ~index:"idThread" ~acc:"sum" ~ops:delocalize_sum ~use:(Some (expr "idThread"))
      [cLabel "core"];
      (* BEAUTIFY:
      ~decl_target:[tAfter; dRoot; cStrict; cVarDef "deposit"]
      ~alloc_target:(Some [tAfter; cTopFunDef "allocateStructures"; cWriteVar "deposit"])
      ~dealloc_target:(Some[tAfter; cTopFunDef "allocateStructures"; cWriteVar "deposit"])*)
  !! Instr.delete [cFor "idCell" ~body:[cCellWrite ~base:[cVar "depositCorners"] ~rhs:[cDouble 0.] ()]];
  !! Variable.init_detach [nbMulti; step; cVarDef ~regexp:true "deposit.*Corners"];
  !! Instr.move_out ~dest:[tAfter; cVarDef "deposit"] [nbMulti; step; cVarDef ~regexp:true "deposit.*Corners"];
  !! Instr.move_out ~dest:[tAfter; cTopFunDef "allocateStructures"; cWriteVar "deposit"] [nbMulti; cWriteVar ~regexp:true "deposit.*Corners"];
  !! Instr.move_out ~dest:[tAfter; cTopFunDef "deallocateStructures"; cFun "free" ~args:[[cVar "field"]]] [nbMulti; step; cFun "MFREE"];
    (* BEAUTIFY:  ~dest:[tLast; cTopFunDef "allocateStructures"; dBody]  *)
  (* TODO: parallelize the accumulation loop, which needs to be marked "depositSum" at the delocalize step
      !! Omp.parallel_for [tBefore; step; cMark "depositSum"]]; *)
  !! Instr.delete [step; cLabel "charge"; cOmp()]; (* BEAUTIFY: Instr.set_nonatomic ; also cPragma is needed *)

  bigstep "Introduce private and shared bags";
  !! Matrix.delocalize "bagsNext" ~into:"bagsNexts" ~dim:(lit "2") ~indices:["idCell"] ~last:true
    ~alloc_instr:[cFunDef "allocateStructures"; cWriteVar "bagsNext"]
    ~index:"bagsKind" ~ops:delocalize_bag [cLabel "core"];
  !! Variable.insert_list_same_type (atyp "const int") [("PRIVATE", lit "0"); ("SHARED", lit "1")] [tFirst; step; dBody];
  !! Instr.delete [step; cFor "idCell" ~body:[cFun "bag_swap"]];
  !! Variable.exchange "bagsNext" "bagsCur" [nbMulti; step; cFor "idCell"];
  !! Instr.move_out ~dest:[tBefore; cTopFunDef "step"] [step; cOr [[cVarDef "PRIVATE"]; [cVarDef "SHARED"]]];
  !! Instr.delete [cOr[[cVarDef "bagsNext"];[cWriteVar "bagsNext"];[cFun ~regexp:true "\\(free\\|bag.*\\)" ~args:[[cVar "bagsNext"]]]]];

  bigstep "Introduce atomic push operations, but only for particles moving more than one cell away";
  !! Variable.insert ~typ:(atyp "coord") ~name:"co" ~value:(expr "coordOfCell(idCell2)") [tAfter; step; cVarDef "idCell2"];
  let pushop = cFun "bag_push_concurrent" in
  let force_concurrent_push = false in (* TEMPORARY *)
  let push_cond = if force_concurrent_push then trm_lit (Lit_bool false) else trm_ands (map_dims (fun d ->
         expr ~vars:[d] "(co.i${0} >= b${0} - halfBlock && co.i${0} < b${0} + block + halfBlock)
                      || (b${0} == 0 && co.i${0} >= grid${0} - halfBlock)
                      || (b${0} == grid${0} - block && co.i${0} < halfBlock)")) in
  !! Variable.insert ~typ:(atyp "bool") ~name:"isDistFromBlockLessThanHalfABlock"
      ~value:push_cond [tBefore; step; pushop];
  !! Flow.insert_if ~cond:(var "isDistFromBlockLessThanHalfABlock") [step; pushop];
  !! Specialize.any (expr "PRIVATE") [step; cIf(); dThen; pushop; cAny];
  !! Specialize.any (expr "SHARED") [step; cIf(); dElse; pushop; cAny];
  !! Expr.replace_fun "bag_push_serial" [step; cIf(); dThen; pushop];

  bigstep "Cleanup";
  !! Trace.reparse ();
  !! Variable.init_detach [nbMulti; step; cVarDef "bagsNexts"]; (*BEAUTIFY: attach to the delocalize op *)
  !! Instr.move_out ~dest:[tAfter; cVarDef "deposit"] [nbMulti; step; cVarDef "bagsNexts"];
  !! Instr.move_out ~dest:[tAfter; cTopFunDef "allocateStructures"; cWriteVar "deposit"] [nbMulti; cWriteVar "bagsNexts"];
  !! Instr.move_out ~dest:[tAfter; cTopFunDef "deallocateStructures"; cFun "free" ~args:[[cVar "field"]]] [nbMulti; step; cFun "MFREE"];
  !! Instr.move_out ~dest:[tAfter; cTopFunDef "allocateStructures"; cFor ""] [nbMulti;step; cFor "idCell" ~body:[cFun "bag_init_initial"]];
  !! Instr.move_out ~dest:[tBefore; cTopFunDef "deallocateStructures"; cFor ""] [nbMulti;step; cFor "idCell" ~body:[cFun "bag_free_initial"]];
  !! Instr.delete [step; cVarDef "contribs"];

  bigstep "Parallelize and optimize loops that process bags";
  !! Loop.fusion ~nb:2 [step; cFor "idCell" ~body:[cFun "bag_append"]];
  !! Omp.parallel_for [tBefore; occIndex 1; step; cFor "idCell"]; (* BEAUTIFY: use label to refer to the loop *)
  !! Function.use_infix_ops ~indepth:true [step; dBody]; (* LATER: move to the end of an earlier bigstep *)

  (* Part 4: Vectorization *)

  bigstep "Loop splitting: process speeds, process positions, deposit particle and its charge";
  !! Trace.reparse();
  !! Variable.to_nonconst [step; cVarDef "idCell2"];
  !! Loop.hoist ~array_size:(Some (expr "CHUNK_SIZE")) [step; cVarDef "idCell2"];
     let dest = [tBefore; step; cVarDef "isDistFromBlockLessThanHalfABlock"] in
  !! Instr.copy ~dest [step; cVarDef "idCell2"];
  !! Instr.move ~dest [step; cVarDef "co"];
  !! Loop.fission [nbMulti; tBefore; step; cOr [[cVarDef "pX"]; [cVarDef "rX1"]]];
  !! Variable.ref_to_pointer [nbMulti; step; cVarDef "idCell2"];

  bigstep "Vectorization";
<<<<<<< HEAD
  
  (* Trying to enable vectorization by unrolling looops *)
  !! Loop.unroll [occFirst; step; cFor "i"; cFor "k"];
  !! Loop.unroll [stepLF; cFor "k"]; 
  
=======
  (* LATER
  !! Loop.unroll [occFirst; step; cFor "i"; cFor "k"];
  !! Loop.unroll [stepLF; cFor "k"]; (* Trying to enable vectorization by unrolling looops *)
  *)

>>>>>>> 6c2479c2
  !! Sequence.insert (expr "#include \"stdalign.h\"") [tFirst; dRoot]; (* BEAUTIFY: Align.header [] *)
  !! Omp.simd ~clause:[Aligned (["coefX"; "coefY"; "coefZ"; "signX"; "signY"; "signZ"], align)] [tBefore; step; cLabel "charge"];
  !! Label.remove [step; cLabel "charge"];

  !! Align.def (lit "64") [nbMulti; cOr [[cStrict; cVarDef ~regexp:true "\\(coef\\|sign\\)."];
                                         [step; cVarDef "idCell2_step"];
                                         [cStrict; cVarDef ~substr:true "deposit"]]];
  !! Struct.align_field (lit "64") ("items.") [cTypDef "chunk"];

  !! List.iter (fun occ -> Omp.simd [occIndex occ; tBefore; step; cFor "i"]) [0;1]; (* BEAUTIFY: occIndices *)
  !! Function.inline [step; cFun "cellOfCoord"];
  !! Align.alloc (lit "64") [nbMulti; cTopFunDef "allocateStructures"; cMalloc ()];

)

(*
DONE fuse 2 loops on idCell
the first one ~body[cVar"bagsKind"]


  LATER:
  const int idCell = (iX * gridY + iY) * gridZ + iZ;
  could be
  cellOfCoord(iX, iY, iZ)
  if the user provides the name for this function


 LATER:
  grid_enumerate on i<X*Y*Z


 DONE
  vect_nbCorners res; => rename => don't inline factor

use unfold in
!! Variable.inline [nbMulti; step; cVarDef ~regexp:true "factor."];
  with a more precise target

  DONE:
  #include <stdalign.h>
  alignas(16)  print to front of type

  alignas(16) int x = 4
  alignas(16) int x = new (alignas(16) int) t



  Align.header => adds  #include <stdalign.h> to the top of the ast
  Align.assume "t" =>
     insert instruction
     t = __builtin_assume_aligned(t, 64);
  Align.def 64 [cVarDef "x"]
    => add the attribute to the type of the definition

  LATER
  Flags.print_coumpound_expressions

  DONE =>
  make optitrust
  make pic_demo_out.cpp
  cd ../case_study/pic/scripts
  ./compile.sh pic_optimized.c
  ./check.sh pic_demo.c pic_optimized.c


ARTHUR
j
#pragma omp parallel for
  for (int idCell = 0; idCell < nbCells; idCell++) {
    for (int idCorner = 0; idCorner < 8; idCorner++) {
      int sum = 0;
      for (int k = 0; k < nbThreads; k++) {
        sum += depositThreadCorners[MINDEX3(nbThreads, nbCells, 8, k, idCell,
                                            idCorner)];
      }
      depositCorners[MINDEX2(nbCells, 8, idCell, idCorner)] = sum;
    }
  }
  TODO

  eliminate the loop
                          double_nbCorners coeffs;
                        for (int k = 0; k < 8; k++) {
                          coeffs.v[k] = (coefX[k] + signX[k] * rX0) *
                                        (coefY[k] + signY[k] * rY0) *
                                        (coefZ[k] + signZ[k] * rZ0);
                        }


 TODO:
  introduce
    int id = *idCell2;
  just before coordOfCell( *idCell2)
    should fold3 occurences.

    inline idCell2  everywhere


DONE after other todos
move reportParticlesState()  into pic_demo.c
and try

 TODO:
isDistFromBlockLessThanHalfABlock


*)
(* LATER !! Function.beta ~indepth:true [dRoot]; try in a unit test with two beta reductions to do *)
(* TODO: res should be field_at_corners *)



(* TODO: Use these when bug with cOr and toplevel is fixed *)
(* let step = cTopFunDef "step"
let stepLF = cTopFunDef "stepLeapFrog" *)


  (* DONE: simpl_rec an alias for simpl ~indepth:true *)


(* if not doublepos then begin
    bigstep "Turn positions into floats";
    !! Cast.insert (atyp "float") [sExprRegexp ~substr:true "p.2 - i.2"];
        LATER: target the [sRexegp "c->itemsPos[[.]] = ")  or iter_dims  or   ==>best: cOr (map_dims .. )
    !! Struct.update_fields_type "itemsPos." (atyp "float") [cTypDef "chunk"];
    LATER: type particle would need to be converted too
       const vect pos = {x, y, z};
       would need cast around the values

  end; *)

  (* TODO: bigstep "Simplification of fwrap";
  !! Rewrite.equiv_at "double a; double b; double c; double x; ==> fwrap(a,b*c) == fwrap(a/x, (b*c)/x)" [nbMulti; cVarDef "pX2"; cInit ()]; *)


  (* bigstep "Introduce matrix operations, and prepare loop on charge deposit"; LATER: might be useful to group this next to the reveal of x/y/z *)

  (* LATER: menhir should support "res[]" syntax *)

  (* !! Expr.replace ~reparse:false (expr "MINDEX2(nbCells, 8, idCell2, k)")
      [step; cLabel "charge"; cFun "mybij"];
      LATER: use: sExpr "mybij(nbCorners, nbCells, indicesOfCorners(idCell2).v[k], k)"

       ARTHUR: simplify mybij calls in the sum *)


  (* delocalize_bags *)

  (* LATER !! Instr.delete [cOr[[cVarDef "bagsNext"];[ cKindInstr; cVar "bagsNext"]]]; *)
  (* LATER !! Variable.delete [cVarDef "bagsNext"] ==> shorthand for above *)


  (* cleanup *)
  (* TODO: delocalize_obj ~labels:["allocBagsNext","","deallocBagsNext"] => creates a sequence with malloc and init loop *)
  (* TODO: move allocBagsNext and deallocBagsNext labelled blocks *)


  (* !! Variable.insert ~typ:(atyp "bool") ~name:"isDistFromBlockLessThanHalfABlock"
      ~value:(trm_ands (map_dims (fun d -> ARTHUR: add support for wraparound here
         expr ~vars:[d] "co.i${0} - b${0} >= - halfBlock && co.i${0} - b${0} < block + halfBlock")))
      [tBefore; step; cFun "bag_push"]; *)

  (* LATER: fission should automatically do the duplication of references when necessary *)

  (* !! Omp.simd [] [tBefore; step;cFor "i"]; *)(* TODO: Fix the issue with the last loop *)

  (* (if use_checker then [reportParticles] else []) *)

(* TODO: Fix the bug with insertion of variables when using tBefore and tFirst *)

(* let doublepos = true LATER: ARTHUR make this command line argument *)
(* let use_checker = false LATER: ARTHUR make this command line argument *)



(* !! Variable.insert_list ~reparse:true ~defs:(List.rev ( TODO
         ["const double", "factorC", expr "particleCharge * stepDuration * stepDuration / particleMass"]
       @ (map_dims (fun d -> "const double", ("factor" ^ d), expr ("factorC / cell" ^ d)))))
     [tFirst; step; dBody]; *)

(* LATER: rename pic_demo.c to pic_naive.c *)

(* LATER: use case_studies optitrust.{h,c}  instead of ../include/optitrust.h *)
(*LATER halfBlock=expr "block/2"*)

(* TODO

  struct vect {
      alignas(64) double x;   pattern="x"     newtypetouse=(typ_update "double")
      alignas(64) int y;
      }int : typ) : Target.Transfo.t =
  applyto_fields_type pattern (fun _ -> ty)

let Ast.typ_alignas (align:int) (ty : typ) =
  same typ with attributes typ_alignas added


let Combi_Struct.align_field (align:int) (pattern : string) =
  Struct.applytofields_type (fun ty -> typ_alignas align ty)

*)

(* DONE
      in reportParticles, need to add at tFirst in the loop
        const coord co = coordOfCell(idCell);
      for the read in itemsPosX[i], need to add  co.iX


in reportParticlesState
    p->pos.x = (p->pos.x + co.ix) * cellX;
      p->speed.x = p->speed.x * cellX / stepDuration;

in addParticle, before bag_push_initial, need to insert
  co = coordOfCell(idCell)
  p = p

setexplicit will generate
  p.posX = p.pos.x;
  p.posY = p.pos.y;
  p.posZ = p.pos.z;

  p.speedX = p.speed.x;
  p.speedY = p.speed.y;
  p.speedZ = p.speed.z;


then apply scaling to the writes (that is, the full instruction)

    p.pos.x = (p.pos.x / cellX) - co.x;
    p.speed.x = p.speed.x / (cellX / stepDuration);
*)


(* LATER


// after createParticle, add applyScalingShifting(true)
// after cFor "idStep" in main, add applyScalingShifting(false)
void applyScalingShifting(bool dir) { // dir=true at entry, dir=false at exit
 for (int idCell = 0; idCell < nbCells; idCell++) {
    bag* b = &bagsCur[idCell];
    bag_iter bag_it;
    for (particle* p = bag_iter_begin(&bag_it, b); p != NULL; p = bag_iter_next_common(&bag_it, false)) {
      p->pos.x = p->pos.x;
      p->pos.y = p->pos.y;
      p->pos.z = p->pos.z;
      p->speed.x = p->speed.x;
      p->speed.y = p->speed.y;
      p->speed.z = p->speed.z;
    }
 }
}
/*
      p->pos.x = (p->pos.x + ix) * cellX;
      p->pos.y = p->pos.y;
      p->pos.z = p->pos.z;
      p->speed.x = p->speed.x * cellX / stepDuration;
      p->speed.y = p->speed.y;
      p->speed.z = p->speed.z;
*/

*)

(* LATER
  !! List.iter (fun occ -> Omp.parallel_for [occIndex occ; tBefore; step; cFor "idCell"]) [0(*;2*)]; (* BEAUTIFY: occIndices *)
  *)

  (* ARTHUR: fix bug with    cOr [[cTopFun "step"]]
  then change cFunDef for cTopFunDef *)
  (* LATER
   "(co.i${0} - b${0} >= -halfBlock && co.i${0} - b${0} < block + halfBlock)
                      || (b${0} == 0 && co.i${0} >= grid${0} - halfBlock)
                      || (b${0} == grid${0} - block && co.i${0} < halfBlock)"))
                      *)

                       (* BEAUTIFY  insert_list_same_type *)<|MERGE_RESOLUTION|>--- conflicted
+++ resolved
@@ -356,19 +356,11 @@
   !! Variable.ref_to_pointer [nbMulti; step; cVarDef "idCell2"];
 
   bigstep "Vectorization";
-<<<<<<< HEAD
-  
-  (* Trying to enable vectorization by unrolling looops *)
-  !! Loop.unroll [occFirst; step; cFor "i"; cFor "k"];
-  !! Loop.unroll [stepLF; cFor "k"]; 
-  
-=======
   (* LATER
   !! Loop.unroll [occFirst; step; cFor "i"; cFor "k"];
   !! Loop.unroll [stepLF; cFor "k"]; (* Trying to enable vectorization by unrolling looops *)
   *)
 
->>>>>>> 6c2479c2
   !! Sequence.insert (expr "#include \"stdalign.h\"") [tFirst; dRoot]; (* BEAUTIFY: Align.header [] *)
   !! Omp.simd ~clause:[Aligned (["coefX"; "coefY"; "coefZ"; "signX"; "signY"; "signZ"], align)] [tBefore; step; cLabel "charge"];
   !! Label.remove [step; cLabel "charge"];
