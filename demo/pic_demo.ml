--- conflicted
+++ resolved
@@ -112,20 +112,15 @@
       Accesses.scale ~factor:(var ("factor" ^ d)) [step; cFor "k"; cFieldWrite ~field:d1 ()]);
   !! iter_dims (fun d ->
        Accesses.scale ~factor:(var ("factor" ^ d)) [step; cVarDef "accel"; cReadVar ("fieldAtPos" ^ d)]);
+  !! Variable.unfold [step; cVarDef  "factorC"];
   !! Variable.unfold ~at:[cVarDef "accel"] [nbMulti; step; cVarDef ~regexp:true "factor."];
   !! Arith.(simpl ~indepth:true expand) [nbMulti; step; cVarDef "accel"];
-<<<<<<< HEAD
   
   bigstep "Scaling of speed and position in addParticle function";
-=======
-
-  (* bigstep "Scaling of speed and position in addParticle function";
->>>>>>> bfdead23
   let add_part = cFunDef "addParticle" in
   !! Instr.move ~dest:[tBefore; add_part; cVarDef "p"] [add_part; cVarDef "idCell"];
   !! Struct.set_explicit [add_part; cVarDef "p"];
   !! Variable.insert ~typ:(atyp "coord") ~name:"co" ~value:(expr "coordOfCell(idCell)") [tAfter; add_part; cVarDef "idCell"];
-<<<<<<< HEAD
   !! iter_dims (fun d -> 
       Accesses.scale ~factor:(expr ("cell"^d)) [add_part; cFieldRead ~field:(String.lowercase_ascii d) ~base:[cVar "pos"] ()]);
   
@@ -134,41 +129,17 @@
   
   !! iter_dims (fun d -> 
       Accesses.scale ~factor:(expr ("(cell"^d^"/stepDuration)")) [add_part; cFieldRead ~field:(String.lowercase_ascii d) ~base:[cVar "speed"] ()]);
-  
-  bigstep "Scaling of speed and positions in step and stepLF functions";
-  !! iter_dims (fun d -> 
-    Accesses.scale ~factor:(expr ("(stepDuration / cell"^d^")"))
-      [nbMulti; cOr [[stepLF];[step]]; cCellReadOrWrite ~base:[cFieldRead ~field:("itemsSpeed"^d) ()] ()]);
-  (* !! iter_dims (fun d ->
+   
+  bigstep "Scaling of speed and positions in step function";
+  !! iter_dims (fun d ->
       Accesses.scale ~factor:(expr ("(stepDuration / cell"^d^")"))
       [nbMulti; step;cOr [ [ sExprRegexp ~substr:true ("c->itemsSpeed" ^ d ^ "\\[i\\]")];
-               [ sExpr ("p2.speed" ^ d) ] ] ] );  *)
-  !! iter_dims (fun d -> 
-    Accesses.scale ~factor:(expr ("(stepDuration / cell"^d^")"))
-      [nbMulti; cOr [[stepLF];[step]]; cCellReadOrWrite ~base:[cFieldRead ~field:("itemsPos"^d) ()] ()]);
-  (* !! iter_dims (fun d ->
+               [ sExpr ("p2.speed" ^ d) ] ] ] ); 
+  !! iter_dims (fun d ->
        Accesses.scale ~factor:(expr ("(1 / cell"^d^")"))
          [nbMulti; step; cOr [ [sExprRegexp ~substr:true ("c->itemsPos" ^ d ^ "\\[i\\]")];
             [sExpr ("p2.pos" ^ d)]
-          ] ]);   *)
-=======
-  !! iter_dims (fun d ->
-      Accesses.scale ~factor:(expr ("cell"^d)) [add_part; cFieldRead ~field:(String.lowercase_ascii d) ~base:[cVar "pos"] ()];
-      Accesses.shift ~neg:true ~factor:(expr ("co.i"^d)) [add_part; cFieldWrite ~field:("pos"^d) ()];
-      Accesses.scale ~factor:(expr ("(cell"^d^"/stepDuration)")) [add_part; cFieldRead ~field:(String.lowercase_ascii d) ~base:[cVar "speed"] ()]);
-
-
-  bigstep "Scaling of speed and positions in step function";
-  !! iter_dims (fun d ->
-       Accesses.scale ~factor:(expr ("(stepDuration / cell"^d^")"))
-         [nbMulti; step; cOr [ [ sExprRegexp ~substr:true ("c->itemsSpeed" ^ d ^ "\\[i\\]")] ;
-               [ sExpr ("p2.speed" ^ d) ] ] ] );
-  !! iter_dims (fun d ->
-       Accesses.scale ~factor:(expr ("(1 / cell"^d^")"))
-         [nbMulti; step; cOr [ [sExprRegexp ~substr:true ("c->itemsPos" ^ d ^ "\\[i\\]")];
-            [sExpr ("p2.pos" ^ d)]
-          ] ]);
->>>>>>> bfdead23
+          ] ]);  
   !! Trace.reparse();
   !! Variable.inline [step; cVarDef "accel"];
   !! Variable.unfold [step; cVarDef "factorC"];
@@ -199,6 +170,7 @@
   !! Arith.(simpl ~indepth:true expand) [nbMulti; step; cVarDef ~regexp:true "r.."; dInit];
   !! Instr.delete [nbMulti; step; cVarDef ~regexp:true "i.0"];
   !! Variable.fold ~at:[cFieldWrite ~base:[cVar "p2"] ()] [nbMulti; step; cVarDef ~regexp:true "r.1"];
+   
 
   if use_checker then begin
     bigstep "Scaling of speed and positions in reportParticlesState function";
@@ -206,20 +178,18 @@
     !! Variable.init_detach [nbMulti; repPart; cVarDef ~regexp:true "\\(pos\\|speed\\)."];
     !! iter_dims (fun d ->
         Accesses.shift ~factor:(expr ("co.i"^d)) [repPart; cWriteVar ("pos"^d)];
-        Accesses.scale ~factor:(expr ("cell"^d)) [repPart; cWriteVar ("pos"^d)];
-        Accesses.scale ~factor:(expr ("cell"^d^"/stepDuration")) [repPart; cWriteVar ("speed"^d)]
+        Accesses.scale ~factor:(expr ("cell"^d)) [repPart; cWriteVar ("pos"^d)]; 
+        Accesses.scale ~factor:(expr ("(cell"^d^"/stepDuration)")) [repPart; cWriteVar ("speed"^d)]
     );
   end;
 
-
-
-  if not doublepos then begin
+  if doublepos then begin
     bigstep "Turn positions into floats";
     !! Cast.insert (atyp "float") [sExprRegexp ~substr:true "p.2 - i.2"];
     !! Struct.update_fields_type "itemsPos." (atyp "float") [cTypDef "chunk"];
   end;
 
-    bigstep "Introduce matrix operations, and prepare loop on charge deposit";
+  bigstep "Introduce matrix operations, and prepare loop on charge deposit";
   !! Label.add "core" [step; cFor "iX" ];
   !! Matrix_basic.intro_mmalloc [nbMulti; cFunDef "allocateStructures";cFun "malloc"];
   !! Matrix.intro_mindex (expr "nbCells") [nbMulti; step; cCellAccess ~base:[cOr [[cVar "deposit"]; [cVar "bagsNext"]]]() ];
@@ -269,13 +239,13 @@
       ~init_zero:true ~dim:(expr "nbThreads") ~index:"k" ~acc:"sum" ~ops:delocalize_sum ~use:(Some (expr "idThread")) [cLabel "core"];
   !! Instr.delete [cFor "idCell" ~body:[cCellWrite ~base:[cVar "depositCorners"] ~rhs:[cDouble 0.] ()]];
 
+
   bigstep "Coloring";
   !! Variable.insert_list_same_type (atyp "const int") [("block", lit "2"); ("halfBlock", (lit "1"))] [tBefore; cVarDef "nbCells"];
   let colorize (tile : string) (color : string) (d:string) : unit =
     let bd = "b" ^ d in
     Loop.tile tile ~bound:TileBoundDivides ~index:("b"^d) [step; cFor ("i"^d)];
     Loop.color (expr color) ~index:("c"^d) [step; cFor bd]
-    (* Loop.color (expr color) ~index:("c"^d) [step; cFor ("i" ^ d)] *)
     in
   !! iter_dims (fun d -> colorize "2" "block" d);
   !! Loop.reorder ~order:((add_prefix "c" dims) @ (add_prefix "b" dims) @ idims) [step; cFor "cX"];
@@ -327,16 +297,15 @@
   !! Variable.ref_to_pointer [nbMulti; step; cVarDef "idCell2"];
 
   bigstep "Parallelization and vectorization";
-  !! Omp.parallel_for [Collapse 3] [tBefore; cFor "bX"];
-  !! Omp.simd [Aligned (["coefX"; "coefY"; "coefZ"; "signX"; "signY"; "signZ"], align)] [tBefore; cLabel "charge"];
-  !! Omp.parallel_for [] [occIndex 1; tBefore; step; cFor "idCell"];
-  !! Omp.parallel_for [] [occIndex 2; tBefore; step; cFor "idCell"];
-  !! Omp.parallel_for [] [occIndex 3; tBefore; step; cFor "idCell"];
-  !! Omp.simd [] [occIndex 0; tBefore; step; cFor "i"]; (* LATER: occIndices *)
-  !! Omp.simd [] [occIndex 1; tBefore; step; cFor "i"];
+  !! Omp.parallel_for ~clause:[Collapse 3] [tBefore; cFor "bX"];
+  !! Omp.simd ~clause:[Aligned (["coefX"; "coefY"; "coefZ"; "signX"; "signY"; "signZ"], align)] [tBefore; cLabel "charge"];
+  !! Omp.parallel_for [occIndex 1; tBefore; step; cFor "idCell"];
+  !! Omp.parallel_for [occIndex 2; tBefore; step; cFor "idCell"];
+  !! Omp.simd [occIndex 0; tBefore; step; cFor "i"]; (* LATER: occIndices *)
+  !! Omp.simd [occIndex 1; tBefore; step; cFor "i"];
   !! Sequence.insert (expr "#include \"stdalign.h\"") [tFirst; dRoot];
   !! Align_basic.def (lit "64") [nbMulti; cVarDef ~regexp:true "\\(coef\\|sign\\)."];
-  !! Align_basic.def (lit "64") [cVarDef "idCell2_step"];
+  !! Align_basic.def (lit "64") [step; cVarDef "idCell2_step"];
   !! Label.remove [step; cLabel "charge"];
 )
 
@@ -444,7 +413,7 @@
 let stepLF = cTopFunDef "stepLeapFrog" *)
 
 
-  (* LATER: simpl_rec an alias for simpl ~indepth:true *)
+  (* DONE: simpl_rec an alias for simpl ~indepth:true *)
 
 
 (* if not doublepos then begin
