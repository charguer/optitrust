open Optitrust
open Target
open Ast
open String

(* Parameters from the command line:
   "-usechecker": for enabling checker code
   "-usesingle": for enabling single precision of positions *)
let usechecker = ref false
let usesingle = ref false
let _= Run.process_cmdline_args
  [("-usechecker", Arg.Set usechecker, " use -DCHECKER as preprocessor flag");
   ("-usesingle", Arg.Set usesingle, " make positions single precision")]
let usechecker = !usechecker
let usesingle = !usesingle
let onlychecker p = if usechecker then [p] else []
let _ = (* Print the values of the flags passed *)
  if usesingle && usechecker then failwith "-usingle and -usechecker are incompatible";
  Printf.printf "CHECKER=%d\n" (if usechecker then 1 else 0);
  Printf.printf "SINGLE=%d\n" (if usesingle then 1 else 0)

(* Other parameters  *)
let align = 64
let grid_dims_power_of_2 = true

(* Short names for top level functions *)
let step = cTopFunDef "step"
let stepLF = cTopFunDef "stepLeapFrog"
let repPart = cTopFunDef "reportParticlesState"
let addPart = cTopFunDef "addParticle"
let stepsl = [stepLF; step]
let stepFuns = (if usechecker then [repPart] else []) @ stepsl
let stepsReal = cOr (List.map (fun f -> [f]) stepsl)
let steps = cOr (List.map (fun f -> [f]) stepFuns)

(* Operations for iterating over dimensions *)
let dims = ["X"; "Y"; "Z"]
let nb_dims = List.length dims
let iter_dims f = List.iter f dims
let map_dims f = List.map f dims
let idims = map_dims (fun d -> "i" ^ d)

(* Definition of the monoids used for the "delocalize" operations *)
let delocalize_sum = Local_arith (Lit_double 0., Binop_add)
let delocalize_bag = Local_obj ("bag_init", "bag_append", "bag_free")

(* Part 0: parsing the input files, with inlining of a specific subset of the auxiliary headers and sources *)

let prepro = onlychecker "-DCHECKER"
let prepro = ["-DPRINTPERF"; "-DPRINTSTEPS"] @ prepro
let _ = Run.script_cpp ~parser:Parsers.Menhir ~prepro ~inline:["pic_demo.h";"bag.hc";"particle.hc";"optitrust.h";"bag_atomics.h";"bag.h-"] (fun () ->

  (* Part 1: sequential optimizations *)

  bigstep "Optimization and inlining of [matrix_vect_mul]";
  let ctx = cTopFunDef "matrix_vect_mul" in
  !! Function.inline [ctx; cFuns ["vect_mul"; "vect_add"]];
<<<<<<< HEAD
  !! Struct.set_explicit [nbMulti; ctx; cWriteVar "res"];
  !! Loop.fission_one ~split_between:true [ctx; cFor "idCorner"];
=======
  !! Record.set_explicit [nbMulti; ctx; cWriteVar "res"];
  !! Loop.fission ~split_between:true [ctx; cFor "idCorner"];
>>>>>>> 8df40212
  !! Loop.unroll [nbMulti; ctx; cFor "idCorner"];
  !! Instr.accumulate ~nb:8 [nbMulti; ctx; sInstrRegexp ~substr:true "res.*\\[0\\]"];
  !! Function.inline ~delete:true [nbMulti;cFun "matrix_vect_mul"];

  bigstep "Optimization in [cornerInterpolationCoeff] debug";
  let ctx = cTopFunDef "cornerInterpolationCoeff" in
  !! Rewrite.equiv_at "double a; ==> 1. - a == (1. + (-1.) * a)" [nbMulti; ctx; cVarDefReg "c."; dVarInit];
  !! Rewrite.equiv_at "double a; ==> a == (0. + 1. * a)" [nbMulti; cWrite(); cVarReg "r[X-Z]"];
  !! Variable.inline [nbMulti; ctx; cVarDefReg "c."];
  !! Variable.intro_pattern_array ~const:true ~pattern_aux_vars:"double rX, rY, rZ"
      ~pattern_vars:"double coefX, signX, coefY, signY, coefZ, signZ"
      ~pattern:"(coefX + signX * rX) * (coefY + signY * rY) * (coefZ + signZ * rZ)"
      [nbMulti; ctx; cWrite(); dRHS];
  !! Instr.move ~dest:[tBefore; ctx] [nbMulti; ctx; cVarDefReg "\\(coef\\|sign\\)."];
  !! Loop.fold_instrs ~index:"idCorner" [ctx; cWrite()];

  bigstep "Eliminate an intermediate storage by reusing an existing one";
  !! Variable.reuse (expr "p->speed") [step; cVarDef "speed2" ];
  !! Variable.reuse (expr "p->pos") [step; cVarDef "pos2"];
  !! Trace.reparse();

  bigstep "reveal_field write operations involved in the manipulation of particles and vectors";
  !! Function.inline [steps; cFuns ["vect_mul"; "vect_add"]];
  let tg = cOr [[steps]; [cTopFunDefReg "bag_push_.*"]] in
  !! List.iter (fun typ -> Record.set_explicit [nbMulti; tg; cWrite ~typ ()]) ["particle"; "vect"];
  !! Function.inline ~delete:true ~vars:(AddSuffix "${occ}") [nbMulti; step; cFun "wrapArea"];
  !! Variable.inline [nbMulti; step; cVarDefReg "[xyz]."];

  bigstep "Inlining of [cornerInterpolationCoeff] and [accumulateChargeAtCorners]";
  !! Function.inline [nbMulti; cTopFunDef "cornerInterpolationCoeff"; cFun ~regexp:true "relativePos."];
  !! Function.inline [step; cFun "accumulateChargeAtCorners"];
  !! Function.inline ~vars:(AddSuffix "2") [step; cFun "idCellOfPos"];
  !! List.iter (fun f -> Function.inline ~vars:(AddSuffix "${occ}") [nbMulti; f; cFun "cornerInterpolationCoeff"])
     stepsl;
  !! iter_dims (fun d -> Variable.reuse (var ("i" ^ d ^ "2")) [step; cVarDef ("i" ^ d ^ "1")]);
  !! Trace.reparse();

  bigstep "Simplification of the deposit of charge";
  !! Sequence.intro ~mark:"fuse" ~start:[step; cVarDef "contribs"] ();
  !! Loop.fusion_targets [cMark "fuse"]; (* TODO: Fix this *)
  !! Instr.inline_last_write [step; cCellRead ~base:[cFieldRead ~base:[cVar "contribs"] ()] ()];

  bigstep "Low level iteration on chunks of particles";
  !! Function.inline [steps; cFuns ["bag_iter_begin"; "bag_iter_destructive_begin"]];
  !! Loop.change_iter ~src:"bag_iter_ho_basic" ~dst:"bag_iter_ho_chunk" [steps; cVarDef "bag_it"];
  !! Instr.delete [nbMulti; cTopFunDefAndDeclReg "bag_iter.*"];

  bigstep "Elimination of the pointer on a particle, to prepare for aos-to-soa";
  !! Instr.inline_last_write [nbMulti; steps; cReadVar "p"];

  bigstep "Preparation for AOS-TO-SOA";
  !! Record.set_explicit [step; cVarDef "p2"];
  !! Record.set_explicit [nbMulti; step; cFieldWrite ~base:[cVar "p2"] ~regexp:true ~field:"\\(speed\\|pos\\)" ()];

  bigstep "AOS-TO-SOA";
  !! Record.reveal_fields ["speed"; "pos"] [cTypDef "particle"];
  !! Record.reveal_field "items" [cTypDef "chunk"];

  bigstep "Apply scaling factors on the electric field";
  !! Record.to_variables [steps; cVarDef "fieldAtPos"];
  !! Variable.insert_list_same_type ~reparse:true (ty "const double") (["factorC", expr "particleCharge * stepDuration * stepDuration / particleMass"]
      @ (map_dims (fun d -> ("factor" ^ d, expr ("factorC / cell" ^ d))))) [tBefore; steps; cFor "idCell" ~body:[cFor "i"]];
  !! Function.inline ~delete:true [steps; cFun "getFieldAtCorners"];
  !! Variable.rename ~into:"field_at_corners" [step; cVarDef "res"];
  !! Record.set_explicit [steps; cFor "idCorner"; cCellWrite ~base:[cFieldRead ~base:[cVar "field_at_corners"] ()] ()];
  !! iter_dims (fun d ->
      Accesses.scale ~factor:(var ("factor" ^ d)) [steps; cFor "idCorner"; cFieldWrite ~field:(lowercase_ascii d) ()];
      Accesses.scale ~factor:(var ("factor" ^ d)) [steps; cVarDef "accel"; cReadVar ("fieldAtPos" ^ d)]);
  !! Variable.unfold [step; cVarDef  "factorC"];
  !! Variable.unfold ~at:[cVarDef "accel"] [nbMulti; step; cVarDefReg "factor."];
  !! Arith.(simpl_rec expand) [nbMulti; steps; cVarDef "accel"];

  bigstep "Applying a scaling factor on speeds";
  !! Record.set_explicit [addPart; cVarDef "p"];
  !! iter_dims (fun d ->
      Accesses.scale ~factor:(expr ("(cell"^d^"/stepDuration)")) [addPart; cFieldRead ~field:(lowercase_ascii d) ~base:[cVar "speed"] ()];
      Accesses.scale ~factor:(expr ("(stepDuration / cell"^d^")"))
      [nbMulti; steps; cFieldWrite ~base:[cVar "c"] (); sExprRegexp ~substr:true ("c->itemsSpeed" ^ d ^ "\\[i\\]")]);
  if usechecker then (!! iter_dims (fun d ->
        Accesses.scale ~inv:true ~factor:(expr ("(cell"^d^"/stepDuration)")) [repPart; cVarInit ("speed"^d)]));

  bigstep "Applying a scaling factor on positions";
  !! iter_dims (fun d ->
      Accesses.scale ~factor:(var_mut ("cell"^d)) [addPart; cFieldRead ~field:(lowercase_ascii d) ~base:[cVar "pos"] ()];
      Accesses.scale ~inv:true ~factor:(var_mut ("cell"^d)) [nbMulti; steps; cOr [
        [sExprRegexp ("c->itemsPos" ^ d ^ "\\[i\\]")];
        [cFieldWrite ~field:("pos"^d)()]]]);
  !! Trace.reparse();

  bigstep "Simplify arithmetic expressions after scaling";
  !! Variable.inline [steps; cVarDef "accel"];
  !! Arith.with_nosimpl [nbMulti; steps; cFor "idCorner"] (fun () ->
       Arith.(simpl_rec expand) [nbMulti; steps]);

  bigstep "Enumerate grid cells by coordinates";
  let tg = cTarget [step; cFor "idCell" ~body:[cFor "i"]] in
  !! Instr.read_last_write ~write:[cWriteVar "nbCells"] [tg; dForStop; cReadVar "nbCells"];
  !! Loop.grid_enumerate ~indices:(map_dims (fun d -> "i"^d)) [step; cFor "idCell" ~body:[cFor "idCorner"]];

  bigstep "Code cleanup in preparation for shifting of positions";
  !! iter_dims (fun d ->
      Variable.bind ~const:true ~typ:(Some (ty "double")) ("p" ^ d ^ "2") [occLast;step; cCellWrite ~base:[cFieldRead ~field:("itemsPos" ^ d) ()] (); dRHS];
      Variable.bind ~const:true ("p" ^ d ) ~typ:(Some (ty "double")) [occFirst;step; cCellWrite ~base:[cFieldRead ~field:("itemsPos" ^ d) ()] (); dRHS]);
  !! iter_dims (fun d ->
      Instr.inline_last_write [step; cVarDefReg "p.2"; cCellRead ~base:[cFieldRead ~field:("itemsPos" ^ d) ()]()]);
  !! iter_dims (fun d ->
      Instr.read_last_write [step; cVarDefReg "i.2"; cCellRead ~base:[cFieldRead ~field:("itemsPos" ^ d) ()]()]);
  !! Instr.(gather_targets ~dest:GatherAtFirst) [step; cVarDefReg ("\\(i.*2\\|p.2\\|i.2\\)")];
  !! Instr.(gather_targets ~dest:(GatherAt [tBefore; cVarDef "p2"])) [step; cVarDefReg "r.1"];

  bigstep "Shifting of positions: make positions relative to the containing cell";
  !! Instr.move ~dest:[tBefore; addPart; cVarDef "p"] [addPart; cVarDef "idCell"];
  !! List.iter (fun tg ->
      Variable.insert ~typ:(ty "coord") ~name:"co" ~value:(expr "coordOfCell(idCell)") tg)
      ([ [tAfter; addPart; cVarDef "idCell"] ] @ onlychecker [tFirst; repPart; cFor "idCell"; dBody]);
  !! iter_dims (fun d ->
      Accesses.shift ~inv:true ~factor:(expr ("co.i"^d)) [cOr (
        [[addPart; cFieldWrite ~field:("pos"^d) ()]] @
        (onlychecker [repPart; cCellRead ~base:[cFieldRead ~field:("itemsPos" ^ d) ()] ()]) )] );
  !! iter_dims (fun d ->
      Accesses.shift ~inv:true ~factor:(var ("i" ^ d ^ "0")) [stepsReal; cVarDefReg "r.0"; cCellRead ~base:[cFieldRead ~field:("itemsPos" ^ d) ()]()];
      Accesses.shift ~inv:true ~factor:(var ("i" ^ d)) [step; cVarDefReg ("p" ^ d); cCellRead ~base:[cFieldRead ~field:("itemsPos" ^ d) ()]()];
      Accesses.shift ~inv:true ~factor:(var ("i" ^ d ^ "2")) [step; cCellWrite ~base:[cFieldRead ~field:("itemsPos" ^ d) ()]()];
      Accesses.shift ~inv:true ~factor:(var ("i" ^ d ^ "2")) [step; cVarDef ("r" ^ d ^ "1"); cCellRead ~base:[cFieldRead ~field:("itemsPos" ^ d) ()]()]);

  bigstep "Simplify arithmetic expressions after shifting of positions";
  !! Rewrite.equiv_at ~ctx:true "double x, y, z; ==> (fwrap(x,y)/z) == (fwrap(x/z, y/z))" [cVarDefReg "p.2"; dVarInit];
  !! iter_dims (fun d ->
      Instr.read_last_write ~write:[cTopFunDef "computeConstants"; cWriteVar ("cell"^d)] [nbMulti;step; cFun "fwrap";cReadVar ("cell"^d)];);
  !! Arith.with_nosimpl [nbMulti; stepsReal; cFor "idCorner"] (fun () ->
       Arith.(simpl_rec expand) [nbMulti; stepsReal]);
  !! Variable.inline [stepsReal; cVarDefReg "r.."];
  !! Instr.delete [nbMulti; stepsReal; cVarDefReg "i.0"];

  if usesingle then begin
    bigstep "Turn positions into floats, decreasing precision but allowing to fit a larger number of particles";
    !! Cast.insert (ty "float") [sExprRegexp ~substr:true "p.2 - i.2"];
    !! Record.update_fields_type "itemsPos." (ty "float") [cTypDef "chunk"];
  end;

  bigstep "Replacement of the floating-point wrap-around operation with an integer wrap-around";
   let fwrapInt = "double fwrapInt(int m, double v) {
      const int q = int_of_double(v);
      const double r = v - q;
      const int j = wrap(m, q);
      return j + r;
    }" in
  !! Function.insert ~reparse:true fwrapInt [tBefore; step];
  !! Expr.replace_fun "fwrapInt" [nbMulti; step; cFun "fwrap"];
  !! iter_dims (fun d ->
      Function.inline ~vars:(AddSuffix d) [step; cVarDef ("p"^d^"2"); cFun "fwrapInt"]);
  if grid_dims_power_of_2 then
    !! Rewrite.equiv_at ~ctx:true "int a, b; ==> wrap(a,b) == (b & (a -1))" [nbMulti; step; cFun "wrap"];

  bigstep "Simplification of computations for positions and destination cell";
  !! iter_dims (fun d -> Expr_basic.replace (var ("j"^d)) [step; cVarInit ("i"^d^"2")];);
  !! Variable.inline_and_rename [nbMulti; step; cVarDefReg "i.2" ];
  !! Variable.inline [nbMulti; step; cVarDefReg "p.2"];
  !! Arith.(simpl_rec expand) [nbMulti; step; cCellWrite ~base:[cFieldRead ~regexp:true ~field:("itemsPos.") ()] ()];

  bigstep "Introduce matrix operations, and prepare loop on charge deposit";
  !! Label.add "core" [step; cFor "iX" ];
  !! Matrix.intro_mops (var_mut "nbCells") [nbMulti; cVarDefs ["deposit"; "bagsNext"]];
  !! Label.add "charge" [step; cFor "idCorner" ~body:[cVar "deposit"]];
  !! Variable.inline [occLast; step; cVarDef "indices"];

  bigstep "Duplicate the charge of a corner for the 8 surrounding cells";
  let alloc_instr = [cTopFunDef "allocateStructures"; cWriteVar "deposit"] in
  !! Matrix.delocalize "deposit" ~into:"depositCorners" ~last:true ~indices:["idCell"] ~init_zero:true
     ~labels:["alloc"; ""; "dealloc"] ~dealloc_tg:(Some [cTopFunDef ~regexp:true "dealloc.*"; cFor ""])
     ~dim:(var "nbCorners") ~index:"idCorner" ~acc:"sum" ~ops:delocalize_sum ~use:(Some (var "idCorner")) ~alloc_instr [cLabel "core"];

  bigstep "Apply a bijection on the array storing charge to vectorize charge deposit";
  let bij_def =
      "int bij(int nbCells, int nbCorners, int idCell, int idCorner) {
        coord coord = coordOfCell(idCell);
        int iX = coord.iX;
        int iY = coord.iY;
        int iZ = coord.iZ;
        int bijection[8] = {
          cellOfCoord(iX, iY, iZ),
          cellOfCoord(iX, iY, wrap(gridZ,iZ-1)),
          cellOfCoord(iX, wrap(gridY,iY-1), iZ),
          cellOfCoord(iX, wrap(gridY,iY-1), wrap(gridZ,iZ-1)),
          cellOfCoord(wrap(gridX,iX-1), iY, iZ),
          cellOfCoord(wrap(gridX,iX-1), iY, wrap(gridZ,iZ-1)),
          cellOfCoord(wrap(gridX,iX-1), wrap(gridY,iY-1), iZ),
          cellOfCoord(wrap(gridX,iX-1), wrap(gridY,iY-1), wrap(gridZ,iZ-1)),
        };
      return MINDEX2(nbCells, nbCorners, bijection[idCorner], idCorner);
      }" in
  !! Function.insert bij_def [tBefore; step];
  !! Matrix.biject "bij" [cVarDef "depositCorners"];
  !! Expr.replace ~reparse:false (expr "MINDEX2(nbCells, nbCorners, idCell2, idCorner)")
      [step; sExpr "bij(nbCells, nbCorners, indicesOfCorners(idCell2).v[idCorner], idCorner)"];

  (* Part 2: parallelization *)

  bigstep "Decompose the loop to allow for parallelization per blocks";
  !! Variable.insert_list_same_type (ty "const int") [("block", lit "2"); ("halfBlock", (lit "1"))] [tBefore; cVarDef "nbCells"];
  !! iter_dims (fun d -> let index = "b"^d in
      Loop.tile (var_mut "block") ~bound:TileBoundDivides ~index [step; cFor ("i"^d)];
      Loop.color (lit "2") ~index:("c"^d) [step; cFor index] );
  !! Loop.reorder ~order:Tools.((add_prefix "c" dims) @ (add_prefix "b" dims) @ idims) [step; cFor "cX"];
  (* TODO: Fix thes issue with label passing *)
  !! Label.add "core" [step; cFor "cX"];
  !! Expr.replace_fun "bag_push_concurrent" [step; cFun "bag_push"];
  !! Instr.set_atomic [step; cLabel "charge"; cWrite ()];
  !! Omp.parallel_for ~collapse:3 [step; cFor "bX"];

  bigstep "Introduce nbThreads and idThread";
  !! Omp.header ();
  !! Variable.insert ~const:false ~name:"nbThreads" ~typ:(ty "int") [tBefore; cVarDef "nbCells"];
  !! Omp.get_thread_num "idThread" [step; cFor "iX"];
  !! Omp.set_num_threads ("nbThreads") [tFirst; cTopFunDef "main"; dBody];
  !! Trace.reparse();

  bigstep "Duplicate the charge of a corner for each of the threads";
  let alloc_instr = [cTopFunDef "allocateStructures"; cWriteVar "depositCorners"] in
  !! Matrix.delocalize "depositCorners" ~into:"depositThreadCorners" ~indices:["idCell"; "idCorner"]
      ~init_zero:true ~dim:(var_mut "nbThreads") ~index:"idThread" ~acc_in_place:true ~ops:delocalize_sum ~use:(Some (var "idThread"))
      ~labels:["alloc"; ""; "dealloc"] ~alloc_instr ~dealloc_tg:(Some [cTopFunDef ~regexp:true "dealloc.*"; cFor ""])
      [cLabel "core"];
  !! Instr.delete [cFor "idCell" ~body:[cCellWrite ~base:[cVar "depositCorners"] ~rhs:[cDouble 0.] ()]];
  !! Instr.unset_atomic [step; cLabel "charge"; cOmp()];

  bigstep "Introduce private and shared bags, and use shared ones only for particles moving more than one cell away";
  !! Matrix.delocalize "bagsNext" ~into:"bagsNexts" ~dim:(lit "2") ~indices:["idCell"] ~last:true
    ~alloc_instr:[cTopFunDef "allocateStructures"; cWriteVar "bagsNext"]
    ~labels:["alloc"; ""; "dealloc"] ~dealloc_tg:(Some [cTopFunDef ~regexp:true "dealloc.*"; cFor ""])
    ~index:"bagsKind" ~ops:delocalize_bag [cLabel "core"];
  !! Variable.insert_list_same_type (ty "const int") [("PRIVATE", lit "0"); ("SHARED", lit "1")] [tBefore; step];
  !! Instr.delete [step; cFor "idCell" ~body:[cFun "bag_swap"]];
  !! Variable.exchange "bagsNext" "bagsCur" [nbMulti; step; cFor "idCell"];
  !! Instr.delete [cOr[[cVarDef "bagsNext"];[cWriteVar "bagsNext"];[cFun ~regexp:true "\\(free\\|bag.*\\)" ~args:[[cVar "bagsNext"]]]]];
  !! Variable.insert ~typ:(ty "coord") ~name:"co" ~value:(expr "coordOfCell(idCell2)") [tAfter; step; cVarDef "idCell2"];
  let pushop = cFun "bag_push_concurrent" in
  let push_cond = trm_ands (map_dims (fun d ->
         expr ~vars:[d] "(co.i${0} >= b${0} - halfBlock && co.i${0} < b${0} + block + halfBlock)
                      || (b${0} == 0 && co.i${0} >= grid${0} - halfBlock)
                      || (b${0} == grid${0} - block && co.i${0} < halfBlock)")) in
  !! Variable.insert ~typ:(ty "bool") ~name:"isDistFromBlockLessThanHalfABlock"
      ~value:push_cond [tBefore; step; pushop];
  !! Flow.insert_if ~cond:(var "isDistFromBlockLessThanHalfABlock") [step; pushop];
  !! Specialize.any (var_mut "PRIVATE") [step; cIf(); dThen; pushop; cAny];
  !! Specialize.any (var_mut "SHARED") [step; cIf(); dElse; pushop; cAny];
  !! Expr.replace_fun "bag_push_serial" [step; cIf(); dThen; pushop];
  !! Trace.reparse();

  bigstep "Parallelize and optimize loops that process bags";
  !! Loop.fusion ~nb:2 [step; cFor "idCell" ~body:[cFun "bag_append"]];
  !! Omp.parallel_for [nbMulti;stepsReal; cFor "idCell"];
  !! Function.use_infix_ops ~indepth:true [step; dBody];

  (* Part 4: Vectorization *)

  bigstep "Loop splitting: process speeds, process positions, deposit particle and its charge";
  !! Loop.unroll [occFirst; step; cFor "i"; cFor "idCorner"];
  !! Loop.unroll [stepLF; cFor "i"; cFor "idCorner"];
  !! Instr.inline_last_write [nbMulti; steps; cCellRead ~base:[cFieldRead ~base:[cVar "coeffs"] ()] ()];
  !! iter_dims (fun d ->
       Instr.inline_last_write [steps; cCellWrite ~base:[cFieldRead ~field:("itemsSpeed"^d) ()] (); cReadVar ("fieldAtPos"^d)];);
  !! Variable.inline [nbMulti; steps; cVarDefReg "fieldAt.*"];
  !! Arith.with_nosimpl [nbMulti; stepsReal; cFor "idCorner"] (fun () ->
       Arith.(simpl_rec expand) [nbMulti; stepsReal; cFor "i"]);
  !! Variable.to_nonconst [step; cVarDef "idCell2"];
  !! Loop.hoist_old ~array_size:(Some (var "CHUNK_SIZE")) [step; cVarDef "idCell2"];
     let dest = [tBefore; step; cVarDef "isDistFromBlockLessThanHalfABlock"] in
  !! Instr.copy ~dest [step; cVarDef "idCell2"];
  !! Instr.move ~dest [step; cVarDef "co"];
  !! Loop.fission [nbMulti; tBefore; step; cOr [[cVarDef "pX"]; [cVarDef "p2"]]];
  !! Variable.inline [nbMulti; step; cVarDef "idCell2"];
  !! Instr.delete [step; cVarDef "contribs"];

  bigstep "Data alignment";
  !! Align.def (lit "64") [nbMulti; cOr [[cStrict; cVarDefReg "\\(coef\\|sign\\)."];
                                         [step; cVarDef "idCell2_step"];
                                         [cStrict; cVarDef ~substr:true "deposit"]]];
  !! Record.align_field (lit "64") ("items.") [cTypDef "chunk"];
  !! Function.inline [step; cFun "cellOfCoord"];
  !! Align.alloc (lit "64") [nbMulti; cTopFunDef "allocateStructures"; cMalloc ()];

  bigstep "Function inlining on loops to be vectorized";
  let ctx = cFor "idCorner" ~body:[cVar "depositCorners"] in
  !! Function.bind_intro ~fresh_name:"temp_var_${occ}" [nbMulti; ctx; cMindex ()];
  !! Function.inline [nbMulti; ctx; cMindex ()];
  !! Variable.inline [nbMulti; ctx; cVarDefReg "temp_var_."];

  bigstep "Vectorization";
  !! Align.header ();
  !! Loop.fission [tBefore; occLast; step; cFor "idCell"; cFor "idCorner"; cFor "idThread"];
  !! Loop.swap [occLast; cFor "idCell"; cFor "idCorner" ~body:[cFor "idThread"]];
  !! Omp.simd [nbMulti; cOr [
    [cFor "idCell" ~body:[cFor "bagsKind"]; cFor "idCorner"];
    [stepLF; cFor "i"];
    [cDiff [[step; cFor "i"]] [[step; cFor "i"  ~body:[cFor "idCorner"]]] ];
    ]];
  !! Omp.simd ~clause:[Aligned (["coefX"; "coefY"; "coefZ"; "signX"; "signY"; "signZ"], align)] [step; cLabel "charge"];
  !! Label.remove [step; cLabel "charge"];

)<|MERGE_RESOLUTION|>--- conflicted
+++ resolved
@@ -55,13 +55,8 @@
   bigstep "Optimization and inlining of [matrix_vect_mul]";
   let ctx = cTopFunDef "matrix_vect_mul" in
   !! Function.inline [ctx; cFuns ["vect_mul"; "vect_add"]];
-<<<<<<< HEAD
   !! Struct.set_explicit [nbMulti; ctx; cWriteVar "res"];
   !! Loop.fission_one ~split_between:true [ctx; cFor "idCorner"];
-=======
-  !! Record.set_explicit [nbMulti; ctx; cWriteVar "res"];
-  !! Loop.fission ~split_between:true [ctx; cFor "idCorner"];
->>>>>>> 8df40212
   !! Loop.unroll [nbMulti; ctx; cFor "idCorner"];
   !! Instr.accumulate ~nb:8 [nbMulti; ctx; sInstrRegexp ~substr:true "res.*\\[0\\]"];
   !! Function.inline ~delete:true [nbMulti;cFun "matrix_vect_mul"];
