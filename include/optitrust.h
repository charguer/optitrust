#include <stdlib.h>
#include <stdbool.h>
#include <stdint.h>
#include <assert.h>
#include <string.h>

/* ---- Resource Annotations ---- */

inline void __pure() {}
inline void __requires(const char*) {}
inline void __ensures(const char*) {}
inline void __invariant(const char*) {}
inline void __reads(const char*) {}
inline void __modifies(const char*) {}
inline void __consumes(const char*) {}
inline void __produces(const char*) {}
inline void __sequentially_reads(const char*) {}
inline void __sequentially_modifies(const char*) {}

inline void __admitted() {}

/* ---- Ghost annotations ---- */

// Return type for ghost functions
typedef void __ghost_ret;

// Argument type for ghost functions
typedef const char* __ghost_args;

// Marcro for ghost function prototype
#define __GHOST(f) inline __ghost_ret f()

// Invoke a ghost function
inline void __ghost(__ghost_ret (*)(), __ghost_args) {}

/// Postfix call for specifying ghost arguments
inline void __with(__ghost_args) {}
template<typename T> T __call_with(T ret_val, __ghost_args) { return ret_val; }

// TODO: bind et call_with
/*
template<typename T> T __bind(T ret_val, const char*) { return ret_val; }
inline void __rename(const char*) {}
*/

/* ---- Contract for primitive functions ---- */

template<typename T> T* __new(T init) {
  __produces("_Res ~> Cell");
  __admitted();
  return new T(init);
}

template<typename T> T __get(T* p) {
  __reads("p ~> Cell");
  __admitted();
  return *p;
}

template<typename T> void __set(T* p, T x) {
  __modifies("p ~> Cell");
  __admitted();
  *p = x;
}

template<typename T> T __add(T x1, T x2) {
  __pure();
  __admitted();
  return x1 + x2;
}

template<typename T> T __sub(T x1, T x2) {
  __pure();
  __admitted();
  return x1 - x2;
}

template<typename T> T __mul(T x1, T x2) {
  __pure();
  __admitted();
  return x1 * x2;
}

template<typename T> T* __array_access(T* tab, int i) {
  __pure();
  __admitted();
  return &tab[i];
}

template<typename T> void __add_inplace(T* p, T x) {
  __modifies("p ~> Cell");
  __admitted();
  *p += x;
}

template<typename T> void __sub_inplace(T* p, T x) {
  __modifies("p ~> Cell");
  __admitted();
  *p -= x;
}

template<typename T> void __mul_inplace(T* p, T x) {
  __modifies("p ~> Cell");
  __admitted();
  *p *= x;
}

template<typename T> T __post_inc(T* p) {
  __modifies("p ~> Cell");
  __admitted();
  return p++;
}

template<typename T> T __post_dec(T* p) {
  __modifies("p ~> Cell");
  __admitted();
  return p--;
}

template<typename T> T __pre_inc(T* p) {
  __modifies("p ~> Cell");
  __admitted();
  return ++p;
}

template<typename T> T __pre_dec(T* p) {
  __modifies("p ~> Cell");
  __admitted();
  return --p;
}

/* ---- Matrix Functions ---- */

inline int MINDEX0() {
  __pure();
  __admitted();
  return 0;
}

inline int MINDEX1(int N1, int i1) {
  __pure();
  __admitted();
  return i1;
}

inline int MINDEX2(int N1, int N2, int i1, int i2) {
  __pure();
  __admitted();
  return i1 * N2 + i2;
}

inline int MINDEX3(int N1, int N2, int N3, int i1, int i2, int i3) {
  __pure();
  __admitted();
  return i1 * N2 * N3 + i2 * N3 + i3;
}

inline int MINDEX4(int N1, int N2, int N3, int N4, int i1, int i2, int i3, int i4) {
  __pure();
  __admitted();
  return i1 * N2 * N3 * N4 + i2 * N3 * N4 + i3 * N4 + i4;
}

inline void* CALLOC1(int N1, size_t bytes_per_item) {
  __produces("_Res ~> Matrix1(N1)");
  __admitted();
  return calloc(N1, bytes_per_item);
}

inline void* CALLOC2(int N1, int N2, size_t bytes_per_item) {
  __produces("_Res ~> Matrix2(N1, N2)");
  __admitted();
  return calloc(N1 * N2, bytes_per_item);
}

inline void* CALLOC3(int N1, int N2, int N3, size_t bytes_per_item) {
  __produces("_Res ~> Matrix3(N1, N2, N3)");
  __admitted();
  return calloc(N1 * N2 * N3, bytes_per_item);
}

inline void* CALLOC4(int N1, int N2, int N3, int N4, size_t bytes_per_item) {
  __produces("_Res ~> Matrix4(N1, N2, N3, N4)");
  __admitted();
  return calloc(N1 * N2 * N3 * N4, bytes_per_item);
}

inline void* MALLOC0(size_t bytes_per_item) {
  __produces("_Res ~> Matrix0()");
  __admitted();
  return malloc(bytes_per_item);
}

inline void* MALLOC1(int N1, size_t bytes_per_item) {
  __produces("_Res ~> Matrix1(N1)");
  __admitted();
  return malloc(N1 * bytes_per_item);
}

inline void* MALLOC2(int N1, int N2, size_t bytes_per_item) {
  __produces("_Res ~> Matrix2(N1, N2)");
  __admitted();
  return malloc(N1 * N2 * bytes_per_item);
}

inline void* MALLOC3(int N1, int N2, int N3, size_t bytes_per_item) {
  __produces("_Res ~> Matrix3(N1, N2, N3)");
  __admitted();
  return malloc(N1 * N2 * N3 * bytes_per_item);
}

inline void* MALLOC4(int N1, int N2, int N3, int N4, size_t bytes_per_item) {
  __produces("_Res ~> Matrix4(N1, N2, N3, N4)");
  __admitted();
  return malloc(N1 * N2 * N3 * N4 * bytes_per_item);
}

inline void MFREE0(void* p) {
  __consumes("p ~> Matrix0()");
  __admitted();
  free(p);
}

inline void MFREE1(int N1, void* p) {
  __consumes("p ~> Matrix1(N1)");
  __admitted();
  free(p);
}

inline void MFREE2(int N1, int N2, void* p) {
  __consumes("p ~> Matrix2(N1, N2)");
  __admitted();
  free(p);
}

inline void MFREE3(int N1, int N2, int N3, void* p) {
  __consumes("p ~> Matrix3(N1, N2, N3)");
  __admitted();
  free(p);
}

inline void MFREE4(int N1, int N2, int N3, int N4, void* p) {
  __consumes("p ~> Matrix4(N1, N2, N3, N4)");
  __admitted();
  free(p);
}

/* ---- Ghosts ---- */

__GHOST(rewrite) {
  __requires("H1: formula, H2: formula, by: H1 = H2");
  __consumes("H1");
  __produces("H2");
  __admitted();
}

__GHOST(close_wand) {
  /* LATER: Replace that id with a generated name on the respective open */
  __requires("wand_id: int, H1: formula, H2: formula");
  __consumes("Wand(wand_id, H1, H2), H1");
  __produces("H2");
  __admitted();
}

__GHOST(wand_simplify) {
  __requires("wand1: int, wand2: int, H1: formula, H2: formula, H3: formula");
  __consumes("Wand(wand1, H1, H2), Wand(wand2, H2, H3)");
  __produces("Wand(wand1, H1, H3)");
  __admitted();
}

/* ---- Group Ghosts ---- */

__GHOST(ro_fork_group) {
  __requires("f: _Fraction, R: formula, r: range");
  __consumes("_RO(f, R)");
  __produces("Group(r, fun _ -> _RO(f / (range_count(r)), R))");
  __admitted();
}

__GHOST(ro_join_group) {
  __requires("f: _Fraction, R: formula, r: range");
  __consumes("Group(r, fun _ -> _RO(f / (range_count(r)), R))");
  __produces("_RO(f, R)");
  __admitted();
}

__GHOST(ro_distribute_group) {
  __requires("range: range, items: int -> formula, f: _Fraction");
  __consumes("_RO(f, Group(range, items))");
  __produces("Group(range, fun i -> _RO(f, items(i)))");
  __admitted();
}

__GHOST(ro_factorize_group) {
  __requires("range: range, items: int -> formula, f: _Fraction");
  __consumes("_RO(f, Group(range, items))");
  __produces("Group(range, fun i -> _RO(f, items(i)))");
  __admitted();
}

__GHOST(tile_divides) {
  __requires(
    "tile_count: int, tile_size: int,"
    "n: int, to_item: int -> resource,"
    "bound_check: n = tile_size * tile_count"
  );
  __consumes("Group(range(0, n, 1), to_item)");
  __produces("Group(range(0, tile_count, 1), fun bi ->"
               "Group(range(0, tile_size, 1), fun i -> to_item(bi * tile_size + i)))");
  __admitted();
}

__GHOST(untile_divides) {
  __requires(
    "tile_count: int, tile_size: int,"
    "n: int, to_item: int -> resource,"
    "bound_check: n = tile_size * tile_count"
  );
  __consumes("Group(range(0, tile_count, 1), fun bi ->"
               "Group(range(0, tile_size, 1), fun i -> to_item(bi * tile_size + i)))");
  __produces("Group(range(0, n, 1), to_item)");
  __admitted();
}

__GHOST(group_focus) {
  __requires("wand_id: int, i: int, start: int, stop: int, step: int, items: int -> formula");
  __requires("bound_check_start: start <= i, bound_check_stop: i < stop, bound_check_step: (start + i) % step = 0");
  __consumes("Group(range(start, stop, step), items)");
  __produces("items(i), Wand(wand_id, items(i), Group(range(start, stop, step), items))");
  __admitted();
}

__GHOST(group_ro_focus) {
  __requires("wand_id: int, i: int, start: int, stop: int, step: int, items: int -> formula, f: _Fraction");
  __requires("bound_check_start: start <= i, bound_check_stop: i < stop, bound_check_step: (start + i) % step = 0");
  __consumes("RO(f, Group(range(start, stop, step), items))");
  __produces("RO(f, items(i)), Wand(wand_id, RO(f, items(i)), RO(f, Group(range(start, stop, step), items)))");
  __admitted();
}

__GHOST(group_focus_subrange) {
  __requires("wand_id: int, start: int, stop: int, step: int, old_start: int, old_stop: int, items: int -> formula");
  __requires("bound_check_start: old_start <= start, bound_check_stop: stop <= old_stop");
  __consumes("Group(range(old_start, old_stop, step), items)");
  __produces("Group(range(start, stop, step), items), Wand(wand_id, Group(range(start, stop, step), items), Group(range(old_start, old_stop, step), items))");
  __admitted();
}

/* ---- Matrix Ghosts ---- */

// FIXME: matrix2_*focus ghosts are not checking bounds
__GHOST(matrix2_focus)  {
  __requires("M: ptr, i: int, j: int, m: int, n: int");
  __consumes("M ~> Matrix2(m, n)");
  __produces("&M[MINDEX2(m, n, i, j)] ~> Cell, M ~> FocussedMatrix2(m, n, i)");
  __admitted();
  /* TODO: Stop admitting this and define it using other ghosts instead:
  __ghost(group_focus, "wand_id := 0, i := i");
  __ghost(group_focus, "wand_id := 0, i := j");
  __ghost(wand_simplify, "");
  __ghost(rewrite, "H1 := Wand(0, &M[MINDEX2(m, n, i, j)] ~> Cell, M ~> Matrix2(m, n)), H2 := M ~> FocussedMatrix2(m, n, i), by := focussed_matrix2_fold");
  */
}

__GHOST(matrix2_unfocus) {
    __requires("M: ptr, m: int, n: int, i: int, j: int");
    __consumes("M ~> FocussedMatrix2(m, n, i), &M[MINDEX2(m, n, i, j)] ~> Cell");
    __produces("M ~> Matrix2(m, n)");
    __admitted();
}

__GHOST(matrix2_ro_focus) {
    __requires("M: ptr, i: int, j: int, m: int, n: int, f: _Fraction");
    __consumes("_RO(f, M ~> Matrix2(m, n))");
    __produces("_RO(f, &M[MINDEX2(m, n, i, j)] ~> Cell), _RO(f, M ~> FocussedMatrix2(m, n, i, j))");
    __admitted();
}

__GHOST(matrix2_ro_unfocus) {
    __requires("M: ptr, m: int, n: int, i: int, j: int, f: _Fraction");
    __consumes("_RO(_Full(f), M ~> FocussedMatrix2(m, n, i, j)), _RO(_Full(f), &M[MINDEX2(m, n, i, j)] ~> Cell)");
    __produces("_RO(f, M ~> Matrix2(m, n))");
    __admitted();
}

<<<<<<< HEAD
=======
__GHOST(group_focus_subrange) {
  __requires("wand_id: int, start: int, stop: int, step: int, old_start: int, old_stop: int, items: int -> formula");
  __requires("bound_check_start: old_start <= start, bound_check_stop: stop <= old_stop");
  __consumes("Group(range(old_start, old_stop, step), items)");
  __produces("Group(range(start, stop, step), items), Wand(wand_id, Group(range(start, stop, step), items), Group(range(old_start, old_stop, step), items))");
  __admitted();
}

>>>>>>> 8892d08f
/* ---- Arithmetic Functions ---- */

inline int exact_div(int n, int b) {
  __pure();
  __admitted();
  return n / b;
}

/* ---- Other Functions ---- */

inline void MFREE(void* p) {
  free(p);
}

inline int ANY(int maxValue) { return 0; }<|MERGE_RESOLUTION|>--- conflicted
+++ resolved
@@ -285,6 +285,8 @@
   __admitted();
 }
 
+/* identities due to normal form:
+
 __GHOST(ro_distribute_group) {
   __requires("range: range, items: int -> formula, f: _Fraction");
   __consumes("_RO(f, Group(range, items))");
@@ -298,6 +300,7 @@
   __produces("Group(range, fun i -> _RO(f, items(i)))");
   __admitted();
 }
+*/
 
 __GHOST(tile_divides) {
   __requires(
@@ -384,17 +387,6 @@
     __admitted();
 }
 
-<<<<<<< HEAD
-=======
-__GHOST(group_focus_subrange) {
-  __requires("wand_id: int, start: int, stop: int, step: int, old_start: int, old_stop: int, items: int -> formula");
-  __requires("bound_check_start: old_start <= start, bound_check_stop: stop <= old_stop");
-  __consumes("Group(range(old_start, old_stop, step), items)");
-  __produces("Group(range(start, stop, step), items), Wand(wand_id, Group(range(start, stop, step), items), Group(range(old_start, old_stop, step), items))");
-  __admitted();
-}
-
->>>>>>> 8892d08f
 /* ---- Arithmetic Functions ---- */
 
 inline int exact_div(int n, int b) {
