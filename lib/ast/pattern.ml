open Ast
open Trm
open Typ

(** Raise this exception to check the next pattern of a pattern matching.
    It can be used both inside a pattern combinator and a pattern continuation. *)
exception Next

(** Exception raised when none of the patterns are matched. *)
exception Failed

let rec pattern_match (v: 'a) (ks: ('a -> unit -> 'b) list): 'b =
  match ks with
  | k :: ks ->
    begin try
      k v ()
    with Next -> pattern_match v ks
    end
  | [] -> raise Failed

let pattern_match_opt (v: 'a) (ks: ('a -> unit -> 'b) list): 'b option =
  try
    Some (pattern_match v ks)
  with Failed -> None

let when_ (cond : bool) : unit = if not cond then raise Next

let (!) (inside: 'a -> 't -> 'b) (k:'t -> 'a) (v: 't): 'b = inside (k v) v
let __ (k: 'a) (v: 't): 'a = k
let (^|) (p1: 'a -> 't -> 'b) (p2: 'a -> 't -> 'b) (k: 'a) (v: 't) =
  try p1 k v with Next -> p2 k v

let check (f: 't -> bool) (k: 'a) (v: 't): 'a =
  if f v then k else raise Next
let eq (x: 't) : 'a -> 't -> 'a = check ((=) x)

let trm_let (var: 'a -> var -> 'b) (typ: 'b -> typ -> 'c) (body: 'c -> trm -> 'd) (k: 'a) (t: trm): 'd =
  match trm_let_inv t with
  | Some (tvar, ttyp, tbody) ->
    let k = var k tvar in
    let k = typ k ttyp in
    let k = body k tbody in
    k
  | None -> raise Next

let trm_seq (instrs: 'a -> trm mlist -> 'b) (result: 'b -> var option -> 'c) (k: 'a) (t: trm): 'c =
  match trm_seq_inv t with
  | Some (tinstrs, tresult) ->
    let k = instrs k tinstrs in
    let k = result k tresult in
    k
  | None -> raise Next

let trm_apps (fn: 'a -> trm -> 'b) (args: 'b -> trm list -> 'c) (ghost_args: 'c -> resource_item list -> 'd) (k: 'a) (t: trm): 'd =
  match t.desc with
  | Trm_apps (f, a, ga) ->
    let k = fn k f in
    let k = args k a in
    let k = ghost_args k ga in
    k
  | _ -> raise Next

let trm_var (var: 'a -> var -> 'b) (k: 'a) (t: trm): 'b =
  match trm_var_inv t with
  | Some v -> var k v
  | None -> raise Next

let var_eq (v: var): 'a -> var -> 'a = check (var_eq v)

(* Probably useless? *)
let trm_apps_specific_var (v: var) args = trm_apps (trm_var (var_eq v)) args __

let nil (k: 'a) (l: _ list) : 'a =
  match l with
  | [] -> k
  | _ -> raise Next

let (^::) (fh: 'a -> 't -> 'b) (ft: 'b -> 't list -> 'c) (k: 'a) (l: 't list): 'c =
  match l with
  | h :: t ->
    let k = fh k h in
    let k = ft k t in
    k
  | _ -> raise Next

let trm_apps0 fn = trm_apps fn nil __
let trm_apps1 fn arg1 = trm_apps fn (arg1 ^:: nil) __
let trm_apps2 fn arg1 arg2 = trm_apps fn (arg1 ^:: arg2 ^:: nil) __
let trm_apps3 fn arg1 arg2 arg3 = trm_apps fn (arg1 ^:: arg2 ^:: arg3 ^:: nil) __

let trm_int (f: 'a -> int -> 'b) (k: 'a) (t: trm): 'b =
  match trm_int_inv t with
  | Some x -> f k x
  | _ -> raise Next

<<<<<<< HEAD
let trm_float (f: 'a -> float -> 'b) (k: 'a) (t: trm): 'b =
  match trm_float_inv t with
  | Some x -> f k x
=======
let trm_bool f k t =
  match trm_lit_inv t with
  | Some (Lit_bool b) -> f k b
>>>>>>> 4e9f9f12
  | _ -> raise Next

let trm_fun args rettyp body spec k t =
  match t.desc with
  | Trm_fun (targs, tret_type, tbody, tspec) ->
    let k = args k targs in
    let k  = rettyp k tret_type in
    let k = body k tbody in
    let k = spec k tspec in
    k
  | _ -> raise Next

let trm_fun_with_contract args body contract k t =
  match t.desc with
  | Trm_fun (targs, tret_type, tbody, FunSpecContract tcontract) ->
    let k = args k targs in
    let k = body k tbody in
    let k = contract k tcontract in
    k
  | _ -> raise Next

let trm_let_fun name ret args body spec k t =
  match trm_let_fun_inv t with
  | Some (tname, tret, targs, tbody, tspec) ->
    let k = name k tname in
    let k = ret k tret in
    let k = args k targs in
    let k = body k tbody in
    let k = spec k tspec in
    k
  | _ -> raise Next

let trm_for range body spec k t =
  match t.desc with
  | Trm_for (trange, tbody, tspec) ->
    let k = range k trange in
    let k = body k tbody in
    let k = spec k tspec in
    k
  | _ -> raise Next

let trm_abort fabort k t =
  match t.desc with
  | Trm_abort abort -> fabort k abort
  | _ -> raise Next

let return fret k abort =
  match abort with
  | Ret topt -> fret k topt
  | _ -> raise Next

let trm_return fret = trm_abort (return fret)

let trm_string f k t =
  match trm_lit_inv t with
  | Some (Lit_string str) -> f k str
  | _ -> raise Next

let trm_record f k t =
  match trm_record_inv t with
  | Some fs -> f k fs
  | _ -> raise Next

let trm_typedef f k t =
  match trm_typedef_inv t with
  | Some td -> f k td
  | None -> raise Next

let trm_unop unop ft k t =
  match trm_unop_inv unop t with
  | Some t0 -> ft k t0
  | None -> raise Next

let trm_binop binop ft1 ft2 k t =
  match trm_binop_inv binop t with
  | Some (t1, t2) ->
    let k = ft1 k t1 in
    let k = ft2 k t2 in
    k
  | None -> raise Next

let trm_compound_assign binop ft1 ft2 k t =
  match trm_compound_assign_inv binop t with
  | Some (t1, t2) ->
    let k = ft1 k t1 in
    let k = ft2 k t2 in
    k
  | None -> raise Next

let trm_get f = trm_unop Unop_get f
let trm_set ft1 ft2 = trm_binop Binop_set ft1 ft2

let trm_add ft1 ft2 = trm_binop Binop_add ft1 ft2
let trm_sub ft1 ft2 = trm_binop Binop_sub ft1 ft2
let trm_mul ft1 ft2 = trm_binop Binop_mul ft1 ft2
let trm_exact_div ft1 ft2 = trm_binop Binop_exact_div ft1 ft2
let trm_trunc_div ft1 ft2 = trm_binop Binop_trunc_div ft1 ft2
let trm_trunc_mod ft1 ft2 = trm_binop Binop_trunc_mod ft1 ft2

let trm_lt ft1 ft2 = trm_binop Binop_lt ft1 ft2
let trm_le ft1 ft2 = trm_binop Binop_le ft1 ft2
let trm_gt ft1 ft2 = trm_binop Binop_gt ft1 ft2
let trm_ge ft1 ft2 = trm_binop Binop_ge ft1 ft2
let trm_eq ft1 ft2 = trm_binop Binop_eq ft1 ft2
let trm_neq ft1 ft2 = trm_binop Binop_neq ft1 ft2

let trm_struct_get ft ffield k t =
  match trm_struct_get_inv t with
  | Some (t, field) ->
    let k = ft k t in
    let k = ffield k field in
    k
  | None -> raise Next

let trm_struct_access ft ffield k t =
  match trm_struct_access_inv t with
  | Some (t, field) ->
    let k = ft k t in
    let k = ffield k field in
    k
  | None -> raise Next

let trm_array_get fbase findex k t =
  match trm_array_get_inv t with
  | Some (base, index) ->
    let k = fbase k base in
    let k = findex k index in
    k
  | None -> raise Next

let trm_array_access fbase findex k t =
  match trm_array_access_inv t with
  | Some (base, index) ->
    let k = fbase k base in
    let k = findex k index in
    k
  | None -> raise Next

let trm_arbitrary fa k t =
  match t.desc with
  | Trm_arbitrary a -> fa k a
  | _ -> raise Next

let trm_struct_access fbase ffield k t =
  match trm_struct_access_inv t with
  | Some (ttrm, tfield) ->
    let k = fbase k ttrm in
    let k = ffield k tfield in
    k
  | None -> raise Next

let trm_struct_get fbase ffield k t =
  match trm_struct_get_inv t with
  | Some (ttrm, tfield) ->
    let k = fbase k ttrm in
    let k = ffield k tfield in
    k
  | None -> raise Next

let trm_ref fty ft k t =
  match trm_ref_inv t with
  | Some (ty, t) ->
    let k = fty k ty in
    let k = ft k t in
    k
  | None -> raise Next

let trm_ignore f k t =
  match trm_ignore_inv t with
  | Some t' -> f k t'
  | None -> raise Next

let trm_if fcond fthen felse k t =
  match trm_if_inv t with
  | Some (tc, tt, te) ->
    let k = fcond k tc in
    let k = fthen k tt in
    let k = felse k te in
    k
  | None -> raise Next

let trm_and ft1 ft2 = trm_if ft1 ft2 (trm_bool (eq false))
let trm_or ft1 ft2 = trm_if ft1 (trm_bool (eq true)) ft2

let typ_var = trm_var
let typ_apps ft fargs k ty =
  match typ_apps_inv ty with
  | Some (var, args) ->
    let k = ft k var in
    let k = fargs k args in
    k
  | None -> raise Next

let typ_unit k = typ_var (var_eq typ_unit_var) k
let typ_auto k = typ_var (var_eq typ_auto_var) k
let typ_int k = typ_var (var_eq typ_int_var) k
let typ_uint k = typ_var (var_eq typ_uint_var) k
let typ_usize k = typ_var (var_eq typ_usize_var) k
let typ_isize k = typ_var (var_eq typ_isize_var) k
let typ_f32 k = typ_var (var_eq typ_f32_var) k
let typ_f64 k = typ_var (var_eq typ_f64_var) k
let typ_bool k = typ_var (var_eq typ_bool_var) k
let typ_char k = typ_var (var_eq typ_char_var) k
let typ_i8 k = typ_var (var_eq typ_i8_var) k
let typ_u8 k = typ_var (var_eq typ_u8_var) k
let typ_i16 k = typ_var (var_eq typ_i16_var) k
let typ_u16 k = typ_var (var_eq typ_u16_var) k
let typ_i32 k = typ_var (var_eq typ_i32_var) k
let typ_u32 k = typ_var (var_eq typ_u32_var) k
let typ_i64 k = typ_var (var_eq typ_i64_var) k
let typ_u64 k = typ_var (var_eq typ_u64_var) k

let typ_const fty k ty =
  match typ_const_inv ty with
  | Some ty -> fty k ty
  | None -> raise Next

let typ_ptr fty k ty =
  match typ_ptr_inv ty with
  | Some ty -> fty k ty
  | None -> raise Next

let typ_ref fty k ty =
  match typ_ref_inv ty with
  | Some ty -> fty k ty
  | None -> raise Next

let typ_array fty fsz k ty =
  match typ_array_inv ty with
  | Some (ty, sz) ->
    let k = fty k ty in
    let k = fsz k sz in
    k
  | None -> raise Next

let typ_fun fargs fres k ty =
  match typ_fun_inv ty with
  | Some (args, res) ->
    let k = fargs k args in
    let k = fres k res in
    k
  | None -> raise Next

let typ_builtin fbuiltin k ty =
  match typ_builtin_inv ty with
  | Some bt -> fbuiltin k bt
  | None -> raise Next

(* FIXME: This construction is slightly weird because it confuses types and type constructors. It is here for transitionning old code that also makes this confusion. *)
let typ_constr ftv k ty =
  (typ_var !__ ^| typ_apps !__ __) (fun var -> ftv k var) ty

let trm_with_typ fty k t =
  match t.typ with
  | Some ty -> fty k ty
  | None -> raise Next

let mlist f k t = f k (Mlist.to_list t)

let pair f1 f2 k (x1, x2) =
  let k = f1 k x1 in
  let k = f2 k x2 in
  k

let some f k xo =
  match xo with
  | Some x -> f k x
  | None -> raise Next

let none k xo =
  match xo with
  | None -> k
  | Some _ -> raise Next

let strict_loop_contract k lc =
  if lc.strict then k else raise Next<|MERGE_RESOLUTION|>--- conflicted
+++ resolved
@@ -93,15 +93,14 @@
   | Some x -> f k x
   | _ -> raise Next
 
-<<<<<<< HEAD
 let trm_float (f: 'a -> float -> 'b) (k: 'a) (t: trm): 'b =
   match trm_float_inv t with
   | Some x -> f k x
-=======
+  | _ -> raise Next
+
 let trm_bool f k t =
   match trm_lit_inv t with
   | Some (Lit_bool b) -> f k b
->>>>>>> 4e9f9f12
   | _ -> raise Next
 
 let trm_fun args rettyp body spec k t =
