--- conflicted
+++ resolved
@@ -481,17 +481,16 @@
   | Some (Lit_int (_, n)) -> Some n
   | _ -> None
 
-<<<<<<< HEAD
 (** [trm_float_inv t] gets a float literal from a trm *)
 let trm_float_inv (t : trm) : float option =
   match trm_lit_inv t with
   | Some (Lit_float (_, n)) -> Some n
-=======
+  | _ -> None
+
 (** [trm_bool_inv t] gets a bool literal from a trm *)
 let trm_bool_inv (t: trm) : bool option =
   match trm_lit_inv t with
   | Some (Lit_bool b) -> Some b
->>>>>>> 4e9f9f12
   | _ -> None
 
 (** [trm_is_one step]: checks if the step of the loop is one or not *)
