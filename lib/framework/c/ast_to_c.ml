open PPrint
open Ast
open Trm
open Typ
open Contextualized_error
open Mark
open Precedence
open Tools

(* TODO: implement support for printing trm annotations when style.print_annot=true *)



(* TODO: generic move to Xdoc *)
type doc = document

let key_value_to_doc (kvs : (string * doc) list) : doc =
  list_to_doc ~bounds:[lbrace; rbrace] ~sep:semi (List.map (fun (k,v) -> string k ^^ colon ^^ v ^^ hardline) kvs)

(* TODO: generic move to Xdoc *)
let option_to_doc (string_none : string) (f : 'a -> doc) (opt : 'a option) : doc =
  match opt with
  | None -> string string_none
  | Some x -> f x

(*----------------------------------------------------------------------------------*)
(* Options for printing *)

(** Style object controlling printing options *)
type style = {
  print_contract_internal_repr: bool; (* print internal loop contract *)
  print_var_id: bool; (* print internal variable identifiers *)
  print_string_repr: bool; (* print string representation for expressions *)
  print_mark: bool; (* print marks *)
  print_annot: bool; (* print annotations *)
  print_errors: bool; (* print errors *)
  print_types: bool;
  optitrust_syntax: bool; (* print "set(p,v)" instead of "p=v", and print "array_access(t,i)" etc *)
  c_alloc: bool; (* print "malloc(sizeof(int))" instead of "new int" *)
  pretty_matrix_notation: bool; (* print t[MINDEX(n,m,a,b)] as t[a;b] *)
  pretty_fraction_notation: bool; (* print 1-1/2 instead of __frac_sub(__full,__frac_div(__full, 2)) *)
  commented_pragma: bool; (* comment out pragram lines, for better tabulation by clang-format *)
  hide_seq: bool; (* hide the content of sequences with {...},  used to avoid weird matches with stringrepr *)
}

(** Default style, depends on the global flags *)
let default_style () : style = {
  print_contract_internal_repr = false;
  print_var_id = !Flags.debug_var_id;
  print_string_repr = !Flags.debug_stringreprs;
  print_mark = true;
  print_annot = false; (* LATER: add support for this *)
  print_errors = true;
  print_types = false;
  optitrust_syntax = !Flags.print_optitrust_syntax;
  c_alloc = true;
  pretty_matrix_notation = !Flags.pretty_matrix_notation;
  pretty_fraction_notation = true;
  commented_pragma = !Flags.use_clang_format;
  hide_seq = false;
}

(** Style for target stringrepr (sExpr or sInstr) *)
let style_for_stringrepr : style = {
  print_contract_internal_repr = false;
  print_var_id = false;
  print_string_repr = false;
  print_mark = false;
  print_annot = false;
  print_errors = false;
  print_types = false;
  optitrust_syntax = false;
  c_alloc = true;
  pretty_matrix_notation = false;
  pretty_fraction_notation = true;
  commented_pragma = false;
  hide_seq = true;
}

(** Style for reparsing *)
let style_for_reparse : style = {
  print_contract_internal_repr = true;
  print_var_id = false;
  print_string_repr = false;
  print_mark = false;
  print_annot = false;
  print_errors = false;
  print_types = false;
  optitrust_syntax = false;
  c_alloc = false;
  pretty_matrix_notation = false;
  pretty_fraction_notation = false;
  commented_pragma = false;
  hide_seq = false;
}

(** Style for debugging var ids *)
let style_for_varids : style = {
  print_contract_internal_repr = false;
  print_var_id = true;
  print_string_repr = false;
  print_mark = true;
  print_annot = false;
  print_errors = true;
  print_types = false;
  optitrust_syntax = false;
  c_alloc = true;
  pretty_matrix_notation = false;
  pretty_fraction_notation = true;
  commented_pragma = false;
  hide_seq = false;
}

(** Style for debugging types *)
let style_for_types : style = {
  print_contract_internal_repr = false;
  print_var_id = false;
  print_string_repr = false;
  print_mark = true;
  print_annot = false;
  print_errors = true;
  optitrust_syntax = true;
  c_alloc = false;
  print_types = true;
  pretty_matrix_notation = false;
  pretty_fraction_notation = true;
  commented_pragma = false;
  hide_seq = false;
}

(*----------------------------------------------------------------------------------*)
(* An optional memoization table that maps a [stringreprid] of a term
   to the [document] obtained by executing [trm_to_doc style] on it.
   If [stringreprs] is not [None], the stringreprs table is filled in
   during the calls to [trm_to_doc style], for terms that bear a [Annot_stringreprid].
   Make sure to invoke [label_subterms_with_fresh_stringreprids] on the
   AST being printed, and preferably to reinitialize the stringreprs
   table before starting. *)

(** [stringreprids]: Hashtable for storing the string representation of trm. *)
type stringreprs = (Ast.stringreprid, document) Hashtbl.t

(** [stringreprs]: string representations are stored only when the user uses string matching targets. *)
let stringreprs : stringreprs option ref = ref None

(** [clear_string_reprs ()]: clearn all the stored string representations. *)
let clear_stringreprs () =
  stringreprs := None

(** [get_stringreprs ()]: gets the current string representations. *)
let get_stringreprs () : stringreprs =
  match !stringreprs with
  | Some m -> m
  | None -> failwith "Ast_to_c.get_stringreprs: must call init_stringreprs or set_stringreprs first"

(** [get_and_clear_stringreprs ()]: gets the current string representations and delete them. *)
let get_and_clear_stringreprs () : stringreprs =
  let m = get_stringreprs () in
  stringreprs := None;
  m

(** [set_stringreprs t]: replaces the current string representations with [t]. *)
let set_stringreprs (t : stringreprs) : unit =
  stringreprs := Some t

(** [init_string_reprs]: creates the hashtable used for storing the string representations. *)
let init_stringreprs () =
  stringreprs := Some (Hashtbl.create 100)

(** [add_stringreprs_entry t d]: adds trm [t] into the table of representations. *)
let add_stringreprs_entry (t : trm) (d : document) : unit =
  match !stringreprs with
  | None -> ()
  | Some m ->
      match trm_get_stringreprid t with
      | None -> ()
      | Some id -> Hashtbl.add m id d

(** [print_stringreprs m]: for debugging purposes. *)
let print_stringreprs (m : stringreprs) : unit =
  let pr id d =
    Tools.debug "stringreprs[%d] = %s\n----" id (document_to_string d) in
  Tools.debug "====<stringreprs>====";
  Hashtbl.iter pr m;
  Tools.debug "====</stringreprs>===="

let var_uninitialized = toplevel_var "__uninitialized"
let trm_uninitialized = trm_var var_uninitialized

(*----------------------------------------------------------------------------------*)

(* To print back ast to C/C++ code, we convert all the ast components into  pprint documents.
   As a result, a well structured code will be generated. For further improving the printing
   one can use clang-format.  *)

(* **********************************************************************************************************
 * Note: to convert the OptiTrust ast to C/C++ code, we convert all the ast components into pprint documents.
 * As as result, a well structured code will be generated. One can apply clang-format to restructure the code
 * based on well known conventions.

**************************************************************************************************************)

(** [typ_desc_to_doc style t]: converts ast type descriptions to pprint documents. *)
let rec typ_desc_to_doc style (t : typ) : document =
  Pattern.pattern_match t [
    Pattern.typ_auto (fun () -> string "auto");
    Pattern.typ_unit (fun () -> string "void");
    Pattern.typ_int (fun () -> string "int");
    Pattern.typ_uint (fun () -> string "unsigned int");
    Pattern.typ_f32 (fun () -> string "float");
    Pattern.typ_f64 (fun () -> string "double");
    Pattern.typ_bool (fun () -> string "bool");
    Pattern.typ_char (fun () -> string "char");
    Pattern.typ_u8 (fun () -> string "uint8_t");
    Pattern.typ_i8 (fun () -> string "int8_t");
    Pattern.typ_u16 (fun () -> string "uint16_t");
    Pattern.typ_i16 (fun () -> string "int16_t");
    Pattern.typ_u32 (fun () -> string "uint32_t");
    Pattern.typ_i32 (fun () -> string "int32_t");
    Pattern.typ_u64 (fun () -> string "uint64_t");
    Pattern.typ_i64 (fun () -> string "int64_t");
    Pattern.typ_usize (fun () -> string "size_t");
    Pattern.typ_isize (fun () -> string "ptrdiff_t");
    Pattern.(typ_const !(typ_var __)) (fun t () -> string "const " ^^ typ_to_doc style t);
    Pattern.(typ_const !__) (fun t () -> typ_to_doc style t ^^ string " const");
    Pattern.(typ_ptr !__) (fun t () -> typ_to_doc style t ^^ star);
    Pattern.(typ_ref !__) (fun t () -> typ_to_doc style t ^^ ampersand);
    Pattern.(typ_array __ __) (fun () ->
      let t, szs = typ_nested_array_inv t in
      let d = typ_to_doc style t in
      let dszs = List.map (fun s -> match s with
        | None -> brackets empty
        | Some t' -> brackets (decorate_trm style t')
      ) szs in
      d ^^ concat dszs
    );
    Pattern.(typ_fun !__ !__) (fun _ _ () ->
      Flags.verbose_warn None "Ast_to_c.typ_desc_to_doc: typ_fun not implemented\n";
      at
    );
    Pattern.(typ_pure_fun !__ !__) (fun args ret () ->
      let used_vars = trm_used_vars t in
      let is_polymorphic = List.fold_left (fun acc (arg, _) -> acc || Var_set.mem arg used_vars) false args in
      let dret = trm_to_doc style ret in
      if is_polymorphic then
        let arg_to_doc (arg, typ) =
          let darg =
            if Var_set.mem arg used_vars then
              var_to_doc style arg
            else underscore
          in
          lparen ^^ darg ^^ colon ^^ space ^^ trm_to_doc style typ ^^ rparen
        in
        let dargs = list_to_doc ~sep:empty (List.map arg_to_doc args) in
        string "forall" ^^ space ^^ dargs ^^ blank 1 ^^ string "->" ^^ blank 1 ^^ dret
      else
        let dargs = list_to_doc ~sep:(space ^^ star) (List.map (fun (_, ty) ->
            let dty = trm_to_doc style ty in
            match typ_pure_fun_inv ty with
            | Some _ -> parens dty
            | None -> dty
          ) args)
        in
        dargs ^^ space ^^ string "->" ^^ blank 1 ^^ dret
    );
    Pattern.(trm_apps1 (typ_var (var_eq ~ignore_unset_id:true typ_typeof_var)) !__) (fun t () ->
      string "decltype" ^^ parens (decorate_trm style t)
    );
    Pattern.(typ_apps !__ !__) (fun ty args () ->
      let d_args = if trm_has_cstyle InjectedClassName t
        then empty
        else begin match args with
        | [] -> langle ^^ rangle
        | _ -> langle ^^ list_to_doc ~sep:comma ~bounds:[empty; empty] (List.map (decorate_trm style) args) ^^ rangle
        end
      in
      var_to_doc style (remove_typ_namespace ty) ^^ d_args
    );
    Pattern.(typ_var !__) (fun tyx () ->
      var_to_doc style (remove_typ_namespace tyx)
    );
    Pattern.(trm_arbitrary !__) (fun a_kind () ->
      match a_kind with
      | Typ ty -> string "/* @arbitrary */" ^^ string ty ^^ string "/* arbitary@ */"
      | _ -> failwith "Ast_to_c.typ_to_doc: arbitrary types entered as string should be entered by using Typ"
    );
    Pattern.__ (fun () ->
      let t = trm_rem_cstyle Type t in
      string "/* @type */" ^^ trm_to_doc style t ^^ string "/* @type */"
    );
    (* DEPRECATED: try to print as term.
    Pattern.__ (fun () ->
      failwith "no printing implemented for %s\n" (Ast_to_text.typ_to_string t)
    ) *)
  ]

and var_to_doc style (v : var) : document =
  if is_anon_var v then
    string (sprintf "#%d" v.id)
  else
    let qualified = (concat_map (fun q -> string q ^^ string "::") v.namespaces) ^^ string v.name in
    if style.print_var_id then
      qualified ^^ string ("/*#" ^ string_of_int v.id ^ "*/")
    else
      qualified

(** [typ_to_doc]: converts ast types to pprint document. *)
and typ_to_doc style (t : typ) : document =
  let d = typ_desc_to_doc style t in
  let dattr =
    match t.annot.trm_annot_attributes with
    | [] -> empty
    | al -> concat (List.map (attr_to_doc style) al)
  in
  dattr ^^ d

and may_annot_typ style (t : typ) (doc : document) : document =
  if style.print_types && not (is_typ_unit t) then
    parens (typ_to_doc style t) ^^ parens doc
  else
    doc

(** [typed_var_to_doc style tx]: pairs like (x, int) are printed as int x. *)
and typed_var_to_doc : 'a. ?predecl:bool -> style -> ('a -> document) -> ('a * typ) -> document =
  fun ?(predecl = false) style (x_to_doc: 'a -> document) ((x, ty) : 'a * typ) ->
  Pattern.pattern_match ty [
    Pattern.(typ_array !__ !__) (fun inner_typ size () ->
      let dsize = match size with
        | None -> empty
        | Some sz -> decorate_trm style sz
      in
      typed_var_to_doc ~predecl style (fun x -> x_to_doc x ^^ brackets dsize) (x, inner_typ)
    );
    Pattern.(typ_fun !__ !__) (fun arg_typs ret_typ () ->
      let dattr =
        match ty.annot.trm_annot_attributes with
        | [] -> empty
        | al -> concat (List.map (attr_to_doc style) al)
      in
      let dret_type = typ_to_doc style ret_typ in
      let darg_types = List.map (typ_to_doc style) arg_typs in
      let dname = if predecl then x_to_doc x else parens (star ^^ x_to_doc x) in
      dattr ^^ dret_type ^^ blank 1 ^^ dname ^^ (list_to_doc ~sep:comma ~bounds:[lparen; rparen] darg_types)
    );
    Pattern.__ (fun () ->
      let dextern = if predecl then string "extern" ^^ blank 1 else empty in
      dextern ^^ typ_to_doc style ty ^^ blank 1 ^^ x_to_doc x
    )
  ]

(** [lit_to_doc style l]: converts literals to pprint documents. *)
and lit_to_doc style (cstyles: cstyle_annot list) (l : lit) : document =
  match l with
  | Lit_unit -> empty
  | Lit_bool b -> string (string_of_bool b)
  | Lit_int (_, i) -> string (string_of_int i)
  | Lit_float (typ, f) ->
    begin match typ_var_inv typ with
    | Some v when var_eq ~false_on_unset_id:true v typ_f32_var ->
      string ((string_of_float f) ^ "f")
    | _ ->
      string (string_of_float f)
    end
  | Lit_string s -> dquotes (separate (backslash ^^ string "n") (lines s))
  | Lit_null ty ->
    if typ_ptr_inv ty = None then
      string "{}"
    else
      if List.mem Display_null_uppercase cstyles
        then string "NULL"
        else string "nullptr"

(** [unop_to_doc style op]: converts unary operators to pprint documents. *)
and unop_to_doc style (op : unary_op) : document =
  match op with
  | Unop_get -> star
  | Unop_address -> ampersand
  | Unop_neg -> bang
  | Unop_bitwise_neg -> tilde
  | Unop_minus -> minus
  | Unop_plus -> plus
  | Unop_post_incr | Unop_pre_incr -> twice plus
  | Unop_post_decr | Unop_pre_decr -> twice minus
  | Unop_struct_access s -> dot ^^ string s
  | Unop_struct_get s -> dot ^^ string s
  | Unop_cast t ->
     let dt = typ_to_doc style t in
     string "static_cast" ^^ langle ^^ dt ^^ rangle

(** [binop_to_doc style op]: converts binary operators to pprint documents. *)
and binop_to_doc style (op : binary_op) : document =
  match op with
  | Binop_set -> equals
  | Binop_array_access -> lbracket ^^ rbracket
  | Binop_array_get -> lbracket ^^ rbracket
  | Binop_eq -> twice equals
  | Binop_neq -> bang ^^ equals
  | Binop_sub -> minus
  | Binop_add -> plus
  | Binop_mul -> star
  | Binop_exact_div -> slash
  | Binop_trunc_div -> slash
  | Binop_trunc_mod -> percent
  | Binop_le -> langle ^^ equals
  | Binop_lt -> langle
  | Binop_ge -> rangle ^^ equals
  | Binop_gt -> rangle
  | Binop_bitwise_and -> ampersand
  | Binop_bitwise_or -> bar
  | Binop_shiftl -> twice langle
  | Binop_shiftr -> twice rangle
  | Binop_xor -> caret

(** [prim_to_doc style p]: converts primitives to pprint documents. *)
and prim_to_doc style (ty: typ) (p : prim) : document =
  match p with
  | Prim_unop op -> may_annot_typ style ty (unop_to_doc style op)
  | Prim_binop op -> may_annot_typ style ty (binop_to_doc style op)
  | Prim_compound_assign_op op -> (binop_to_doc style op) ^^ equals
  | Prim_ref | Prim_ref_uninit ->
    string "ref" ^^ blank 1 ^^ typ_to_doc style ty
  | Prim_new | Prim_new_uninit ->
    string "new" ^^ blank 1 ^^ typ_to_doc style ty
  | Prim_delete ->
    if is_typ_array ty then string "delete[]" else string "delete"
  | Prim_array | Prim_record ->
    typ_to_doc style ty

(** [attr_to_doc a]: converts attributes to pprint documents. *)
and attr_to_doc style (a : attribute) : document =
  match a with
  | Alignas t -> string "alignas" ^^ parens (decorate_trm style t) ^^ blank 1
  | _ -> empty

(** [decorate_trm style ~semicolon ~prec ~print_struct_init_type t]:
    - if [prec] is greater than the precedence of [t] then decorate [t] with parentheses
    - if [t] is marked,then decorate [t] with those marks.
    - if t is struct initialization list outside a variable declaration, then decorate [t] with a cast in front
    - if [semicolon] is true then decorate [t] with a semicolon at the end *)
and decorate_trm style ?(semicolon : bool = false) ?(force_expr : bool = false) ?(prec : int = 0) ?(print_struct_init_type : bool = true) (t : trm) : document =
  let parentheses = parentheses_needed ~prec t in
  let dt = trm_to_doc style ~semicolon ~force_expr ~prec ~print_struct_init_type t in

  let t_pragmas = trm_get_pragmas t in
  let dpragmas = if t_pragmas = []
    then empty
    else
      let t_pragmas_str = List.map (fun d ->
        let intro = if style.commented_pragma then string "//" else empty in
          intro ^^ sharp ^^ string "pragma" ^^ blank 1 ^^ string "omp" ^^ blank 1 ^^ directive_to_doc d
        ) t_pragmas in
    list_to_doc ~sep:(string "\n") ~bounds:[empty; hardline] t_pragmas_str
  in

  let t_labels = trm_get_labels t in
  let dlabels = if t_labels = []
    then empty
    else
      let t_labels_str = List.map string t_labels in
      list_to_doc ~sep:(colon ^^ blank 1) ~bounds:[empty; colon ^^ blank 1] t_labels_str
  in

  let dt = if parentheses then parens (dt) else dpragmas ^^ dlabels ^^ dt in

  let t_marks = trm_get_marks t in

  (* TODO not sure what to do with this in relation to thread for annotation printing *)
  if style.print_annot then failwith "NOT YET IMPLEMENTED: Ast_to_c printing of annotations";

  let dt =
    if t_marks = [] && not style.print_string_repr then
      dt
    else begin
      let sid =
        if not style.print_string_repr then "" else begin
        match Trm.trm_get_stringreprid t with
        | None -> "[-]"
        | Some id -> Printf.sprintf "[%d]" id
        end in
      let smarks =
        if style.print_mark
          then list_to_string ~sep:", " ~bounds:("","") t_marks
          else "" in

      let sleft = string ("/*@" ^ sid ^ smarks ^ "*/") in
      let sright =  string ("/*" ^ sid ^ smarks ^ "@*/") in
      sleft ^^ dt ^^ sright
    end
    in

  let dt =
    match t.typ with
    | Some typ ->
      may_annot_typ style typ dt
    | _ ->
      dt
  in

  (*printf "ERRORS L=%d\n" (List.length t.errors);*)
  if t.errors = [] || not style.print_errors then
    dt
  else begin
    let derror = list_to_doc ~sep:hardline
      ~bounds:[(string "/*" ^^ hardline);
                (hardline ^^ string "*/" ^^ hardline )]
      (List.map (fun error -> string (sprintf "ERROR: %s" error)) t.errors) in
    if !Flags.debug_errors_msg_embedded_in_ast && (List.length t.errors) > 0
      then Tools.debug "PRINTING ERROR IN COMMENT IN AST---:\n%s---" (Tools.document_to_string derror);
    derror ^^ dt
  end

(** [trm_var_to_doc style v t]: pretty prints trm_vars, including here type arguments and nested name specifiers. *)
and trm_var_to_doc style (x : var) (t : trm) : document =
  let typ_args = get_typ_arguments t in
  let typ_args_d = List.map (typ_to_doc style) typ_args in
  let typ_args_d = begin match typ_args_d with | [] -> empty | _ -> list_to_doc ~sep:comma ~bounds:[langle; rangle] typ_args_d end in
  var_to_doc style x ^^ typ_args_d

(** [trm_to_doc style ~semicolon ~force_expr ~prec ~print_struct_init_type  t]: converts [t] to a pprint document *)
and trm_to_doc style ?(semicolon=false) ?(force_expr=false) ?(prec : int = 0) ?(print_struct_init_type : bool = false) (t : trm) : document =
  let dsemi = if semicolon then semi else empty in
  let t_attributes = trm_get_attr t in
  let dattr =
    match t_attributes with
    | [] -> empty
    | al -> concat (List.map (attr_to_doc style) al)
    in
  let d =
    begin match t.desc with
    | _ when trm_has_cstyle Type t -> typ_to_doc style t
    | _ when trm_has_cstyle ResourceFormula t ->
      dattr ^^ formula_to_doc style t ^^ dsemi
    | Trm_var x ->
      (* if x.qvar_var = "this"
        then
          if trm_has_cstyle Implicit_this t
            then empty
            else string "this"
      else  *)
      let var_doc = trm_var_to_doc style x t in
      dattr ^^ var_doc ^^ dsemi
    | Trm_lit l ->
      if trm_has_cstyle Empty_cond t && l = Lit_bool true
        then empty
        else dattr ^^ lit_to_doc style (trm_get_cstyles t) l ^^ dsemi
    | Trm_prim (ty, p) ->
      dattr ^^ prim_to_doc style ty p ^^ dsemi

    | Trm_let (tv, init) -> dattr ^^ trm_let_to_doc style ~semicolon tv init
    | Trm_let_mult bs -> dattr ^^ trm_let_mult_to_doc style ~semicolon bs
    | Trm_predecl tv -> dattr ^^ typed_var_to_doc ~predecl:true style (var_to_doc style) tv ^^ dsemi
    | Trm_typedef td ->
      let t_annot = trm_get_cstyles t in
      dattr ^^ typedef_to_doc style ~semicolon ~t_annot td
    | Trm_if (b, then_, else_) ->
      let shortcircuit = match (trm_bool_inv then_, trm_bool_inv else_) with
        | _, Some false when trm_has_cstyle Shortcircuit_and t -> Some (b, then_, string "&&", precedence_and)
        | Some true, _ when trm_has_cstyle Shortcircuit_or t -> Some (b, else_, string "||", precedence_or)
        | _ -> None
      in
      begin match shortcircuit with
      | Some (t1, t2, op, precedence) ->
        let (lprec, rprec) = sub_prec precedence in
        let d1 = decorate_trm style ~prec:lprec ~force_expr:true ~semicolon:false t1 in
        let d2 = decorate_trm style ~prec:rprec ~force_expr:true t2 in
        let d = dattr ^^ separate (blank 1) [ d1; op; d2 ] ^^ dsemi in
        if expr_prec precedence < prec then parens d else d
      | None when force_expr || trm_has_cstyle Ternary_cond t ->
        let (lprec, rprec) = sub_prec precedence_ternary_cond in
        let db = decorate_trm style ~prec:lprec ~force_expr:true ~semicolon:false b in
        let dt = decorate_trm style ~force_expr:true then_ in
        let de = decorate_trm style ~prec:rprec ~force_expr:true else_ in
        let d = dattr ^^ separate (blank 1) [db; string "?"; dt; string ":"; de] ^^ dsemi in
        if expr_prec precedence_ternary_cond < prec then parens d else d
      | None ->
        let db = decorate_trm style ~force_expr:true ~semicolon:false b in
        let dt = decorate_trm style ~semicolon:true then_ in
        begin match else_.desc with
        | Trm_lit Lit_unit ->
          dattr ^^ separate (blank 1) [string "if"; parens db; dt]
        | _ ->
          let de = decorate_trm style ~semicolon:true else_ in
          dattr ^^ separate (blank 1) [string "if"; parens db; dt] ^^
            hardline ^^ string "else" ^^ blank 1 ^^ de
        end
      end
    | Trm_seq (tl, result) ->
      if (not !Flags.display_includes) && (trm_is_include t) then
        empty
      else
        let dl = Mlist.flatten_marks (decorate_trm style ~semicolon:true)
          (fun m -> string ("/*@ " ^ list_to_string ~bounds:("", "") ~sep:", " m ^ " @*/")) tl
        in

        if trm_is_nobrace_seq t then
          (* CHECK: #var-id, made nobrace visible *)
          (* DEBUG: let nb = string (sprintf "/*no-brace %d*/" (Option.get (Nobrace.get_id t))) in *)
          let nb = string "/*no-brace*/" in
          nb ^^ surround 2 1 lbrace (dattr ^^ separate hardline dl) rbrace
        else
          let res =
            if style.hide_seq then
              string "{...}"
            else if trm_is_mainfile t then
              let header =
                if style.pretty_matrix_notation
                  then (string "// NOTE: using pretty matrix notation") ^^ hardline
                  else empty
                in
                header ^^ (separate (twice hardline) dl)
            else
              let dinstrs = match result with
                | None -> separate hardline dl
                | Some x -> separate hardline dl ^^ hardline ^^ var_to_doc style x ^^ semi
              in
              let lsep, rsep = if force_expr
                then (lparen ^^ lbrace, rbrace ^^ rparen)
                else (lbrace, rbrace)
              in
              surround 2 1 lsep dinstrs rsep
          in
          dattr ^^ res
    | Trm_apps (f, tl, _, _) ->
      dattr ^^ apps_to_doc style ~annot:t.annot ~print_struct_init_type ~prec f tl ^^ dsemi
    | Trm_while (b, t) ->
      let db = decorate_trm style b in
      let dt = decorate_trm style ~semicolon:true t in
      dattr ^^ separate (blank 1) [string "while"; parens db; dt]
    | Trm_do_while (t, b) ->
      let dt = decorate_trm style t in
      let db = decorate_trm style b in
      dattr ^^ string "do " ^^ dt ^^ blank 1 ^^ string "while " ^^ parens db ^^ semi
    | Trm_for_c (init, cond, step, body, _) ->
      let dinit = decorate_trm style init in
      let dcond = decorate_trm style cond in
      let dstep = decorate_trm style step in
      let dbody = decorate_trm style ~semicolon:true body in
      let is_threadfor = Option.is_some (List.find_opt (fun a -> a = ThreadFor) (trm_get_attr t)) in
      (* TODO : the output in OptiTrust trace should be different than the C++ output file? (thread for doesnt compile)_*)
      (* Or do we not care because you will need CUDA prinnter to do anything with this construct anyway? *)
      let for_name = if is_threadfor then "thread for" else "for" in
      dattr ^^ string for_name ^^ blank 1 ^^
        parens (separate (semi ^^ blank 1) [dinit; dcond; dstep]) ^^
          blank 1 ^^ dbody
<<<<<<< HEAD
    | Trm_for (l_range, body, loop_spec) ->
      (* TODO: do we actually always want to copy the annotations from the trm_for into the expanded trm_for_c? *)
      let full_loop = (unpack_trm_for : ?annot:trm_annot -> ?loc:trm_loc -> loop_range -> trm -> trm) ?annot:(Option.some t.annot) ?loc:t.loc l_range body in
=======
    | Trm_for (l_range, _, body, loop_spec) -> (* loop_mode currently ignored in C printing *)
      let full_loop = (unpack_trm_for : ?loc:trm_loc -> loop_range -> trm -> trm) ?loc:t.loc l_range body in
>>>>>>> 28dfe12d
      let dt = decorate_trm style full_loop in
      dt
      (* print_contract_internal_repr is handled in C_encoding, printing it here might be useful if encoding is heavily broken
      if style.print_contract_internal_repr
        then string "/*" ^^ string "Contract: " ^^ loop_spec_to_doc style loop_spec ^^ string "*/" ^^ hardline ^^ dt
        else dt*)
    | Trm_switch (cond, cases) ->
      let dcond = decorate_trm style cond in
      let dcases =
        separate hardline
          (List.map
              (fun (tl, body) ->
                (match tl with
                | [] -> string "default" ^^ colon
                | _ ->
                    (separate hardline
                      (List.map (fun t ->
                        string "case" ^^ blank 1 ^^ decorate_trm style t ^^ colon) tl)
                    )
                ) ^^
                nest 2 (hardline ^^ decorate_trm style ~semicolon:true body ^^
                          hardline ^^ string "break" ^^ semi)
              )
              cases
          )
      in
      dattr ^^ string "switch" ^^ blank 1 ^^ parens dcond ^^ blank 1 ^^
        surround 2 1 lbrace dcases rbrace
    | Trm_abort a ->
      begin match a with
      | Ret t_o ->
          begin match t_o with
          | None -> dattr ^^ string "return" ^^ dsemi
          | Some t -> dattr ^^ string "return " ^^ decorate_trm style ~force_expr:true ~print_struct_init_type:true t ^^ dsemi
          end
      | Break _ -> dattr ^^ string "break" ^^ dsemi
      | Continue _ -> dattr ^^ string "continue" ^^ dsemi
      end
    | Trm_goto l -> dattr ^^ string "goto" ^^ blank 1 ^^ string l ^^ dsemi
    | Trm_arbitrary a_kind ->
      let code_str =
      begin match a_kind with
      | Lit l -> string l
      | Expr e -> string e
      | Stmt s -> string s
      | Instr s -> string s ^^ semi
      | Comment s -> string s
      | _ -> trm_fail t "Ast_to_c.trm_to_doc style: arbitrary code should be entered by using Lit, Expr and Stmt only"
      end in
      string "/* @arbitrary */" ^^ dattr ^^ code_str ^^ string "/* arbitary@ */"
    | Trm_omp_routine  r -> dattr ^^ routine_to_doc r
    | Trm_extern (lang, tl) ->
        begin match tl with
        | [t1] ->
          let dt = decorate_trm style ~semicolon:true t1 in
          dattr ^^ string "extern " ^^ string lang ^^ blank 1 ^^ dt
        | _ ->
          let dl = List.map (decorate_trm style ~semicolon:true) tl in
          dattr ^^ string "extern " ^^ string lang ^^ blank 1^^surround 2 1 lbrace (separate hardline dl) rbrace
        end
    | Trm_namespace (name, t1, inline) ->
      let inline = if inline then string "inline" else empty in
      let dt = decorate_trm style ~semicolon:true t1 in
      dattr ^^ inline ^^ string "namespace" ^^ blank 1 ^^ string name ^^  blank 1 ^^ dt
    | Trm_using_directive nmspc -> string "using namespace " ^^ string nmspc ^^ semi
    | Trm_template (tpl, t1) ->
      let dl = decorate_trm style t1 in
      let dtpl = List.map (fun (n, tpk) ->
        match tpk with
        | Typename typ_opt ->
          begin match typ_opt with
          | Some ty -> string "typename " ^^ var_to_doc style (remove_typ_namespace n) ^^ equals ^^ typ_to_doc style ty
          | None -> string "typename " ^^ var_to_doc style (remove_typ_namespace n)
          end
        | NonType (ty, t_opt) ->
          begin match t_opt with
          | Some t1 -> typ_to_doc style   ty ^^ blank 1 ^^ var_to_doc style n ^^ equals ^^ decorate_trm style t1
          | None -> typ_to_doc style ty ^^ blank 1 ^^ var_to_doc style n
          end
        ) tpl in
      string "template" ^^ blank 1 ^^ (list_to_doc ~sep:comma ~bounds:[langle;rangle] dtpl) ^^ dl
    | Trm_fun (tvl, ty_opt, body, _) -> dattr ^^ trm_fun_to_doc style ~semicolon ty_opt tvl body
    end in
  (* Save the result in the optional stringreprs table, before returning the document *)
  add_stringreprs_entry t d;
  d

(** [trm_let_to_doc style ~semicolon tv init]: converts a variable declaration to print document *)
and trm_let_to_doc style ?(semicolon : bool = true) (tv : typed_var) (init : trm) : document =
  let dsemi = if semicolon then semi else empty in
  let dtx = typed_var_to_doc style (var_to_doc style) tv in
  match init.desc with
  | Trm_var v when var_eq ~false_on_unset_id:true v var_uninitialized ->
    dtx ^^ semi
  | Trm_fun (args, rettyp, body, _) when not (trm_has_cstyle Closure init) ->
    let fun_annot = trm_get_cstyles init in
    let static = if trm_has_cstyle Static_fun init then string "static" else empty in
    let hidden = if trm_has_cstyle BodyHiddenForLightDiff init then string " /* unchanged, collapsed for light diff */" else empty in
    let dexectime = empty in
      (* TODO: find why it does not work
      if not !Flags.report_exectime then empty else begin
        let exectime = init.ctx.ctx_resources_exectime in
        let microsec =  (1000000. *. exectime) in
        blank 1 ^^ string "/* typing time: " ^^ string (string_of_float microsec) ^^ string " */"
      end in *)
    static ^^ blank 1 ^^ dexectime ^^ trm_let_fun_to_doc ~semicolon style fun_annot (fst tv) rettyp args body ^^ hidden
  | Trm_apps (_, args, _, _) when trm_has_cstyle Constructed_init init ->
    dtx ^^ blank 1 ^^ list_to_doc ~bounds:[lparen; rparen] ~sep:comma (List.map (decorate_trm style) args) ^^ dsemi
  | Trm_apps (_, tl, _, _) when trm_has_cstyle Brace_init init && Option.is_some (trm_array_inv init) ->
    dtx ^^ list_to_doc ~bounds:[lbrace; rbrace] ~sep:empty (List.map (decorate_trm style) tl) ^^ dsemi
  | _ ->
    dtx ^^ blank 1 ^^ equals ^^ blank 1 ^^ decorate_trm style ~force_expr:true ~print_struct_init_type:false init ^^ dsemi

(** [trm_let_mult_to_doc style ~semicolon tv bs]: converts multiple variable declarations to pprint document *)
and trm_let_mult_to_doc style ?(semicolon : bool = true) (bs : (typed_var * trm) list) : document =
  let rec split_ptrs (ty: typ): (typ * document) =
    Pattern.pattern_match ty [
      Pattern.(typ_const (typ_ptr !__)) (fun ty () ->
        let ty, dptr = split_ptrs ty in
        ty, dptr ^^ blank 1 ^^ string "* const"
      );
      Pattern.(typ_ptr !__) (fun ty () ->
        let ty, dptr = split_ptrs ty in
        ty, dptr ^^ blank 1 ^^ star
      );
      Pattern.(typ_ref !__) (fun ty () ->
        let ty, dptr = split_ptrs ty in
        ty, dptr ^^ blank 1 ^^ ampersand
      );
      (* LATER: Also manage arrays *)
      Pattern.__ (fun () -> ty, empty)
    ]
  in

  let common_list = List.fold_lefti (fun i acc ((x, ty), init) ->
    let open Option.Monad in
    let ty, dptr = split_ptrs ty in
    if i = 0 then
      Some (ty, [(x, dptr, init)])
    else
      let* (common_ty, decl_list) = acc in
      if ty = common_ty then Some (common_ty, (x, dptr, init) :: decl_list) else None
    ) None bs in

  let dsemi = if semicolon then semi else empty in

  match common_list with
  | Some (common_ty, decl_list) ->
    (* check if all the declarations are of the same type *)
    let decl_list = List.rev_map (fun (x, dptr, init) ->
      let dinit = match trm_var_inv init with
        | Some v when var_eq ~false_on_unset_id:true v var_uninitialized -> empty
        | _ -> equals ^^ decorate_trm ~force_expr:true style init
      in
      dptr ^^ blank 1 ^^ var_to_doc style x ^^ dinit
      ) decl_list
    in
    let dtx = typ_to_doc style common_ty in
    dtx ^^ blank 1 ^^ list_to_doc ~sep:comma ~bounds:[empty; empty] decl_list ^^ dsemi
  | None ->
    let decl_list = List.map (fun (tv, init) -> trm_let_to_doc ~semicolon:false style tv init) bs in
    list_to_doc ~sep:comma ~bounds:[empty; empty] decl_list ^^ dsemi

(** [aux_class_constructor_to_doc style ]: converst class constructor declaration to pprint document. *)
(* DEPRECATED? _semicolon *)
and aux_class_constructor_to_doc style ?(_semicolon : bool = false)  (spec_annot  : cstyle_annot list) (name : var) (args : typed_vars) (init_l : trm list) (body : trm) : document =
  (* Deprecated? let dsemi = if semicolon then semi else empty in*)
  let argd = if List.length args = 0 then empty else separate (comma ^^ blank 1) (List.map (fun tv -> typed_var_to_doc style (var_to_doc style) tv) args) in
  let spec_annot = List.fold_left (fun acc c_annot -> match c_annot with | Class_constructor ck -> ck :: acc | _ -> acc) [] spec_annot in

  let spec_annot = if List.length spec_annot = 1 then List.nth spec_annot 0 else trm_fail body "Ast_to_c.trm_class_constructor_to_doc: catastrophic error" in
  let explicit = ref empty in
  let bd, init_list = filter_out_from_seq (fun t -> trm_has_cstyle Member_initializer t ) body in
  let tr_inits =
    if List.length init_list = 0
      then []
      else
        List.map (fun t1 ->
          match set_struct_get_inv t1 with
          | Some (this, f, v) ->
            let d_v = decorate_trm style v in
            let init_arg = if trm_has_cstyle Brace_init v then d_v else parens(d_v) in
            string f ^^ init_arg
          | None -> string "bad member initializer"
              (* TODO: Debug  *)
            (* trm_fail t1 "Ast_to_c.aux_class_constructor_to_doc style: bad member initializer." *)

        ) init_list in
  let init_d = Tools.list_to_doc ~sep:comma tr_inits in
  let init_d = if init_d = empty then init_d else colon ^^ init_d in
  (* let init_d = empty in  *)
  let dt = match spec_annot with
    | Constructor_implicit -> equals ^^ blank 1 ^^ string  "implicit"
    | Constructor_default -> equals ^^ blank 1 ^^ string "default"
    | Constructor_explicit -> explicit := string "explicit"; decorate_trm style bd
    | Constructor_simpl ->  decorate_trm style bd
   in
  (separate (blank 1) [!explicit; var_to_doc style name; parens argd; init_d; dt])

(** [aux_class_destructor_to_doc style ]: converst class constructor declaration to pprint document. *)
and aux_class_destructor_to_doc style ?(semicolon : bool = false)  (spec_annot  : cstyle_annot list) (name : var) (body : trm) : document =
  let dsemi = if semicolon then semi else empty in
  let spec_annot = List.fold_left (fun acc c_annot -> match c_annot with | Class_destructor dk -> dk :: acc | _ -> acc) [] spec_annot in
  let spec_annot = if List.length spec_annot = 1 then List.nth spec_annot 0 else failwith "Ast_to_c.trm_class_constructor_to_doc: catastrophic error" in
  let dt = match spec_annot with
    | Destructor_default -> equals ^^ blank 1 ^^ string "default"
    | Destructor_delete -> equals ^^ blank 1 ^^ string "delete"
    | Destructor_simpl -> decorate_trm style body

   in
  (separate (blank 1) [tilde; var_to_doc style name; lparen ^^ rparen; dt]) ^^ dsemi


(** [aux_fun_to_doc style ~semicolon inline f r tvl b]: converts a function declaration to pprint document *)
and aux_fun_to_doc style ?(semicolon : bool = false) ?(const : bool = false) ?(inline : bool = false) (f : var) (r : typ) (tvl : typed_vars) (b : trm) : document =
  let dinline = if inline then string "inline" else empty in
  let var_or_anon_to_doc var =
    if is_anon_var var || String.starts_with ~prefix:"#" var.name then empty else var_to_doc style var
  in
  let argd = if List.length tvl = 0 then empty else separate (comma ^^ blank 1) (List.map (fun tv -> typed_var_to_doc style var_or_anon_to_doc tv) tvl) in
  let dr = typ_to_doc style r in
  let const = if const then string "const" else empty in
  separate (blank 1) [dinline; dr; var_to_doc style f; parens argd; const; decorate_trm style b]

(** [trm_let_fun_to_doc style]: converts any OptiTrust function declaration(definition) to a pprint document. *)
and trm_let_fun_to_doc style ?(semicolon : bool = false) (fun_annot : cstyle_annot list) (f : var) (r : typ) (args : typed_vars) (b : trm) : document =
  if List.exists (function  | Class_constructor _ -> true | _ -> false ) fun_annot
    then aux_class_constructor_to_doc style fun_annot f args [] b
    else if List.exists (function  | Class_destructor _ -> true | _ -> false ) fun_annot
      then aux_class_destructor_to_doc style ~semicolon fun_annot f b
    else
      let inline = List.mem Fun_inline fun_annot in
      let const = List.mem Const_method fun_annot in
      aux_fun_to_doc style ~semicolon ~const ~inline f r args b

(** [trm_fun_to_doc style ~semicolon ty tvl b]: converts a lambda function from a resource formula to a pprint document. *)
and formula_fun_to_doc style (ty : typ) (tvl : typed_vars) (b : trm) : document =
  string "fun" ^^ blank 1 ^^ separate (blank 1) (List.map (fun (v, ty) -> if is_typ_auto ty then var_to_doc style v else lparen ^^ var_to_doc style v ^^ colon ^^ blank 1 ^^ trm_to_doc style ty ^^ rparen) tvl) ^^ blank 1 ^^ string "->" ^^ blank 1 ^^ trm_to_doc style b

(** [trm_fun_to_doc style ~semicolon ty tvl b]: converts a lambda function to a pprint document. *)
and trm_fun_to_doc style ?(semicolon : bool = false) (ty : typ) (tvl : typed_vars) (b : trm) : document =
  let dsemi = if semicolon then semi else empty in
  let argd = if List.length tvl = 0 then empty else separate (comma ^^ blank 1) (List.map (fun tv -> typed_var_to_doc style (var_to_doc style) tv) tvl) in
  let dr = if Typ.is_typ_auto ty then blank 1 else string "->" ^^ blank 1 ^^ typ_to_doc style ty ^^ blank 1 in
  let capt = brackets (ampersand) in
  separate (blank 1) ([capt; parens (argd); dr; decorate_trm style b]) ^^ dsemi

(** [access_ctrl_to_doc style acc_ctrl]: converts [acc_ctrl] to a pprint document. *)
and access_ctrl_to_doc style (acc_ctrl : access_control) : document =
  match acc_ctrl with
  | Access_public -> string "public:"
  | Access_private -> string "private:"
  | Access_protected -> string "protected:"
  | Access_unspecified -> empty

(** [typedef_to_doc style ~semicolon td]: converts a type definition to pprint document *)
and typedef_to_doc style ?(semicolon : bool = true) ?(t_annot : cstyle_annot list = []) (td : typedef) : document =
  let dsemi = if semicolon then semi else empty in
  let dname = var_to_doc style (remove_typ_namespace td.typedef_name) in
  match td.typedef_body with
  | Typedef_alias t ->
     string "typedef" ^^ blank 1 ^^ typed_var_to_doc style (var_to_doc style) (remove_typ_namespace td.typedef_name, t) ^^ dsemi
  | Typedef_record rfl ->
    let get_document_list ?(default_access : access_control = Access_private) (rtl : record_members) : document list =
      let access_ctrl = ref default_access in
      List.fold_left (fun acc (rt, rt_annot) ->
        let fd =
          match rt with
          | Record_field (lb, ty) -> typed_var_to_doc style string (lb, ty) ^^ semi
          | Record_method t1 -> decorate_trm ~semicolon:true style t1
        in
        if rt_annot <> !access_ctrl
            then begin access_ctrl := rt_annot;acc @ [access_ctrl_to_doc style !access_ctrl; fd ] end
            else acc @ [fd ]

      ) [] rfl
       in
      let dl = get_document_list rfl in
      let sbody = surround 2 1 lbrace (separate hardline dl) rbrace in
      if List.mem Struct t_annot then
        string "struct" ^^ blank 1 ^^ dname ^^ sbody ^^ blank 1 ^^ semi
      else if List.mem Rec_struct t_annot then
        string "typedef " ^^ string "struct" ^^ blank 1 ^^ dname ^^ blank 1 ^^ sbody ^^ dname ^^ blank 1 ^^ semi
      else if List.mem Class t_annot then
        let dl = get_document_list ~default_access:Access_unspecified rfl in
        let sbody = surround 2 1 lbrace (separate hardline dl) rbrace in
        string "class" ^^ blank 1 ^^ dname ^^ sbody ^^ blank 1 ^^ semi
      else
        string "typedef " ^^ string "struct" ^^ blank 1 ^^ sbody ^^ blank 1 ^^ dname ^^ blank 1 ^^ semi
  | Typedef_enum enum_const_l ->
      let const_doc_l =
        List.map
         (fun (y, t_o) ->
           match t_o with
           | None -> var_to_doc style y
           | Some t -> separate (blank 1) [var_to_doc style y; equals; decorate_trm style t]
         )
        enum_const_l in
      separate (blank 1) [string "enum"; dname;
      braces (separate (comma ^^ blank 1) const_doc_l)] ^^ dsemi

(** [apps_to_doc style ~prec f tl]: converts a function call to pprint document *)
and apps_to_doc style ?(prec : int = 0) ~(annot: trm_annot) ~(print_struct_init_type: bool) (f : trm) (tl : trms) : document =
  let (prec, assoc) = precedence_trm f in
  let aux_arguments f_as_doc =
      f_as_doc ^^ list_to_doc ~sep:comma ~bounds:[lparen; rparen]  (List.map (decorate_trm style ~force_expr:true) tl)
      in
  let is_get_implicit_this t =
    match trm_get_inv t with
    | Some base -> trm_has_cstyle Implicit_this base
    | _ -> false
  in

  match f.desc with
  (* Case of function pointers *)
  (*| Trm_apps ({ desc = (Trm_prim (Prim_unop Unop_get)); _ }, [ { desc = Trm_var x; _ } ], _) ->
      aux_arguments (var_to_doc style x)*)
  | Trm_var v when var_has_name Resource_formula.var_cell_of.name v ->
    Pattern.pattern_match (List.nth tl 0) [
      Pattern.(trm_var_with_name Resource_formula.mem_typ_any_var.name) (fun () -> string "Cell");
      Pattern.__ (fun () ->
        let var_doc = trm_var_to_doc style v f in
        aux_arguments var_doc
        )
    ]
  | Trm_var v when var_has_name Resource_formula.var_uninit_cell_of.name v ->
    Pattern.pattern_match (List.nth tl 0) [
      Pattern.(trm_var_with_name Resource_formula.mem_typ_any_var.name) (fun () -> string "UninitCell");
      Pattern.__ (fun () ->
        let var_doc = trm_var_to_doc style v f in
        aux_arguments var_doc
        )
    ]
  | Trm_var x ->
    let var_doc = trm_var_to_doc style x f in
    aux_arguments var_doc
  (* Case of primitive operations *)
  | Trm_prim (ty, p) ->
    begin match p with
    | Prim_unop op ->
        begin match tl with
        | [t] ->
          let d = decorate_trm style ~prec t in
          begin match op with
          (* | Unop_get when style.optitrust_syntax -> star ^^ d *)
          | Unop_get -> star ^^ d
          | Unop_address ->ampersand ^^ d
          | Unop_neg -> bang ^^ d
          | Unop_bitwise_neg -> tilde ^^ d
          | Unop_minus -> minus ^^ blank 1 ^^ d
          | Unop_plus -> plus ^^ blank 1 ^^ d
          | Unop_post_incr -> d ^^ twice plus
          | Unop_post_decr -> d ^^ twice minus
          | Unop_pre_incr -> twice plus ^^ d
          | Unop_pre_decr -> twice minus ^^ d
          | Unop_struct_access f1 when style.optitrust_syntax ->
              string "(" ^^ d ^^ (may_annot_typ style ty (string "[.]")) ^^ string f1 ^^ string ")"
          | Unop_struct_get f1 when style.optitrust_syntax ->
              string "(" ^^ d ^^ string "." ^^ string f1 ^^ string ")"
          | (Unop_struct_get f1 | Unop_struct_access f1) ->
            if is_get_implicit_this t then string f1
            else if is_get_operation t then
                if annot_has_cstyle No_struct_get_arrow annot
                  then
                    d ^^ dot ^^ string f1
                  else
                    let d = decorate_trm style ~force_expr:true ~prec (get_operation_arg t) in
                    d ^^ minus ^^ rangle ^^ string f1
              else d ^^ dot ^^ string f1
          | Unop_cast ty ->
              let dty = typ_to_doc style ty in
              parens dty ^^ blank 1 ^^ d
          end
        | _ ->
          trm_fail f "Ast_to_c.apps_to_doc: unary operators must have one argument"
        end
    | Prim_binop op ->
      let (prec1, prec2) = sub_prec (prec, assoc) in
      begin match tl with
      | [t1; t2] ->
        let d1 = decorate_trm style ~force_expr:true ~prec:prec1 t1 in
        let d2 = decorate_trm style ~force_expr:true ~prec:prec2 t2 in
        begin match op with
          | Binop_exact_div when not (is_typ_float ty) ->
            string "exact_div(" ^^ d1 ^^ comma ^^ space ^^ d2 ^^ string ")"
          (* | Binop_set when style.optitrust_syntax ->
            d1 ^^ string "=" ^^ d2 *)
          | Binop_array_access when style.optitrust_syntax ->
            string "(" ^^ d1 ^^ (may_annot_typ style ty (string "[+]")) ^^ d2 ^^ string ")"
          | Binop_array_access | Binop_array_get ->
            let bracketed_trm t = brackets (decorate_trm style ~prec:0 t) in
            d1 ^^ if not style.pretty_matrix_notation then
              bracketed_trm (t2)
            else begin match Matrix_trm.mindex_inv t2 with
            | None -> bracketed_trm (t2)
            | Some (_dims, indices) -> separate empty (List.map bracketed_trm indices)
            end
          | _ ->
            let op_d = binop_to_doc style op in
            separate (blank 1) [d1; op_d; d2]
          end
      | _ -> trm_fail f "Ast_to_c.apps_to_doc: binary_operators must have two arguments"
      end
    | Prim_compound_assign_op _  ->
      begin match tl with
      | [t1; t2] ->
        let d1 = decorate_trm style ~force_expr:true ~prec t1 in
        let d2 = decorate_trm style ~force_expr:true ~prec t2 in
        let op_d = prim_to_doc style ty p in
        if style.optitrust_syntax
          then op_d ^^ parens (d1 ^^ comma ^^ d2)
          else separate (blank 1) [d1; op_d; d2]
      | _ -> trm_fail f "Ast_to_c.apps_to_doc: expected two arguments"
      end
    | Prim_ref | Prim_new ->
      begin match tl with
      | [value] ->
        let tr_init = decorate_trm style ~force_expr:true ~print_struct_init_type:false value in
        let tr_prim = prim_to_doc style ty p in
        let is_trm_initialization_list (t : trm) : bool =
          match t.desc with
          | Trm_lit Lit_null t when Option.is_none (typ_ptr_inv t) -> true
          | _ -> Option.is_some (trm_array_inv t) || Option.is_some (trm_record_inv t)
        in
        let init_val = if is_trm_initialization_list value then tr_init else parens (tr_init) in
        tr_prim ^^ init_val
      | _ -> trm_fail f "Ast_to_c.apps_to_doc: expected one argument"
      end

    | Prim_ref_uninit | Prim_new_uninit ->
      begin match tl with
      | [] -> prim_to_doc style ty p
      | _ -> trm_fail f "Ast_to_c.apps_to_doc: expected zero arguments"
      end
    | Prim_delete ->
      begin match tl with
      | [ptr] ->
        let tr_ptr = decorate_trm style ~force_expr:true ptr in
        let tr_prim = prim_to_doc style ty p in
        tr_prim ^^ blank 1 ^^ tr_ptr
      | _ -> trm_fail f "Ast_to_c.apps_to_doc: expected one argument"
      end
    | Prim_array ->
      let dl = List.map (decorate_trm style ~print_struct_init_type:false) tl in
      braces (separate (comma ^^ blank 1) dl)
    | Prim_record ->
      let dec_trm (t : trm) = decorate_trm style ~print_struct_init_type:false t in
      let dl = List.map dec_trm tl in
      let init_type = if not print_struct_init_type
        then empty
        else parens (typ_to_doc style ty)
      in
      init_type ^^ blank 1 ^^ braces (separate (comma ^^ blank 1) dl)
    end
  | _ ->
    let f_doc = decorate_trm style f in
    aux_arguments f_doc

(** [mode_to_doc m]: OpenMP mode to pprint document *)
and mode_to_doc (m : mode) : document =
  match m with
  | Shared_m -> string "shared"
  | None_ -> string "none"

(** [sched_type_to_doc st]: OpenMP scheduling type to pprint document *)
and sched_type_to_doc (st : sched_type) : document =
  match st with
  | Static -> string "static"
  | Dynamic -> string "dynamic"
  | Guided -> string "guided"
  | Runtime -> string "runtime"

(** [reduction_identifier_to_doc ri]: OpenMP reduction identifier to pprint document *)
and reduction_identifier_to_doc (ri : reduction_identifier) : document =
  match ri with
  | Plus -> plus
  | Minus -> minus
  | Prod -> star
  | And -> ampersand ^^ ampersand
  | Or -> bar ^^ bar
  | Power -> caret
  | BitAnd -> ampersand
  | BitOr -> bar
  | Min -> string "min"
  | Max -> string "max"

(** [map_typ_to_doc mt]: OpenMP map_type to pprint document *)
and map_type_to_doc (mt : map_type) : document =
  match mt with
  | Alloc -> string "alloc" ^^ colon
  | To -> string "to" ^^ colon
  | From -> string "from" ^^ colon
  | ToFrom -> string "tofrom" ^^ colon
  | No_map -> empty

(** [proc_bind_to_doc pb]: OpenMP process bind to pprint document*)
and proc_bind_to_doc (pb : proc_bind) : document =
  match pb with
  | Master_pb -> string "master"
  | Close -> string "close"
  | Spread -> string "spread"

and dep_to_doc (d : dep) : document =
  match d with
  | Dep_var s -> var_to_doc (default_style ()) s  (* TODO #propagate-defaut: propagate style*)
  | Dep_ptr d -> star ^^ dep_to_doc d

(** [dependence_type_to_doc dp]: OpenMP variable dependence type to pprint document *)
and dependence_type_to_doc (dp : dependence_type) : document =
  match dp with
  | In vl -> let vl = List.map dep_to_doc vl in
    string "depend (in" ^^ colon ^^ blank 1 ^^ ( list_to_doc ~sep:comma vl) ^^ rparen
  | Out vl -> let vl = List.map dep_to_doc vl in
    string "depend (out" ^^ colon ^^ blank 1 ^^ ( list_to_doc ~sep:comma vl) ^^ rparen
  | Inout vl -> let vl = List.map dep_to_doc vl in
    string "depend (inout" ^^ colon ^^ blank 1 ^^ ( list_to_doc ~sep:comma vl) ^^ rparen
  | Outin vl -> let vl = List.map dep_to_doc vl in
    string "depend (outin" ^^ colon ^^ blank 1 ^^ ( list_to_doc ~sep:comma vl) ^^ rparen
  | Sink vl -> let vl = List.map dep_to_doc vl in
    string "depend (sink" ^^ colon ^^ blank 1 ^^ ( list_to_doc ~sep:comma vl) ^^ rparen
  | Source -> string "source"

(** [clause_to_doc cl]: OpenMP clause to pprint document *)
and clause_to_doc (cl : clause) : document =
  let style = (default_style ()) in (* TODO #propagate-defaut: propagate style*)
  let vl_to_doc vs = separate_map (string ",") (var_to_doc style) vs in
  match cl with
  | Default m -> string "default" ^^ parens (mode_to_doc m)
  | Shared vl -> string "shared" ^^ parens (vl_to_doc vl)
  | Private vl -> string "private" ^^ parens (vl_to_doc vl)
  | FirstPrivate vl -> string "firstprivate" ^^ parens (vl_to_doc vl)
  | LastPrivate vl -> string "lastprivate" ^^ parens (vl_to_doc vl)
  | Linear (vl, step) -> string "linear" ^^ parens (vl_to_doc vl ^^ if step = 0 then empty else blank 1 ^^ colon ^^ blank 1 ^^ string (string_of_int step))
  | Reduction (ri, vl) -> string "reduction" ^^ parens (reduction_identifier_to_doc ri ^^ colon ^^ vl_to_doc vl)
  | Copyin vl -> string "copyin" ^^ parens (vl_to_doc vl)
  | CopyPrivate vl -> string "copyprivate" ^^ parens (vl_to_doc vl)
  | Map_c (mt, vl) -> string "map" ^^ parens (map_type_to_doc mt ^^  blank 1 ^^ vl_to_doc vl)
  | Defaultmap (mt, vl) -> string "defaultmap" ^^ parens (map_type_to_doc mt ^^  blank 1 ^^ vl_to_doc vl)
  | Safelen i -> string "safelen" ^^ parens (string (string_of_int i))
  | Collapse i -> string "collapse" ^^ parens (string (string_of_int i))
  | Simdlen i -> string "simdlen" ^^ parens (string (string_of_int i))
  | Aligned (vl, i) -> string "aligned" ^^ parens (vl_to_doc vl ^^ blank 1 ^^ colon ^^ blank 1 ^^ string (string_of_int i))
  | Uniform vl -> string "uniform" ^^ parens (vl_to_doc vl)
  | Inbranch -> string "inbranch"
  | NotInbranch -> string "notinbranch"
  | Nowait -> string "nowait"
  | Ordered_c i -> string "ordered" ^^ (if i = 0 then empty else parens (string (string_of_int i)))
  | If e-> string "if" ^^ parens (string e)
  | Device i -> string "device" ^^ parens (var_to_doc style i)
  | Num_threads i -> string "num_threads" ^^ parens (var_to_doc style i)
  | Schedule (st, i) -> string "schedule" ^^ parens (sched_type_to_doc st ^^ comma ^^ blank 1 ^^ var_to_doc style i)
  | Dist_schedule (st, i) -> string "dist_schedule" ^^ parens (sched_type_to_doc st ^^ comma ^^ blank 1 ^^ var_to_doc style i)
  | Parallel_c -> string "parallel"
  | Section_c -> string "section"
  | For_c -> string "for"
  | Taskgroup_c -> string "taskgroup"
  | Proc_bind pb -> string "proc_bind" ^^ parens (proc_bind_to_doc pb)
  | Priority i -> string "priority" ^^ parens (var_to_doc style i)
  | Depend dp ->
    let dpl = Tools.list_to_doc ~sep:(blank 1) ~empty (List.map dependence_type_to_doc dp) in
    dpl
  | Grainsize i -> string "grainsize" ^^ parens (string (string_of_int i))
  | Mergeable -> string "mergeable"
  | Nogroup -> string "nogroup"
  | Num_tasks i -> string "num_tasks" ^^ parens (string (string_of_int i))
  | Untied -> string "untied"
  | Final e -> string "final" ^^ parens (string e)
  | To_c vl -> string "to" ^^ parens (vl_to_doc vl)
  | From_c vl -> string "from" ^^ parens (vl_to_doc vl)
  | Link vl -> string "link" ^^ parens (vl_to_doc vl)
  | Num_teams n -> string "num_teams" ^^ parens (var_to_doc style n)
  | Thread_limit n -> string "thread_limit" ^^ parens (var_to_doc style n)

(** [atomic_operation_to_doc ao]: OpenMP atomic operation to pprint document *)
and atomic_operation_to_doc (ao : atomic_operation option) : document =
  match ao with
  | None -> empty
  | Some ao1 ->
    begin match ao1 with
    | Read -> string "read"
    | Write -> string "write"
    | Update -> string "update"
    | Capture -> string "capture"
    end

(** [directive_to_doc d]: OpenMP directive to pprint document *)
and directive_to_doc (d : directive) : document =
  let style = (default_style ()) in (* TODO #propagate-defaut: propagate style*)
  let vl_to_doc vs = separate_map (string ",") (var_to_doc style) vs in
  let tvl_to_doc tvs = separate_map (string ",") string tvs in
  match d with
  | Atomic ao -> string "atomic" ^^ blank 1 ^^ (atomic_operation_to_doc ao)
  | Atomic_capture -> string "atomic" ^^ blank 1 ^^ string "capture"
  | Barrier -> string "barrier"
  | Cancel (c, cl) -> string "cancel" ^^ parens (clause_to_doc c ^^ comma ^^ blank 1 ^^ list_to_doc ~sep:comma (List.map clause_to_doc cl))
  | Cancellation_point (c, cl) -> string "cancellation" ^^ blank 1 ^^ string "point" ^^ parens (clause_to_doc c ^^ comma ^^ blank 1 ^^ list_to_doc ~sep:comma (List.map clause_to_doc cl))
  | Critical (name, hint) -> string "critical" ^^ parens (var_to_doc style name) ^^ string "hint" ^^ parens (string hint)
  | Declare_simd cl -> string "declare" ^^ blank 1 ^^ string "simd " ^^ (list_to_doc ~sep:(blank 1) ~empty (List.map clause_to_doc cl))
  | Declare_reduction (ri, tvl, e, c) ->  string "declare" ^^ blank 1 ^^ string "simd" ^^ parens (
    reduction_identifier_to_doc ri ^^ blank 1 ^^ colon ^^ blank 1 ^^ tvl_to_doc tvl ^^
    string e ^^ clause_to_doc c)
  | Declare_target cl -> string "declare" ^^ blank 1 ^^ string "target " ^^ (list_to_doc ~sep:(blank 1) ~empty (List.map clause_to_doc cl))
  | Distribute cl -> string "distribute" ^^ blank 1 ^^ (list_to_doc ~sep:comma ~empty (List.map clause_to_doc cl))
  | Distribute_parallel_for cl -> string "distribute" ^^ blank 1 ^^ string "parallel" ^^ blank 1 ^^ string "for" ^^ blank 1 ^^ (list_to_doc ~sep:(blank 1) ~empty (List.map clause_to_doc cl))
  | Distribute_parallel_for_simd cl -> string "distribute" ^^ blank 1 ^^ string "parallel" ^^ blank 1 ^^ string "for" ^^ blank 1 ^^ string "simd" ^^ blank 1 ^^ (list_to_doc ~sep:comma ~empty (List.map clause_to_doc cl))
  | Distribute_simd -> string "distribute" ^^ blank 1 ^^ string "simd"
  | End_declare_target -> string "end" ^^ blank 1 ^^ string "declare " ^^ string "target"
  | Flush vl -> string "flush" ^^ vl_to_doc vl
  | For cl -> string "for" ^^ blank 1 ^^ (list_to_doc ~empty ~sep:(blank 1) (List.map clause_to_doc cl))
  | For_simd cl -> string "for" ^^ blank 1 ^^ string "simd" ^^ blank 1 ^^ (list_to_doc (List.map clause_to_doc cl))
  | Master -> string "master"
  | Ordered cl -> string "ordered" ^^ blank 1 ^^ (list_to_doc ~empty ~sep:(blank 1) (List.map clause_to_doc cl))
  | Parallel  cl -> string "parallel" ^^ blank 1 ^^ (list_to_doc ~empty ~sep:(blank 1) (List.map clause_to_doc cl))
  | Parallel_for cl -> string "parallel" ^^ blank 1 ^^ string "for " ^^ (list_to_doc ~empty ~sep:(blank 1) (List.map clause_to_doc cl))
  | Parallel_for_simd  cl -> string "parallel" ^^ blank 1 ^^ string "for" ^^ blank 1 ^^ string "simd" ^^ blank 1 ^^ (list_to_doc (List.map clause_to_doc cl))
  | Parallel_sections  cl -> string "parallel" ^^ blank 1 ^^ string "sections" ^^ blank 1  ^^ (list_to_doc ~empty (List.map clause_to_doc cl))
  | Section -> string "section"
  | Sections cl -> string "sections" ^^ blank 1 ^^ (list_to_doc (List.map clause_to_doc cl))
  | Simd cl -> string "simd" ^^ blank 1 ^^ (list_to_doc ~sep:(blank 1) ~empty (List.map clause_to_doc cl))
  | Single cl -> string "single" ^^ blank 1 ^^ (list_to_doc ~empty (List.map clause_to_doc cl))
  | Target cl -> string "target" ^^ blank 1 ^^ (list_to_doc ~sep:empty ~empty (List.map clause_to_doc cl))
  | Target_data cl -> string "target" ^^ blank 1 ^^ string "data"  ^^ blank 1 ^^ (list_to_doc ~sep:empty ~empty (List.map clause_to_doc cl))
  | Target_enter_data  cl -> string "target" ^^ blank 1 ^^ string "enter" ^^ blank 1 ^^ string "data" ^^ blank 1 ^^ (list_to_doc (List.map clause_to_doc cl))
  | Target_exit_data  cl -> string "target" ^^ blank 1 ^^ string "exit" ^^ blank 1 ^^ string "data" ^^ blank 1 ^^ (list_to_doc (List.map clause_to_doc cl))
  | Target_teams cl -> string "target" ^^ blank 1 ^^ string "teams"  ^^ blank 1 ^^ (list_to_doc ~sep:empty ~empty (List.map clause_to_doc cl))
  | Target_teams_distribute cl -> string "target" ^^ blank 1 ^^ string "teams" ^^ blank 1 ^^ string "distribute" ^^ blank 1 ^^ (list_to_doc (List.map clause_to_doc cl))
  | Target_teams_distribute_parallel_for cl -> string "target" ^^ blank 1 ^^ string "teams" ^^ blank 1 ^^ string "distribute" ^^ blank 1 ^^ string "parallel" ^^ blank 1 ^^ string "for" ^^ blank 1 ^^ (list_to_doc ~sep:empty ~empty (List.map clause_to_doc cl))
  | Target_teams_distribute_parallel_for_simd cl -> string "target" ^^ blank 1 ^^ string "teams" ^^ blank 1 ^^ string "distribute" ^^ blank 1 ^^ string "parallel" ^^ blank 1 ^^ string "for" ^^ blank 1 ^^ (list_to_doc ~sep:empty(List.map clause_to_doc cl))
  | Target_teams_distribute_simd cl -> string "target" ^^ blank 1 ^^ string "teams" ^^ blank 1 ^^ string "distribute" ^^ blank 1 ^^ string "simd" ^^ blank 1 ^^ (list_to_doc ~sep:empty (List.map clause_to_doc cl))
  | Target_update cl -> string "target" ^^ blank 1 ^^ string "update" ^^ blank 1 ^^ (list_to_doc ~sep:empty ~empty (List.map clause_to_doc cl))
  | Task cl -> string "task" ^^ blank 1 ^^ (list_to_doc ~sep:(blank 1) ~empty (List.map clause_to_doc cl))
  | Taskgroup -> string "taskgroup"
  | Taskloop cl -> string "taskloop" ^^ blank 1 ^^ (list_to_doc ~sep:(blank 1) ~empty (List.map clause_to_doc cl))
  | Taskloop_simd cl -> string "taskloop" ^^ blank 1 ^^ string "simd" ^^ blank 1 ^^ (list_to_doc (List.map clause_to_doc cl))
  | Taskwait cl -> string "taskwait" ^^ blank 1 ^^ (list_to_doc ~sep:(blank 1) ~empty (List.map clause_to_doc cl))
  | Taskyield -> string "taskyield"
  | Teams cl -> string "teams" ^^ blank 1 ^^ (list_to_doc ~sep:empty (List.map clause_to_doc cl))
  | Teams_distribute cl -> string "teams" ^^ blank 1 ^^ string "distribute" ^^ blank 1 ^^ (list_to_doc (List.map clause_to_doc cl))
  | Teams_distribute_end cl -> string "teams" ^^ blank 1 ^^ string "distribute" ^^ blank 1 ^^ string "end" ^^ (list_to_doc (List.map clause_to_doc cl))
  | Teams_distribute_parallel_for cl -> string "teams" ^^ blank 1 ^^ string "distribute" ^^ blank 1 ^^ string "parllel" ^^ blank 1 ^^ string "for" ^^ blank 1 ^^ (list_to_doc (List.map clause_to_doc cl))
  | Teams_distribute_parallel_for_simd cl -> string "teams" ^^ blank 1 ^^ string "distribute" ^^ blank 1 ^^ string "parllel" ^^ blank 1 ^^ string "for" ^^ blank 1 ^^ string "simd" ^^ blank 1 ^^(list_to_doc (List.map clause_to_doc cl))
  | Threadprivate vl -> string "threadprivate" ^^ parens (vl_to_doc vl)

(** [routine_to_doc r]: OpenMP routine to pprint document *)
and routine_to_doc (r : omp_routine) : document =
  let style = (default_style ()) in (* TODO #propagate-defaut: propagate style*)
  match r with
  | Set_num_threads i -> string "omp_set_num_threads" ^^ parens (string (string_of_int i)) ^^ semi
  | Get_num_threads -> string "omp_get_num_threads" ^^ lparen ^^ blank 1 ^^ rparen
  | Get_max_threads -> string "omp_get_max_threads" ^^ lparen ^^ blank 1 ^^ rparen ^^ semi
  | Get_thread_num  -> string "omp_get_thread_num" ^^ lparen ^^ blank 1 ^^ rparen
  | Get_num_procs  -> string "omp_get_num_procs" ^^ lparen ^^ blank 1 ^^ rparen ^^ semi
  | In_parallel  -> string "omp_in_parallel" ^^ lparen ^^ blank 1 ^^ rparen ^^ semi
  | Set_dynamic i -> string "omp_set_dynamic" ^^ parens (string (string_of_int i)) ^^ semi
  | Get_dynamic  -> string "omp_get_dynamic" ^^ lparen ^^ blank 1 ^^ rparen
  | Get_cancellation  -> string "omp_get_cancellation"
  | Set_nested i -> string "omp_set_nested" ^^ parens (string (string_of_int i))
  | Get_nested  -> string "omp_get_nested" ^^ lparen ^^ blank 1 ^^ rparen
  | Set_schedule (s_type, md) -> string "omp_set_schedule" ^^ parens (string "omp_sched" ^^ sched_type_to_doc s_type ^^ comma ^^ blank 1 ^^ string (string_of_int md))
  | Get_schedule (s_type, md) -> string "omp_get_schedule" ^^ parens (string "omp_sched" ^^ sched_type_to_doc s_type ^^ comma ^^ blank 1 ^^ string (string_of_int md))
  | Get_thread_limit  -> string "omp_get_thread_limit" ^^ lparen ^^ blank 1 ^^ rparen
  | Set_max_active_levels i -> string "omp_set_max_active_levels" ^^ parens (string (string_of_int i))
  | Get_max_active_levels -> string "omp_get_max_active_levels" ^^ lparen ^^ blank 1 ^^ rparen
  | Get_level -> string "omp_get_level" ^^ lparen ^^ blank 1 ^^ rparen
  | Get_ancestor_thread_num -> string "omp_get_ancestor_thread_num" ^^ lparen ^^ blank 1 ^^ rparen
  | Get_team_size level -> string "omp_get_team_size" ^^ lparen ^^ string (string_of_int level) ^^ rparen
  | Get_active_level  -> string "omp_get_active_level" ^^ lparen ^^ blank 1 ^^ rparen
  | In_final  -> string "omp_in_final" ^^ lparen ^^ blank 1 ^^ rparen
  | Get_proc_bind  -> string "omp_get_proc_bind" ^^ lparen ^^ blank 1 ^^ rparen
  | Set_default_device i -> string "omp_set_default_device" ^^ parens (var_to_doc style i)
  | Get_default_device -> string "omp_get_default_device" ^^ lparen ^^ blank 1 ^^ rparen
  | Get_num_devices  -> string "omp_get_num_devices" ^^ lparen ^^ blank 1 ^^ rparen
  | Get_num_teams -> string "omp_get_num_teams" ^^ lparen ^^ blank 1 ^^ rparen
  | Get_team_num  -> string "omp_team_num" ^^ lparen ^^ blank 1 ^^ rparen
  | Is_initial_device -> string "omp_is_initial_device" ^^ lparen ^^ blank 1 ^^ rparen
  | Init_lock lck -> string "omp_init_lock" ^^ parens (ampersand ^^ var_to_doc style lck)
  | Init_nest_lock lck -> string "omp_init_nest_lock" ^^ parens (ampersand ^^ var_to_doc style lck)
  | Destroy_lock lck -> string "omp_destroy_lock" ^^ parens (ampersand ^^ var_to_doc style lck)
  | Destroy_nest_lock lck -> string "omp_destroy_nest_lock" ^^ parens (ampersand ^^ var_to_doc style lck)
  | Set_lock lck-> string "omp_set_lock" ^^ parens (ampersand ^^ var_to_doc style lck)
  | Set_nest_lock lck -> string "omp_set_nest_lock" ^^ parens (ampersand ^^ var_to_doc style lck)
  | Unset_lock lck ->  string "omp_unset_lock" ^^ parens (ampersand ^^ var_to_doc style lck) ^^ semi
  | Unset_nest_lock lck -> string "omp_unset_nest_lock" ^^ parens (ampersand ^^ var_to_doc style lck)
  | Test_lock lck -> string "omp_test_lock" ^^ parens (ampersand ^^ var_to_doc style lck)
  | Test_nest_lock lck -> string "omp_test_nest_lock" ^^ parens (ampersand ^^ var_to_doc style lck)
  | Get_wtime -> string "get_wtime" ^^ lparen ^^ blank 1 ^^ rparen
  | Get_wtick -> string "get_wtich" ^^ lparen ^^ blank 1 ^^ rparen

(** [unpack_trm_for ~loc index start direction stop step body]: converts a simple for loop to a complex one before converting it to a pprint document *)
(* FIXME: #odoc why is annotation required on callees? *)
and unpack_trm_for ?(annot:trm_annot option) ?(loc: location) (range : loop_range) (body : trm) : trm =
  let init = trm_let (range.index, typ_int) range.start in
  let cond = begin match range.direction with
    | DirUp -> trm_apps (trm_binop typ_int Binop_lt) [trm_var range.index; range.stop]
    | DirUpEq -> trm_apps (trm_binop typ_int Binop_le) [trm_var range.index; range.stop]
    | DirDown ->
      trm_apps (trm_binop typ_int Binop_gt) [trm_var range.index; range.stop]
    | DirDownEq ->
      trm_apps (trm_binop typ_int Binop_ge) [trm_var range.index; range.stop]
   end in
  let step =
    begin match range.direction with
    | DirUp | DirUpEq ->
      if trm_is_one range.step && trm_has_cstyle Prefix_step range.step then
        trm_apps (trm_unop typ_int Unop_pre_incr) [trm_var range.index]
      else if trm_is_one range.step && trm_has_cstyle Postfix_step range.step then
        trm_apps (trm_unop typ_int Unop_post_incr) [trm_var range.index]
      else
        trm_apps (trm_prim typ_int (Prim_compound_assign_op Binop_add)) [trm_var range.index; range.step]
    | DirDown | DirDownEq ->
      if trm_is_one range.step && trm_has_cstyle Prefix_step range.step then
        trm_apps (trm_unop typ_int Unop_pre_decr) [trm_var range.index]
      else if trm_is_one range.step && trm_has_cstyle Postfix_step range.step then
        trm_apps (trm_unop typ_int Unop_post_decr) [trm_var range.index]
      else
        trm_apps (trm_prim typ_int (Prim_compound_assign_op Binop_sub) ) [trm_var range.index; range.step]
    end in
    trm_for_c ?annot ?loc init cond step body

and formula_to_doc style (f: formula): document =
  let open Resource_formula in
  Pattern.pattern_match f [
    Pattern.(formula_points_to !__ !__ !__) (fun addr formula mem_typ () ->
      Pattern.when_ (!Flags.use_resources_with_models);
      Pattern.pattern_match mem_typ [
        Pattern.(trm_specific_var ~ignore_unset_id:true mem_typ_any_var) (fun () -> decorate_trm style addr ^^ blank 1 ^^ string "~~>" ^^ blank 1 ^^ trm_to_doc style formula);
        Pattern.__ (fun () -> decorate_trm style addr ^^ blank 1 ^^ string "~~>" ^^ string "[" ^^ (trm_to_doc style mem_typ) ^^ string "]" ^^ blank 1 ^^ trm_to_doc style formula)
      ]
    );
    Pattern.(formula_repr !__ !__) (fun addr formula () ->
      decorate_trm style addr ^^ blank 1 ^^ string "~>" ^^ blank 1 ^^ trm_to_doc style formula
    );
    Pattern.(formula_range !__ !__ (trm_int (eq 1))) (fun start stop () ->
      decorate_trm ~prec:16 style start ^^ string ".." ^^ decorate_trm ~prec:16 style stop
    );
    Pattern.(trm_fun !__ !__ !__ __) (fun tvl ty_opt body () -> formula_fun_to_doc style ty_opt tvl body
    );
    Pattern.(trm_apps2 (trm_specific_var ~ignore_unset_id:true var_group) !__ (trm_fun (!__ ^:: nil) __ !__ __)) (fun range (index, _) body () ->
      string "for" ^^ blank 1 ^^ var_to_doc style index ^^ blank 1 ^^ string "in" ^^ blank 1 ^^ trm_to_doc style range ^^ blank 1 ^^ string "->" ^^ blank 1 ^^ trm_to_doc style body
    );
    Pattern.(formula_frac_div !__ !__) (fun base divisor () ->
      Pattern.when_ (style.pretty_fraction_notation);
      trm_to_doc style base ^^ space ^^ string "/" ^^ space ^^ trm_to_doc style divisor
    );
    Pattern.(formula_frac_sub !__ !__) (fun base carved () ->
      Pattern.when_ (style.pretty_fraction_notation);
      trm_to_doc style base ^^ space ^^ string "-" ^^ space ^^ trm_to_doc style carved
    );
    Pattern.(trm_lit (eq (Lit_int (typ_frac, 1)))) (fun () ->
      Pattern.when_ (not style.pretty_fraction_notation);
      string "__full");
    Pattern.__ (fun () -> trm_to_doc style {f with annot = {f.annot with trm_annot_cstyle = []}})
  ]

(** [ast_to_doc t]: converts a full OptiTrust ast to a pprint document. *)
let ast_to_doc style (t : trm) : document =
  decorate_trm style t

(** [ast_to_outchannel out t]: print ast [t] to an out_channel [out] *)
let ast_to_outchannel style (out : out_channel) (t : trm) : unit =
  ToChannel.pretty 0.9 (!Flags.code_print_width) out (ast_to_doc style t)

(** [ast_to_file ~optitrust_syntax filename t]: print ast [t] to file [filename] *)
let ast_to_file style (filename : string) (t : trm) : unit =
  let out = open_out filename in
  ast_to_outchannel style out t;
  close_out out

(** [ast_to_string ~optitrust_syntax t]: converts ast [t] to string *)
let ast_to_string ?(width : PPrint.requirement = 80) ?(style : style = default_style ()) ?(optitrust_syntax : bool option) (t : trm) : string =
  let style = match optitrust_syntax with None -> style | Some b -> { style with optitrust_syntax = b } in
  document_to_string ~width (ast_to_doc style t)

(** [typ_to_string ty]: converts type [ty] to string *)
let typ_to_string ?(style = default_style ()) (ty : typ) : string =
  let b = Buffer.create 80 in
  ToBuffer.pretty 0.9 (!Flags.code_print_width) b (typ_to_doc style ty);
  Buffer.contents b<|MERGE_RESOLUTION|>--- conflicted
+++ resolved
@@ -635,23 +635,19 @@
       let dcond = decorate_trm style cond in
       let dstep = decorate_trm style step in
       let dbody = decorate_trm style ~semicolon:true body in
-      let is_threadfor = Option.is_some (List.find_opt (fun a -> a = ThreadFor) (trm_get_attr t)) in
       (* TODO : the output in OptiTrust trace should be different than the C++ output file? (thread for doesnt compile)_*)
       (* Or do we not care because you will need CUDA prinnter to do anything with this construct anyway? *)
-      let for_name = if is_threadfor then "thread for" else "for" in
-      dattr ^^ string for_name ^^ blank 1 ^^
+      dattr ^^ string "for" ^^ blank 1 ^^
         parens (separate (semi ^^ blank 1) [dinit; dcond; dstep]) ^^
           blank 1 ^^ dbody
-<<<<<<< HEAD
-    | Trm_for (l_range, body, loop_spec) ->
-      (* TODO: do we actually always want to copy the annotations from the trm_for into the expanded trm_for_c? *)
-      let full_loop = (unpack_trm_for : ?annot:trm_annot -> ?loc:trm_loc -> loop_range -> trm -> trm) ?annot:(Option.some t.annot) ?loc:t.loc l_range body in
-=======
-    | Trm_for (l_range, _, body, loop_spec) -> (* loop_mode currently ignored in C printing *)
+    | Trm_for (l_range, mode, body, loop_spec) -> (* loop_mode currently ignored in C printing *)
       let full_loop = (unpack_trm_for : ?loc:trm_loc -> loop_range -> trm -> trm) ?loc:t.loc l_range body in
->>>>>>> 28dfe12d
       let dt = decorate_trm style full_loop in
-      dt
+      let dmode = match mode with
+      | GpuThread -> string "thread"
+      | _ -> empty in
+      (* prepend mode to loop; prints correct because annotations are cleared in full_loop *)
+      dmode ^^ blank 1 ^^ dt
       (* print_contract_internal_repr is handled in C_encoding, printing it here might be useful if encoding is heavily broken
       if style.print_contract_internal_repr
         then string "/*" ^^ string "Contract: " ^^ loop_spec_to_doc style loop_spec ^^ string "*/" ^^ hardline ^^ dt
@@ -1340,7 +1336,7 @@
 
 (** [unpack_trm_for ~loc index start direction stop step body]: converts a simple for loop to a complex one before converting it to a pprint document *)
 (* FIXME: #odoc why is annotation required on callees? *)
-and unpack_trm_for ?(annot:trm_annot option) ?(loc: location) (range : loop_range) (body : trm) : trm =
+and unpack_trm_for ?(loc: location) (range : loop_range) (body : trm) : trm =
   let init = trm_let (range.index, typ_int) range.start in
   let cond = begin match range.direction with
     | DirUp -> trm_apps (trm_binop typ_int Binop_lt) [trm_var range.index; range.stop]
@@ -1367,7 +1363,7 @@
       else
         trm_apps (trm_prim typ_int (Prim_compound_assign_op Binop_sub) ) [trm_var range.index; range.step]
     end in
-    trm_for_c ?annot ?loc init cond step body
+    trm_for_c ?loc init cond step body
 
 and formula_to_doc style (f: formula): document =
   let open Resource_formula in
