open Ast
open Trm
open Typ
open Contextualized_error

type style = {
  typing : Style.typing_style;
  cstyle : Ast_to_c.style;
}

let style_of_output_style (style : Style.output_style) : style =
  match style.print with
  | Lang_C s -> { typing = style.typing; cstyle = s }
  | _ -> { typing = style.typing; cstyle = Ast_to_c.default_style () }

let default_style () : style =
  style_of_output_style (Style.default_style ())

let debug = false

let debug_before_after_trm (msg : string) (f : trm -> trm) : trm -> trm =
  if debug then (fun t ->
    File.put_contents (sprintf "/tmp/%s_before.txt" msg) (Ast_to_text.ast_to_string t);
    let t2 = f t in
    File.put_contents (sprintf "/tmp/%s_after.txt" msg) (Ast_to_text.ast_to_string t2);
    t2
  ) else f

let debug_current_stage (msg: string) : unit =
  if debug then Tools.debug "%s" msg

(*

  t[i]  =  get(array_access(t,i))  = array_read(t,i)
       // array_read_inv also
       // array_access(t,i) corresponds to the C code t+i, which is the same as (( void* )t)+i*(sizeof(typeof(t[0]))

  t->f  =  get(struct_access(t,f)) = struct_read(t,f)
       // struct_access(t,f)  corresponds to the C code for   t + offset(f)

  ( *t ).f  =  t->f

  t.f  where t is not a get(.)    -> struct_get(t,"f")

   Recall: struct_get(t,f)  means  trm_apps (Prim_unop (unop_struct_get "f")) [t] *)

(** [mutability]: type for the mutability of the variable *)
type mutability =
  | Var_immutable (* const variables *)
  | Var_mutable   (* non-const stack-allocated variable. *)

(** [env]: a map for storing all the variables as keys, and their mutability as values *)
type env = mutability Var_map.t

(** [env_empty]: empty environment *)
let env_empty =
  Var_map.empty

(** [get_mutability env x]: gets the mutability of variable [x]
   Note: Functions that come from an external library are set to immutable by default *)
let get_mutability (env : env) (x : var) : mutability =
  match Var_map.find_opt x env with
  | Some m -> m
  | _ -> Var_immutable

(** [is_var_mutable env x]: checks if variable [x] is mutable or not *)
let is_var_mutable (env : env) (x : var) : bool =
  get_mutability env x = Var_mutable

(** [env_extend env e mutability]: adds variable [e] into environment [env] *)
let env_extend (env : env) (e : var) (mutability : mutability) : env =
  Var_map.add e mutability env

(** [add_var env x xm]: adds variable [x] into environemnt [env] with value [xm] *)
let add_var (env : env ref) (x : var) (xm : mutability) : unit =
  env := env_extend !env x xm

(** [trm_address_of t]: adds the "&" operator before [t]
    Note: if for example t = *a then [trm_address_of t] = &( *a) = a *)
let trm_address_of (t : trm) : trm =
  let u = trm_address_of t in
  trm_simplify_addressof_and_get u

(** [trm_get t]: adds the "*" operator before [t]
    Note: if for example t = &a then [trm_get t] = *( &a) = a *)
<<<<<<< HEAD
let trm_get ?annot (t : trm) : trm =
  let u = trm_apps ?annot ?typ:t.typ (trm_unop Unop_get) [t] in
=======
let trm_get ?(typ: typ option) (t : trm) : trm =
  let u = trm_get ?typ t in
>>>>>>> ca0f6ed0
  trm_simplify_addressof_and_get u

(** [onscope env t f]: applies function [f] on [t] without loosing [env]
   Note: This function is used for keeping track of opened scopes *)
let onscope (env : env ref) (t : trm) (f : trm -> trm) : trm =
    let saved_env = !env in
    let res = f t in
    env := saved_env;
    res

(** [create_env]: creates an empty environment *)
let create_env () = ref env_empty


(** [stackvar_elim t]: applies the following encodings
    - [int a = 5] with [int* a = ref int(5)]
    - a variable occurrence [a] becomes [* a]
    - [const int c = 5] becomes [int c = 5]
    - simplify patterns of the form [&*p] and [*&p] into [p].
    - [int& b = a] becomes [<annotation:reference> int* b = &*a] which simplifies to [<annot..>int* b = a]
    - [int& x = t[i]] becomes [<annotation:reference> int* x = &(t[i])] if t has type [int* const].
    - More complicated example: [int a = 5; int* b = &a] becomes [int* a = ref int(5); int** b = ref int*(a);]
    TODO: specify and improve support for arrays

   Note: "reference" annotation is added to allow decoding *)
 (* TODO: properly deal with const/mut array allocations on stack using Prim_ref_array *)
let stackvar_elim (t : trm) : trm =
  debug_current_stage "stackvar_elim";
  let env = create_env () in
  let extract_constness (ty: typ): typ * mutability =
    Pattern.pattern_match ty [
      Pattern.(typ_const !__) (fun ty () -> ty, Var_immutable);
      Pattern.(typ_array (typ_const !__) !__) (fun ty size () -> typ_array ?size ty, Var_immutable);
      Pattern.__ (fun () -> ty, Var_mutable)
    ]
  in
  let rec aux (t : trm) : trm =
    let t = match t.desc with
    | Trm_var x ->
      if is_var_mutable !env x
        then trm_like ~old:t (trm_get ?typ:t.typ (trm_var ?typ:(Option.map typ_ptr t.typ) x))
        else t
    | Trm_let ((x, ty), tbody) ->
      (* is the type of x (or elements of x in case it is a fixed-size array) a const type? *)
      let ty, xm = extract_constness ty in
      add_var env x xm; (* Note: the onscope function will take care to remove this *)
      (* is the type of x a reference type? *)
      begin match typ_ref_inv ty with
      | Some ty1 ->
        begin match xm with
        | Var_immutable -> trm_fail t "C_encoding.stackvar_elim: unsupported references on const variables"
        | _ ->
          (* generate a pointer type, with suitable annotations *)
          trm_add_cstyle Reference (trm_replace (Trm_let ((x, typ_ptr ty1), trm_address_of (aux tbody))) t)
        end
      | None ->
        begin match xm with
        | Var_mutable ->
          (* TODO: document the case that corresponds to Constructed_init *)
          let new_body = if trm_has_cstyle Constructed_init tbody then aux tbody else trm_ref ty (aux tbody) in
          trm_replace (Trm_let ((x, typ_ptr ty), new_body)) t
        | Var_immutable ->
          let new_body = aux tbody in
          trm_replace (Trm_let ((x, ty), new_body)) t
        end
      end
    | Trm_let_mult bs ->
      let bs = List.map (fun ((x, ty), tbody) ->
          let ty, xm = extract_constness ty in
          add_var env x xm;
          match xm with
          | Var_immutable -> ((x, ty), aux tbody)
          | Var_mutable -> ((x, typ_ptr ty), trm_ref ty (aux tbody))
        ) bs
      in
      trm_replace (Trm_let_mult bs) t
    | Trm_seq _ when not (trm_is_nobrace_seq t) -> onscope env t (trm_map aux)
    | Trm_let_fun (f, _retty, targs, _tbody, _) ->
      (* function names are by default immutable *)
      add_var env f Var_immutable;
      onscope env t (fun t -> List.iter (fun (x, _tx) ->
       let mut = Var_immutable in (* if is_typ_ptr tx then Var_mutable else Var_immutable in *)
       add_var env x mut) targs; trm_map aux t)
    | Trm_for (range, _, _) ->
        onscope env t (fun t -> add_var env range.index Var_immutable; trm_map aux t)
    | Trm_for_c _ ->
        onscope env t (fun t -> trm_map aux t)
    | _ -> trm_map aux t
    in
    let t = trm_simplify_addressof_and_get t in
    let ty = Option.map (fun ty -> fst (extract_constness ty)) t.typ in
    { t with typ = ty }
   in
   debug_before_after_trm "stackvar_elim" aux t


(** [stackvar_intro t]: is the inverse of [stackvar_elim], hence it applies the following decodings:
     - [int *a = ref int(5)] with [int a = 5]
     - [const int c = 5] remains unchanged
     - [<annotation:reference> int* b = a] becomes [int& b = *&(a)], which simplifies as [int& b = a]
        where &a is obtained after translating [a]
     - [<annotation:reference> int* x = &t[i]] becomes [int& x = *(&t[i])], where t has type [const int*]
       which simplifies to x = t[i]
     - [x] where [x] is mutable becomes [&x] *)
 (* TODO: some marks are lost in the printing, and this needs to be fixed,
    typically [*x] in the optitrust ast is printed as [x], and if the star operation
    was carrying a mark, then it is currently not displayed! *)
let stackvar_intro (t : trm) : trm =
  debug_current_stage "stackvar_intro";
  let env = create_env () in
  let add_const (ty: typ) : typ =
    Pattern.pattern_match ty [
      Pattern.(typ_array !__ !__) (fun ty size () -> typ_array ?size (typ_const ty));
      Pattern.__ (fun () -> typ_const ty)
    ]
  in
  let rec aux (t : trm) : trm =
    trm_simplify_addressof_and_get
    begin match t.desc with
    | Trm_var x ->
      if is_var_mutable !env x
        then trm_address_of t
        else t
    | Trm_let ((x, tx), tbody) ->
      begin match typ_ptr_inv tx, trm_ref_inv tbody with
      | _, Some (tx1, tbody1)  ->
        add_var env x Var_mutable;
        trm_replace (Trm_let ((x, tx1), aux tbody1)) t
      | Some tx1, None when trm_has_cstyle Reference t ->
        add_var env x Var_mutable;
        trm_rem_cstyle Reference { t with desc = Trm_let ((x, typ_ref tx1), trm_get (aux tbody))}
      | Some tx1, None when trm_has_cstyle Constructed_init tbody ->
        add_var env x Var_mutable;
        trm_replace (Trm_let ((x, tx1), aux tbody)) t
      | _ ->
        add_var env x Var_immutable;
        trm_replace (Trm_let ((x, add_const tx), aux tbody)) t
      end
    | Trm_let_mult bs ->
      (* FIXME: Is it possible to handle C++ references and Constructed_init in let_mult ? *)
      let bs = List.map (fun ((x, tx), tbody) ->
        match typ_ptr_inv tx, trm_ref_inv tbody with
        | Some tx1, Some (_, tbody1)  ->
          add_var env x Var_mutable;
          ((x, tx1), aux tbody1)
        | _ ->
          add_var env x Var_immutable;
          ((x, add_const tx), aux tbody)
      ) bs in
      trm_replace (Trm_let_mult bs) t
    | Trm_seq _ when not (trm_is_nobrace_seq t) ->
      onscope env t (trm_map aux)
    | Trm_let_fun (f, _retty, targs, _tbody, _) ->
      add_var env f Var_immutable;
      onscope env t (fun t ->
      List.iter (fun (x, _tx) -> let mut = Var_immutable in (add_var env x mut)) targs; trm_map aux t)
    | Trm_for (range, _, _) ->
      onscope env t (fun t -> begin add_var env range.index Var_immutable; trm_map aux t end)
    | Trm_for_c _ -> onscope env t (fun t -> trm_map aux t)
    | Trm_apps ({desc = Trm_prim (_, Prim_unop Unop_get);_}, [{desc = Trm_var x; _} as t1], _) when is_var_mutable !env x  -> t1
    | _ -> trm_map aux t
    end in
   aux t


(** [caddress_elim t]: applies the following encodings
     - [get(t).f] becomes get(t + offset(f))
     - [t.f] becomes t + offset(f) -- nothing to do in the code of the translation
     - [get(t)[i] ] becomes [get (t + i)]
     - [t[i]] becomes [t + i] -- nothing to do in the code of the translation
     Note: [t + i] is represented in OptiTrust as [Trm_apps (Trm_prim (Prim_array_access, [t; i]))]
           [t + offset(f)] is represented in OptiTrust as [Trm_apps (Trm_prim (Prim_struct_access "f"),[t])] *)
 (* TODO: properly deal with const/mut array allocations on stack using Prim_ref_array *)
let caddress_elim (t : trm) : trm =
  debug_current_stage "caddress_elim";
  let rec aux t =
<<<<<<< HEAD
  let mk ?(annot = trm_annot_default) td = trm_alter ~desc:td ~annot t in
  trm_simplify_addressof_and_get
  (begin
    match t.desc with
    | Trm_apps ({desc = Trm_prim (Prim_unop (Unop_struct_get f)); _} as op, [t1], _) ->
      let u1 = aux t1 in
      begin match u1.desc with
      | Trm_apps ({desc = Trm_prim (Prim_unop Unop_get); _} as op1, [u11], _)  ->
        (* struct_get (get(t1), f) is encoded as get(struct_access(t1,f)) where get is a hidden '*' operator,
            in terms of C syntax: ( * t).f is compiled into * (t + offset(f)) *)
        mk ~annot:u1.annot (Trm_apps (op1, [mk (Trm_apps ({op with desc = Trm_prim (Prim_unop (Unop_struct_access f))}, [u11], []))], []))
      | _ -> mk (Trm_apps (op, [u1], []))
      end
    | Trm_apps ({desc = Trm_prim (Prim_binop (Binop_array_get)); _} as _op, [t1; t2], _) ->
        let u1 = aux t1 in
        let u2 = aux t2 in
        trm_get ~annot:t.annot (trm_array_access u1 u2)
    | _ -> trm_map aux t
    end)
=======
    trm_simplify_addressof_and_get
      (Pattern.pattern_match t [
        Pattern.(trm_struct_get !__ !__) (fun t1 field () ->
          let u1 = aux t1 in
          match trm_get_inv u1 with
          | Some base ->
            (* struct_get (get(t1), f) is encoded as get(struct_access(t1,f)) where get is a hidden '*' operator,
                in terms of C syntax: ( *t).f is compiled into *(t + offset(f)) *)
            if trm_has_cstyle No_struct_get_arrow t then
              trm_like ~old:(trm_rem_cstyle No_struct_get_arrow t) (trm_get (trm_add_cstyle No_struct_get_arrow (trm_struct_access ?loc:t.loc base field)))
            else
              trm_like ~old:t (trm_get (trm_struct_access ?loc:t.loc base field))
          | None -> trm_like ~old:t (trm_struct_get ?loc:t.loc u1 field)
        );
        Pattern.(trm_array_get !__ !__) (fun t1 t2 () ->
            let u1 = aux t1 in
            let u2 = aux t2 in
            trm_like ~old:t (trm_get (trm_array_access ?loc:t.loc u1 u2))
        );
        Pattern.__ (fun () -> trm_map aux t)
      ])
>>>>>>> ca0f6ed0
  in
  debug_before_after_trm "caddress_elim" aux t

(** [is_access t]: checks if trm [t] is a struct access or an array access *)
let is_access (t : trm) : bool =
  match t.desc with
  | Trm_apps (tprim, _, _) ->
    begin match trm_prim_inv tprim with
    | Some (_, Prim_unop (Unop_struct_access _) | (_, Prim_binop (Binop_array_access))) -> true
    | _ -> false
    end
  | _ -> false

(** [caddress_intro_aux t]: is the inverse of [caddress_elim], hence if applies the following decodings:
     - [get(t + offset(f))] becomes [get(t).f]
     - [t + offset(f)] becomes [t.f]
     - [get (t + i)] becomes [get(t)[i]]
     - [t + i] becomes [t[i]]

     Note: [t + i] is represented in OptiTrust as [Trm_apps (Trm_prim (Prim_array_access, [t; i]))]
           [t + offset(f)] is represented in OptiTrust as [Trm_apps (Trm_prim (Prim_struct_access "f"),[ŧ])] *)
let caddress_intro_aux (t : trm) : trm =
  let rec aux t = (* recursive calls for rvalues *)
    trm_simplify_addressof_and_get
      (if is_access t then
        (* [access(..)] becomes [& ...] *)
        trm_address_of (access t)
      else trm_map aux t)
  and access t =  (* recursive calls for lvalues *)
    trm_simplify_addressof_and_get (* Note: might not be needed *)
      (Pattern.pattern_match t [
        Pattern.(trm_struct_access !__ !__) (fun t1 f () ->
          (* struct_access (f, t1) is reverted to struct_get (f, access t1) *)
          let u1 = access t1 in
          trm_like ~old:t (trm_struct_get u1 f)
        );
        Pattern.(trm_array_access !__ !__) (fun t1 t2 () ->
          (* array_access (t1, t2) is reverted to array_get (aux t1, aux t2) *)
          let u1 = aux t1 in
          let u2 = aux t2 in
          trm_like ~old:t (trm_array_get u1 u2)
        );
        Pattern.__ (fun () -> trm_get (aux t))
      ])
  in
  aux t

let caddress_intro =
  debug_current_stage "caddress_intro";
  caddress_intro_aux

(** [cseq_items_void_type t]: updates [t] in such a way that all instructions appearing in sequences
   have type [Typ_unit]. This might not be the case, for example on [x += 2;], Menhir provides an
   [int] type, whereas [Clang] provides a [void] type. *)
let rec cseq_items_void_type (t : trm) : trm =
  let t2 = trm_map cseq_items_void_type t in
  match t2.desc with
  | Trm_seq ts ->
      let enforce_unit (u : trm) : trm =
        { u with typ = Some typ_unit }
      in
      { t2 with desc = Trm_seq (Mlist.map enforce_unit ts) }
  | _ -> t2

(** [infix_elim t]: encode unary and binary operators as Caml functions, for instance
    - [x++] becomes [++(&x)]
    - [x = y] becomes [=(&x, y)]
    - [x += y] becomes [+=(&x,y)] *)
let infix_elim (t : trm) : trm =
  debug_current_stage "infix_elim";
  let rec aux (t : trm) : trm =
    match t.desc with
    (* Convert [ x += y ]  into [ (+=)(&x, y) ]
         represented as [Trm_apps (Prim_compound_assign_op binop) [trm_addressof(x),y]],
       likewise for [ x -= y]*)
    | Trm_apps ({desc = Trm_prim (_, Prim_compound_assign_op binop)} as op, [tl; tr], _) ->
      trm_alter ~typ:typ_unit ~desc:(Trm_apps(op, [trm_address_of tl; tr], [])) t
    (* Convert [ x++ ] into [ (++)(&x) ], where [(++)] is like the [incr] function in OCaml *)
    | Trm_apps ({desc = Trm_prim (_, Prim_unop unop); _} as op, [base], _) when is_unary_compound_assign unop ->
      trm_replace (Trm_apps(op, [trm_address_of base], [])) t
    (* Convert [ x = y ] into [ (=)(&x, y) ] *)
    | Trm_apps ({desc = Trm_prim (_, Prim_binop Binop_set)} as op, [tl; tr], _) ->
      trm_replace (Trm_apps (op, [trm_address_of tl; tr], [])) t
    | _ -> trm_map aux t
  in
  debug_before_after_trm "infix_elim" aux t

(** [infix_intro t]: decodes unary and binary oeprators back to C++ unary and binary operators
    [++(&x)] becomes [++x]
    [+=(&x, y)] becomes [x += y]
    [=(&x, y)] becomes [x = y]*)
let infix_intro (t : trm) : trm =
  debug_current_stage "infix_intro";
  let rec aux (t : trm) : trm =
    match t.desc with
    | Trm_apps ({desc = Trm_prim (_, Prim_compound_assign_op binop)} as op, [tl; tr], _) ->
      trm_replace (Trm_apps(op, [trm_get tl; tr], [])) t
    | Trm_apps ({desc = Trm_prim (_, Prim_unop unop); _} as op, [base], _) when is_unary_compound_assign unop ->
      trm_replace (Trm_apps(op, [trm_get base], [])) t
    | Trm_apps ({desc = Trm_prim (_, Prim_binop Binop_set)} as op, [tl; tr], _) ->
      trm_replace (Trm_apps (op, [trm_get tl; tr], [])) t
    | _ -> trm_map aux t
  in aux t


(** [method_elim t]: encodes class method calls.  *)
let method_call_elim (t : trm) : trm =
  debug_current_stage "method_call_elim";
  let rec aux (t : trm) : trm =
    match t.desc with
    | Trm_apps ({desc = Trm_apps ({desc = Trm_prim (class_typ, Prim_unop (Unop_struct_get f))}, [base], _)} as _tr, args, ghost_args) ->
      (* LATER: Manage templated class *)
      let class_var =
        match typ_var_inv class_typ with
        | Some class_var -> class_var
        | None -> failwith "C_encoding.method_call_elim: unsupported base: %s\n" (Ast_to_text.ast_to_string base)
      in
      let class_var = remove_typ_namespace class_var in
      let namespaces = class_var.namespaces @ [class_var.name] in
      let t_var = trm_var (name_to_var ~namespaces f) in
      trm_add_cstyle Method_call (trm_apps ~ghost_args (t_var) ([trm_address_of base] @ args))
    | _ -> trm_map aux t
   in
   debug_before_after_trm "mcall" aux t

(** [method_call_intro t]: decodes class methods calls. *)
let method_call_intro (t : trm) : trm =
  debug_current_stage "method_call_intro";
  let rec aux (t : trm) : trm =
    match t.desc with
    | Trm_apps (f, args, ghost_args) when trm_has_cstyle Method_call t ->
      if List.length args < 1 then trm_fail t "C_encoding.method_call_intro: bad encodings.";
      let base, args = List.uncons args in
      let struct_access =
        begin match f.desc with
        | Trm_var f -> trm_struct_get (trm_get base) f.name
        (* Special case when function_beta transformation is applied. *)
        | _ -> failwith "DEPRECATED?" (* f *)
        end in
      trm_alter ~desc:(Trm_apps (struct_access, args, ghost_args)) t
    | _ -> trm_map aux t
     in aux t

(** [class_member_elim t]: encodes class members. *)
let class_member_elim (t : trm) : trm =
  debug_current_stage "class_member_elim";
  (* workaround to substitute untyped 'this' variables with typed 'this' variables required by 'method_call_elim' *)
  let to_subst = ref Var_map.empty in

  let get_class_typ (current_class : var option) (method_var : var) : typ =
    let current_class = match current_class with
    | Some current_class -> current_class
    | None -> failwith "unsupported member definition outside of class structure when serializing"
    in
    typ_ptr (typ_var current_class)
  in
  let rec aux (current_class : var option) (t : trm) : trm =
    begin match t.desc with
    | Trm_typedef td ->
      let current_class = Some td.typedef_name in
      trm_map (aux current_class) t
    | Trm_let_fun (v, ty, vl, body, contract) when trm_has_cstyle Method t ->
      let var_this = new_var "this" in
      let this_typ = get_class_typ current_class v in
      let typed_this = trm_var ~typ:this_typ var_this in
      to_subst := Var_map.add var_this typed_this !to_subst;
      trm_alter ~desc:(Trm_let_fun (v, ty, (var_this, this_typ) :: vl, body, contract)) t
    | Trm_let_fun (v, ty, vl, body, contract) when is_class_constructor t ->
      let var_this = new_var "this" in
      let this_typ = get_class_typ current_class v in
      let this_body = trm_apps (trm_toplevel_var "malloc") [trm_sizeof this_typ] in
      let this_alloc = trm_let (var_this, this_typ) this_body in
      let typed_this = trm_var ~typ:this_typ var_this in
      to_subst := Var_map.add var_this typed_this !to_subst;
      let ret_this = trm_ret (Some (trm_get typed_this)) in
      begin match body.desc with
      | Trm_seq tl ->
        let new_tl = Mlist.map (trm_subst_var var_this typed_this) tl in
        let new_tl = Mlist.push_front this_alloc new_tl in
        let new_tl = Mlist.push_back ret_this new_tl in
        let new_body = trm_alter ~desc:(Trm_seq new_tl) t in
        trm_alter ~desc:(Trm_let_fun (v, this_typ, vl, new_body, contract)) t
      | Trm_lit (Lit_uninitialized _) ->  t
      | _ ->  trm_fail t "C_encoding.class_member_elim: ill defined class constructor."
      end
    | _ -> trm_map (aux current_class) t
    end
  in
  let on_subst old_t new_t =
    (* keep implicit this annotations etc *)
    trm_alter ~annot:old_t.annot ~loc:old_t.loc new_t
  in
  debug_before_after_trm "cmember" (fun t ->
    aux None t |> Scope_computation.infer_var_ids ~check_uniqueness:false |> trm_subst ~on_subst !to_subst
  ) t


(** [class_member_intro t]: decodes class members. *)
let class_member_intro (t : trm) : trm =
  debug_current_stage "class_member_intro";
  let rec aux (t : trm) : trm =
    match t.desc with
    | Trm_let_fun (qv, ty, vl, body, contract) when trm_has_cstyle Method t ->
      let ((v_this, _), vl') = List.uncons vl in
      let rec fix_body t =
        match trm_var_inv t with
        | Some x when var_eq x v_this && (not (trm_has_cstyle Implicit_this t)) ->
          trm_like ~old:t (trm_this ())
        | _ -> trm_map fix_body t
      in
      let body' = fix_body body in
      trm_alter ~desc:(Trm_let_fun (qv, ty, vl', body', contract)) t
    | Trm_let_fun (qv, ty, vl, body, contract) when is_class_constructor t ->
      begin match body.desc with
      | Trm_seq tl ->
        if Mlist.is_empty tl
          then t
          else
            let tl = Mlist.(pop_front (pop_back tl)) in
            let new_body = trm_alter ~desc:(Trm_seq tl) body in
            trm_alter ~desc:(Trm_let_fun (qv, typ_unit, vl, new_body, contract)) t
      | _ -> trm_map aux t
      end
   | _ -> trm_map aux t
in aux t

(********************** Decode ghost arguments for applications ***************************)

open Resource_formula

let parse_ghost_args ghost_args_str =
  try
    Resource_cparser.ghost_arg_list Resource_clexer.lex_resources (Lexing.from_string ghost_args_str)
  with Resource_cparser.Error ->
    failwith "Failed to parse ghost arguments: %s" ghost_args_str

let trm_var_with_name (name: string) = Pattern.(trm_var (check (fun v -> var_has_name v name)))

let rec ghost_args_elim (t: trm): trm =
  Pattern.pattern_match t [
    Pattern.(trm_apps2 (trm_var_with_name "__call_with") (trm_apps !__ !__ nil) (trm_string !__)) (fun fn args ghost_args_str () ->
        let fn = ghost_args_elim fn in
        let args = List.map ghost_args_elim args in
        let ghost_args = parse_ghost_args ghost_args_str in
        trm_alter ~desc:(Trm_apps (fn, args, ghost_args)) t
      );
    Pattern.(trm_apps2 (trm_var_with_name "__ghost") !__ (trm_string !__)) (fun ghost_fn ghost_args_str () ->
        let ghost_fn = ghost_args_elim ghost_fn in
        let ghost_args = parse_ghost_args ghost_args_str in
        trm_alter ~annot:{t.annot with trm_annot_attributes = [GhostCall]} ~desc:(Trm_apps (ghost_fn, [], ghost_args)) t
      );
    Pattern.(trm_apps2 (trm_var_with_name "__ghost_begin") !__ (trm_string !__)) (fun ghost_fn ghost_args_str () ->
        let ghost_fn = ghost_args_elim ghost_fn in
        let ghost_args = parse_ghost_args ghost_args_str in
        trm_apps (trm_var Resource_trm.var_ghost_begin) [
          trm_alter ~annot:{t.annot with trm_annot_attributes = [GhostCall]} ~desc:(Trm_apps (ghost_fn, [], ghost_args)) t
        ]
      );
    Pattern.(trm_seq !__) (fun seq () -> trm_alter ~desc:(Trm_seq (Mlist.of_list (ghost_args_elim_in_seq (Mlist.to_list seq)))) t);
    Pattern.__ (fun () -> trm_map ghost_args_elim t)
  ]

and ghost_args_elim_in_seq (ts: trm list): trm list =
  match ts with
  | [] -> []
  | t :: ts ->
    let grab_ghost_args ts =
      Pattern.pattern_match ts [
        Pattern.(trm_apps1 (trm_var_with_name "__with") (trm_string !__) ^:: !__)
          (fun ghost_args_str ts () -> (parse_ghost_args ghost_args_str, ts));
        Pattern.__ (fun () -> ([], ts))
      ]
    in

    let t = ghost_args_elim t in
    let t, ts = Pattern.pattern_match t [
      Pattern.(trm_apps !__ !__ nil) (fun f args () ->
        let ghost_args, ts = grab_ghost_args ts in
        (trm_alter ~desc:(Trm_apps (f, args, ghost_args)) t, ts)
      );
      Pattern.(trm_let !__ !__ !(trm_apps !__ !__ nil)) (fun var typ body f args () ->
        let ghost_args, ts = grab_ghost_args ts in
        (trm_alter ~desc:(Trm_let ((var, typ), trm_alter ~desc:(Trm_apps (f,args,ghost_args)) body)) t, ts));
      Pattern.__ (fun () -> (t, ts))
    ]
    in
    t :: ghost_args_elim_in_seq ts

let formula_to_string (style : style) (f: formula) : string =
  Ast_to_c.ast_to_string ~width:PPrint.infinity ~style:style.cstyle f

let var__with = trm_var (name_to_var "__with")
let var__call_with = trm_var (name_to_var "__call_with")
let var__ghost = trm_var (name_to_var "__ghost")

let ghost_args_intro (style: style) (t: trm) : trm =
  let rec aux t =
    let ghost_args_to_trm_string ghost_args =
      trm_string (String.concat ", " (List.map (fun (ghost_var, ghost_formula) -> sprintf "%s := %s" (ghost_var.name) (formula_to_string style ghost_formula)) ghost_args))
    in

    match t.desc with
    | Trm_apps (fn, args, (_ :: _ as ghost_args)) ->
      (* Outside sequence add __call_with *)
      let t = trm_map aux t in
      trm_apps var__call_with [t; ghost_args_to_trm_string ghost_args]
    | Trm_seq seq ->
      (* Inside sequence add __with *)
      Nobrace.enter ();
      let seq = Mlist.map (fun t -> Pattern.pattern_match t [
        Pattern.(trm_apps !__ nil !__) (fun fn ghost_args () ->
          if not (trm_has_attribute GhostCall t) then raise_notrace Pattern.Next;
          let fn = aux fn in
          trm_like ~old:t (trm_apps var__ghost [fn; ghost_args_to_trm_string ghost_args])
        );
        Pattern.(trm_apps __ __ !(__ ^:: __)) (fun ghost_args () ->
          let t = trm_map aux t in
          Nobrace.trm_seq_nomarks [t; trm_apps var__with [ghost_args_to_trm_string ghost_args]]
        );
        Pattern.(trm_let !__ !__ !(trm_apps __ __ !(__ ^:: __))) (fun var typ call ghost_args () ->
          let call = trm_map aux call in
          Nobrace.trm_seq_nomarks [trm_like ~old:t (trm_let (var, typ) call); trm_apps var__with [ghost_args_to_trm_string ghost_args]]
        );
        Pattern.(trm_let !__ !__ (trm_apps1 (trm_var (var_eq Resource_trm.var_ghost_begin)) !(trm_apps !__ nil !__))) (fun ghost_pair typ ghost_call ghost_fn ghost_args () ->
          let ghost_fn = aux ghost_fn in
          trm_like ~old:(trm_error_merge ~from:ghost_call t) (trm_let (ghost_pair, typ) (trm_apps (trm_var Resource_trm.var_ghost_begin) [ghost_fn; ghost_args_to_trm_string ghost_args]))
        );
        Pattern.__ (fun () -> trm_map aux t)
      ]) seq in
      let nobrace_id = Nobrace.exit () in
      let seq = Nobrace.flatten_seq nobrace_id seq in
      trm_alter ~desc:(Trm_seq seq) t
    | _ -> trm_map aux t
  in
  aux t

let ghost_remove (t : trm) : trm =
  Nobrace.remove_after_trm_op (Resource_trm.delete_annots_on ~delete_contracts:false ~delete_ghost:true) t

let ghost_args_intro_or_remove_ghost (style: style) (t: trm) : trm =
  if style.typing.typing_ghost
    then ghost_args_intro style t
    else ghost_remove t


(********************** Decode contract annotations ***************************)

open Resource_contract

(* These pseudo-variables will never get an id since they disappear before *)
let __pure = name_to_var "__pure"
let __requires = name_to_var "__requires"
let __ensures = name_to_var "__ensures"
let __reads = name_to_var "__reads"
let __writes = name_to_var "__writes"
let __modifies = name_to_var "__modifies"
let __consumes = name_to_var "__consumes"
let __produces = name_to_var "__produces"

let __xrequires = name_to_var "__xrequires"
let __xensures = name_to_var "__xensures"
let __xreads = name_to_var "__xreads"
let __xwrites = name_to_var "__xwrites"
let __xmodifies = name_to_var "__xmodifies"
let __xconsumes = name_to_var "__xconsumes"
let __xproduces = name_to_var "__xproduces"
let __invariant = name_to_var "__invariant"
let __smodifies = name_to_var "__smodifies"
let __sreads = name_to_var "__sreads"
let __strict = name_to_var "__strict"

let __reverts = name_to_var "__reverts"

let __ctx_res = name_to_var "__ctx_res"
let __produced_res = name_to_var "__produced_res"
let __used_res = name_to_var "__used_res"
let __framed_res = name_to_var "__framed_res"
let __joined_res = name_to_var "__joined_res"
let __contract_inst = name_to_var "__contract_inst"
let __post_inst = name_to_var "__post_inst"

let fun_clause_type_inv (clause: var) : fun_contract_clause_type option =
  match clause.name with
  | "__pure" -> Some Requires
  | "__requires" -> Some Requires
  | "__ensures" -> Some Ensures
  | "__reads" -> Some Reads
  | "__writes" -> Some Writes
  | "__modifies" -> Some Modifies
  | "__consumes" -> Some Consumes
  | "__produces" -> Some Produces
  | "__xrequires" | "__xensures" | "__xreads" | "__xwrites" | "__xmodifies"
  | "__xconsumes" | "__xproduces" | "__invariant" | "__sreads" | "__smodifies" | "__strict" ->
    failwith "Found the loop contract clause '%s' in a function contract" clause.name
  | _ -> None

let loop_clause_type_inv (clause: var) : loop_contract_clause_type option =
  match clause.name with
  | "__requires" -> Some LoopVars
  | "__xrequires" -> Some (Exclusive Requires)
  | "__xensures" -> Some (Exclusive Ensures)
  | "__xreads" -> Some (Exclusive Reads)
  | "__xwrites" -> Some (Exclusive Writes)
  | "__xmodifies" -> Some (Exclusive Modifies)
  | "__xconsumes" -> Some (Exclusive Consumes)
  | "__xproduces" -> Some (Exclusive Produces)
  | "__invariant" -> Some Invariant
  | "__sreads" -> Some SharedReads
  | "__smodifies" -> Some SharedModifies
  | "__strict" -> Some Strict
  | "__pure" | "__ensures" | "__reads" | "__writes" | "__modifies" | "__consumes" | "__produces" ->
    failwith "Found the function contract clause '%s' in a loop contract" clause.name
  | _ -> None

let encoded_clause_inv (clause_type_inv: var -> 'clause_type option) (t: trm): ('clause_type * string) option =
  let open Option.Monad in
  let* fn, args = trm_apps_inv t in
  let* fn_var = trm_var_inv fn in
  let* clause = clause_type_inv fn_var in
  let arg = Option.value ~default:(trm_string "") (List.nth_opt args 0) in
  let* arg = trm_lit_inv arg in
  let* arg =
    match arg with
    | Lit_string s -> Some s
    | _ -> None
  in
  Some (clause, arg)

let rec extract_encoded_contract_clauses (clause_type_inv: var -> 'clause_type option) (seq: trm mlist):
  ('clause_type * string) list * trm mlist =
  match Option.bind (Mlist.nth_opt seq 0) (encoded_clause_inv clause_type_inv) with
  | Some contract ->
    let cont, seq = extract_encoded_contract_clauses clause_type_inv (Mlist.pop_front seq) in
    contract::cont, seq
  | None -> [], seq

let extract_fun_contract (seq: trm mlist) : fun_contract option * trm mlist =
  let enc_contract, seq = extract_encoded_contract_clauses fun_clause_type_inv seq in
  match enc_contract with
  | [] -> None, seq
  | _ -> Some (parse_contract_clauses empty_fun_contract push_fun_contract_clause enc_contract), seq

let encoded_reverts_inv (t: trm): var option =
  Pattern.pattern_match t [
    Pattern.(trm_apps1 (trm_var (check (fun v -> v.name = "__reverts"))) (trm_var !__)) (fun revert_fn () ->
      Some revert_fn
    );
    Pattern.__ (fun () -> None)
  ]

let extract_fun_spec (seq: trm mlist) : fun_spec * trm mlist =
  match Option.bind (Mlist.nth_opt seq 0) encoded_reverts_inv with
  | Some reverts_fn -> FunSpecReverts reverts_fn, Mlist.pop_front seq
  | None ->
    let contract_opt, seq = extract_fun_contract seq in
    match contract_opt with
    | None -> FunSpecUnknown, seq
    | Some c -> FunSpecContract c, seq


let extract_loop_contract (seq: trm mlist) : loop_contract * trm mlist =
  let enc_contract, seq = extract_encoded_contract_clauses loop_clause_type_inv seq in
  let is_strict = ref false in
  let enc_contract = List.filter (fun (clause_type, _) ->
    if clause_type = Strict then
      (is_strict := true; false)
    else true) enc_contract in
  let start_contract = if !is_strict then empty_strict_loop_contract else empty_loop_contract in
  parse_contract_clauses start_contract push_loop_contract_clause enc_contract, seq


let contract_elim (t: trm): trm =
  debug_current_stage "contract_elim";
  let rec aux t =
  match t.desc with
  | Trm_let_fun (qv, ty, args, body, contract) ->
    assert (contract = FunSpecUnknown);
    begin match trm_seq_inv body with
    | Some body_seq ->
      let contract, new_body = extract_fun_spec body_seq in
      let new_body = Mlist.map aux new_body in
      trm_alter ~desc:(Trm_let_fun (qv, ty, args, trm_seq new_body, contract)) t
    | None -> trm_map aux t
    end

  | Trm_fun (args, ty, body, spec) ->
    assert (spec = FunSpecUnknown);
    begin match trm_seq_inv body with
    | Some body_seq ->
      let spec, new_body = extract_fun_spec body_seq in
      let new_body = Mlist.map aux new_body in
      trm_alter ~desc:(Trm_fun (args, ty, trm_seq new_body, spec)) t
    | None -> trm_map aux t
    end

  | Trm_for (range, body, contract) ->
    assert (contract = empty_loop_contract);
    begin match trm_seq_inv body with
    | Some body_seq ->
      let contract, new_body = extract_loop_contract body_seq in
      let new_body = Mlist.map aux new_body in
      trm_alter ~desc:(Trm_for (range, trm_seq new_body, contract)) t
    | None -> trm_map aux t
    end

  | _ -> trm_map aux t
  in aux t

let named_formula_to_string (style: style) ?(used_vars = Var_set.empty) (hyp, formula): string =
  let sformula = formula_to_string style formula in
  if not (style.typing.print_generated_res_ids || Var_set.mem hyp used_vars) && String.starts_with ~prefix:"#" hyp.name
    then Printf.sprintf "%s" sformula
    else begin
      let hyp_s = if style.cstyle.print_var_id then var_to_string hyp else hyp.name in
      Printf.sprintf "%s: %s" hyp_s sformula
    end

(** [seq_push code t]: inserts trm [code] at the begining of sequence [t],
    [code] - instruction to be added,
    [t] - ast of the outer sequence where the insertion will be performed. *)
let seq_push (code : trm) (t : trm) : trm =
  let error = "seq_push: expected a sequence where insertion is performed." in
  let tl = trm_inv ~error trm_seq_inv t in
  let new_tl = Mlist.push_front code tl in
  trm_replace (Trm_seq new_tl) t

let trm_array_of_string list =
  trm_array ~typ:typ_string (Mlist.of_list (List.map trm_string list))

let ctx_resources_to_trm (style: style) (res: resource_set) : trm =
  let used_vars = Resource_set.used_vars res in
  let spure = trm_array_of_string (List.map (named_formula_to_string style ~used_vars) res.pure) in
  let slin = trm_array_of_string (List.map (named_formula_to_string style) res.linear) in
  trm_apps (trm_var __ctx_res) [spure; slin]

let ctx_used_res_item_to_string (style: style) (res: used_resource_item) : string =
  let sinst = formula_to_string style res.inst_by in
  let sformula = formula_to_string style res.used_formula in
  Printf.sprintf "%s := %s : %s" res.hyp.name sinst sformula

let ctx_used_res_to_trm (style: style) ~(clause: var) (used_res: used_resource_set) : trm =
  let spure = trm_array_of_string (List.map (ctx_used_res_item_to_string style) used_res.used_pure) in
  let slin = trm_array_of_string (List.map (ctx_used_res_item_to_string style) used_res.used_linear) in
  trm_apps (trm_var clause) [spure; slin]

let ctx_produced_res_item_to_string (style: style) (res: produced_resource_item) : string =
  let sformula = formula_to_string style res.produced_formula in
  Printf.sprintf "%s := %s : %s" res.produced_hyp.name res.post_hyp.name sformula

let ctx_produced_res_to_trm (style: style) (produced_res: produced_resource_set) : trm =
  let spure = trm_array_of_string (List.map (ctx_produced_res_item_to_string style) produced_res.produced_pure) in
  let slin = trm_array_of_string (List.map (ctx_produced_res_item_to_string style) produced_res.produced_linear) in
  trm_apps (trm_var __produced_res) [spure; slin]

let ctx_usage_map_to_strings res_used =
  List.map (function
    | hyp, Required -> sprintf "%s" hyp.name
    | hyp, Ensured -> sprintf "Ensured %s" hyp.name
    | hyp, ArbitrarilyChosen -> sprintf "Arbitrary %s" hyp.name
    | hyp, ConsumedFull -> sprintf "Full %s" hyp.name
    | hyp, ConsumedUninit -> sprintf "Uninit %s" hyp.name
    | hyp, SplittedFrac -> sprintf "Subfrac %s" hyp.name
    | hyp, JoinedFrac -> sprintf "JoinFrac %s" hyp.name
    | hyp, Produced -> sprintf "Produced %s" hyp.name)
    (Var_map.bindings res_used)

let debug_ctx_before = false

let display_ctx_resources (style: style) (t: trm): trm list =
  let t =
    match t.desc with
    | Trm_let (_, body) -> { t with ctx = { body.ctx with ctx_resources_before = t.ctx.ctx_resources_before; ctx_resources_after = t.ctx.ctx_resources_after } }
    | _ -> t
  in
  let tl_used =
    if style.typing.typing_used_res
      then Option.to_list (Option.map (fun res_used ->
        let s_used = ctx_usage_map_to_strings res_used in
        trm_apps (trm_var __used_res) (List.map trm_string s_used)) t.ctx.ctx_resources_usage)
      else []
    in
  let tl = match t.ctx.ctx_resources_contract_invoc with
    | None -> [t]
    | Some contract_invoc ->
      (* TODO: use a combinator to factorize the pattern "if then else []" *)
      let tl_frame =
        if style.typing.typing_framed_res
          then [ trm_apps (trm_var __framed_res) (List.map trm_string (List.map (named_formula_to_string style) contract_invoc.contract_frame)) ]
          else []
        in
      let tl_inst =
        if style.typing.typing_contract_inst
          then [ctx_used_res_to_trm style ~clause:__contract_inst contract_invoc.contract_inst]
          else [] in
      let tl_produced =
        if style.typing.typing_produced_res
          then [ctx_produced_res_to_trm style contract_invoc.contract_produced ]
          else [] in
      let tl_joined =
        if style.typing.typing_joined_res
          then [trm_apps (trm_var __joined_res) (List.map trm_string
                  (List.map (fun (x, y) -> sprintf "%s <-- %s" x.name y.name)
                   contract_invoc.contract_joined_resources)) ]
          else [] in
      tl_frame @ tl_inst @ [ t ] @ tl_produced @ tl_joined
  in
  let tl_before =
    if debug_ctx_before (* TODO : assert == *)
      then Option.to_list (Option.map (ctx_resources_to_trm style) t.ctx.ctx_resources_before)
      else []
    in
  let tl_after =
    if style.typing.typing_ctx_res
      then Option.to_list (Option.map (ctx_resources_to_trm style) t.ctx.ctx_resources_after)
      else []
    in
  (tl_before @ tl_used @ tl @ tl_after)

let computed_resources_intro (style: style) (t: trm): trm =
  let rec aux t =
    match t.desc with
    | Trm_seq instrs when not (trm_is_mainfile t) ->
      let tl_before =
        if style.typing.typing_ctx_res
          then Option.to_list (Option.map (ctx_resources_to_trm style) t.ctx.ctx_resources_before)
          else []
        in
      let tl_post_inst =
        if style.typing.typing_used_res
          then Option.to_list (Option.map (ctx_used_res_to_trm style ~clause:__post_inst) t.ctx.ctx_resources_post_inst)
          else []
        in
      let process_instr instr = Mlist.of_list (display_ctx_resources style (aux instr)) in
      let tl_instrs = Mlist.concat_map process_instr instrs in
      trm_like ~old:t (trm_seq (Mlist.merge_list [Mlist.of_list tl_before; tl_instrs; Mlist.of_list tl_post_inst]))
    | _ -> trm_map ~keep_ctx:true aux t
  in
  aux t

let rec contract_intro (style: style) (t: trm): trm =
  if not style.typing.typing_contracts then t else

  (* debug_current_stage "contract_intro"; *)
  let push_named_formulas (contract_prim: var) ?(used_vars: Var_set.t option) (named_formulas: resource_item list) (t: trm): trm =
    List.fold_right (fun named_formula t ->
      let sres = named_formula_to_string style ?used_vars named_formula in
      let tres = trm_apps (trm_var contract_prim) [trm_string sres] in
      seq_push tres t) named_formulas t
  in

  let push_common_clauses ?(reads_clause: var option) ~(modifies_clause: var) ?(writes_clause: var option) (pure_with_fracs: resource_item list) (pre_linear: resource_item list) (post_linear: resource_item list) (t: trm): resource_item list * resource_item list * resource_item list * trm =
    let common_linear, pre_linear, post_linear = Resource_formula.filter_common_resources pre_linear post_linear in

    (* FIXME: This turns two reads formulas with a shared id into reads formulas with distinct id.
       Maybe this is not a problem in practice. *)
    let frac_to_remove = Hashtbl.create (List.length common_linear) in
    let reads_res, modifies_res =
      if reads_clause = None then
        [], common_linear
      else
        List.partition_map (fun (h, formula) ->
          match formula_read_only_inv formula with
          | Some { frac; formula = ro_formula } ->
            begin match trm_var_inv frac with
            | Some frac_atom ->
              Hashtbl.add frac_to_remove frac_atom ();
              Left (h, ro_formula)
            | None -> Right (h, formula)
            end
          | None -> Right (h, formula)) common_linear
    in

    let hyp_not_mem_before_pop (hyp, _) =
      if Hashtbl.mem frac_to_remove hyp then (
        Hashtbl.remove frac_to_remove hyp;
        false
      ) else true
    in
    let pre_pure = List.filter hyp_not_mem_before_pop pure_with_fracs in
    if (Hashtbl.length frac_to_remove != 0) then
      Tools.warn "Some fractions should have been discarded but they were not found in context: %s" (String.concat ", " (Hashtbl.fold (fun frac () acc -> frac.name :: acc) frac_to_remove []));

    let t = match reads_clause with
      | Some reads_clause -> push_named_formulas reads_clause reads_res t
      | None -> t
    in
    let t, pre_linear, post_linear = match writes_clause with
      | Some writes_prim ->
        let writes_res, pre_linear, post_linear = Resource_formula.filter_common_resources ~filter_map_left:formula_uninit_inv pre_linear post_linear in
        push_named_formulas writes_prim writes_res t, pre_linear, post_linear
      | None -> t, pre_linear, post_linear
    in
    let t = push_named_formulas modifies_clause modifies_res t in
    (pre_pure, pre_linear, post_linear, t)
  in
  let push_common_clauses ?(force=false) = if style.cstyle.print_contract_internal_repr && not force then
    fun ?reads_clause ~modifies_clause ?writes_clause pure_with_fracs pre_linear post_linear t -> (pure_with_fracs, pre_linear, post_linear, t)
    else push_common_clauses
  in

  (* TODO: Inline into Trm_fun branch when Trm_let_fun disappears *)
  let add_contract_to_fun_body body contract =
    let body = contract_intro style body in
    match contract with
    | FunSpecContract contract when contract = empty_fun_contract ->
      seq_push (trm_apps (trm_var __pure) []) body
    | FunSpecContract contract ->
      let used_vars = fun_contract_used_vars contract in
      let pre_pure, pre_linear, post_linear, body =
        push_common_clauses ~reads_clause:__reads ~modifies_clause:__modifies ~writes_clause:__writes contract.pre.pure contract.pre.linear contract.post.linear body
      in
      let body = push_named_formulas __produces post_linear body in
      let body = push_named_formulas __ensures ~used_vars contract.post.pure body in
      let body = push_named_formulas __consumes pre_linear body in
      let body = push_named_formulas __requires ~used_vars pre_pure body in
      body
    | FunSpecReverts reverted_fn ->
      seq_push (trm_apps (trm_var __reverts) [trm_var reverted_fn]) body
    | FunSpecUnknown -> body
  in

  match t.desc with
  | Trm_let_fun (qv, ty, args, body0, contract) ->
    let body = add_contract_to_fun_body body0 contract in
    if body == body0
      then t
      else trm_like ~old:t (trm_let_fun qv ty args body)

  | Trm_fun (args, ty, body0, contract) ->
    let body = add_contract_to_fun_body body0 contract in
    if body == body0
      then t
      else trm_like ~old:t (trm_fun args ty body)

  | Trm_for (range, body0, contract) ->
    let body = contract_intro style body0 in
    let used_vars = loop_contract_used_vars contract in
    let loop_ghosts, pre_linear, post_linear, body =
      push_common_clauses ~reads_clause:__xreads ~modifies_clause:__xmodifies ~writes_clause:__xwrites
        contract.loop_ghosts contract.iter_contract.pre.linear contract.iter_contract.post.linear body
    in
    let body = push_named_formulas __xproduces post_linear body in
    let body = push_named_formulas __xensures ~used_vars contract.iter_contract.post.pure body in
    let body = push_named_formulas __xconsumes pre_linear body in
    let body = push_named_formulas __xrequires ~used_vars contract.iter_contract.pre.pure body in
    List.iter (fun (_, formula) -> if formula_read_only_inv formula = None then failwith "parallel_reads contains non RO resources") contract.parallel_reads;
    let loop_ghosts, _, _, body =
      push_common_clauses ~force:true ~reads_clause:__sreads ~modifies_clause:__sreads
        loop_ghosts contract.parallel_reads contract.parallel_reads body
    in
    let body = push_named_formulas __smodifies ~used_vars contract.invariant.linear body in
    let body = push_named_formulas __invariant ~used_vars contract.invariant.pure body in
    let body = push_named_formulas __requires ~used_vars loop_ghosts body in
    let body = if contract.strict
      then seq_push (trm_apps (trm_var __strict) []) body
      else body in
    if body == body0
      then t
      else trm_like ~old:t (trm_for range body)

  | Trm_seq instrs ->
    trm_like ~old:t (trm_seq (Mlist.map (contract_intro style) instrs))

  | _ -> trm_map (contract_intro style) t


(*************************************** Formula syntactic sugar *********************************************)

let rec formula_sugar_elim (t: trm): trm =
  if trm_has_cstyle ResourceFormula t then
    desugar_formula t
  else
    trm_map formula_sugar_elim t

let rec formula_sugar_intro (t: trm): trm =
  if trm_has_cstyle ResourceFormula t then
    encode_formula t
  else
    trm_map formula_sugar_intro t


(****************************** Alpha renaming of autogen variables ***************************************)

let autogen_alpha_rename style (t : trm) : trm =
  let map_binder (highest_h, renaming) var predecl =
    let return_next_name () =
      let new_v = { var with name = ("#_" ^ string_of_int (highest_h + 1)) } in
      (highest_h + 1, Var_map.add var new_v renaming), new_v
    in

    if String.starts_with ~prefix:"#" var.name then
      if String.starts_with ~prefix:"#_" var.name then begin
        let var_hnum = String.sub var.name 2 (String.length var.name - 2) in
        match int_of_string_opt var_hnum with
        | None -> (highest_h, renaming), var
        | Some n when n > highest_h -> (n, renaming), var
        | Some n -> return_next_name ()
      end else
        return_next_name ()
    else
      (highest_h, renaming), var
  in

  let map_var (highest_h, renamings) v =
    match Var_map.find_opt v renamings with
    | Some v' -> v'
    | None -> v
  in

  if style.typing.print_generated_res_ids
    then t (* When we want to print generated ids we prefer to keep them in sync with internal names *)
    else trm_rename_vars ~map_binder map_var (0, Var_map.empty) t


(*************************************** Main entry points *********************************************)

(** [cfeatures_elim t] converts a raw ast as produced by a C parser into an ast with OptiTrust semantics.
   It assumes [t] to be a full program or a right value. *)
let cfeatures_elim: trm -> trm =
  debug_before_after_trm "cfeatures_elim" (fun t ->
  contract_elim t |>
  ghost_args_elim |>
  class_member_elim |>
  method_call_elim |>
  infix_elim |>
  (* TODO: remove some infer var ids? *)
  Scope_computation.infer_var_ids ~check_uniqueness:false |>
  stackvar_elim |>
  Scope_computation.infer_var_ids ~check_uniqueness:false |>
  caddress_elim |>
  Scope_computation.infer_var_ids ~check_uniqueness:false |>
  cseq_items_void_type |>
  formula_sugar_elim |>
  Scope_computation.infer_var_ids)

(** [cfeatures_intro t] converts an OptiTrust ast into a raw C that can be pretty-printed in C syntax *)
let cfeatures_intro (style : style) : trm -> trm =
  debug_before_after_trm "cfeatures_intro" (fun t ->
  Scope_computation.infer_var_ids t |>
  formula_sugar_intro |>
  caddress_intro |>
  stackvar_intro |>
  infix_intro |>
  method_call_intro |>
  class_member_intro |>
  autogen_alpha_rename style |>
  ghost_args_intro_or_remove_ghost style |>
  autogen_alpha_rename style |>
  contract_intro style
  )

(** [meta_intro t] adds into [t] all the "for-typing" operations
    and the contracts as C calls using the "__" prefix *)
let meta_intro ?(skip_var_ids = false) (style: style) : trm -> trm =
  fun t ->
  (if skip_var_ids then t else Scope_computation.infer_var_ids ~failure_allowed:false t) |>
  formula_sugar_intro |>
  autogen_alpha_rename style |>
  ghost_args_intro_or_remove_ghost style |>
  autogen_alpha_rename style |>
  contract_intro style



(* Note: recall that currently const references are not supported
   Argument of why const ref is not so useful
before:
  const vect v = {0,1}
  f(v.x, v.x, v.x)

after:
  const vect v = {0,1}
  const int& a = v.x;
  f(a,a,a)

but it is equivalent to:
  const vect v = {0,1}
  const int a = v.x;
  f(a,a,a)

*)

(*

source:
T x(args)

before encoding
T x = (new(T,args)@ annot_constructor_arg)

after encoding
T* x = (T(args)@annot_new)


source
constructor T(a, b) : field1(a) { field2 = b;}


before encoding, with treating "this" as const variable

before encoding
void T(a, b) { @annot_constructor

  this->field1 = a;  @annot_member_initializer
  (this@annot_implicit_this) ->field2 = b;

}



after encoding
T* T(a, b) {


  T* this = alloc(size_of(T)); @annot_dont_encode
  this->field1 = a;  @annot_member_initializer
  (this@annot_implicit_this) ->field2 = b;

  return this; } @annot_constructor


*)<|MERGE_RESOLUTION|>--- conflicted
+++ resolved
@@ -83,13 +83,8 @@
 
 (** [trm_get t]: adds the "*" operator before [t]
     Note: if for example t = &a then [trm_get t] = *( &a) = a *)
-<<<<<<< HEAD
-let trm_get ?annot (t : trm) : trm =
-  let u = trm_apps ?annot ?typ:t.typ (trm_unop Unop_get) [t] in
-=======
 let trm_get ?(typ: typ option) (t : trm) : trm =
   let u = trm_get ?typ t in
->>>>>>> ca0f6ed0
   trm_simplify_addressof_and_get u
 
 (** [onscope env t f]: applies function [f] on [t] without loosing [env]
@@ -266,27 +261,6 @@
 let caddress_elim (t : trm) : trm =
   debug_current_stage "caddress_elim";
   let rec aux t =
-<<<<<<< HEAD
-  let mk ?(annot = trm_annot_default) td = trm_alter ~desc:td ~annot t in
-  trm_simplify_addressof_and_get
-  (begin
-    match t.desc with
-    | Trm_apps ({desc = Trm_prim (Prim_unop (Unop_struct_get f)); _} as op, [t1], _) ->
-      let u1 = aux t1 in
-      begin match u1.desc with
-      | Trm_apps ({desc = Trm_prim (Prim_unop Unop_get); _} as op1, [u11], _)  ->
-        (* struct_get (get(t1), f) is encoded as get(struct_access(t1,f)) where get is a hidden '*' operator,
-            in terms of C syntax: ( * t).f is compiled into * (t + offset(f)) *)
-        mk ~annot:u1.annot (Trm_apps (op1, [mk (Trm_apps ({op with desc = Trm_prim (Prim_unop (Unop_struct_access f))}, [u11], []))], []))
-      | _ -> mk (Trm_apps (op, [u1], []))
-      end
-    | Trm_apps ({desc = Trm_prim (Prim_binop (Binop_array_get)); _} as _op, [t1; t2], _) ->
-        let u1 = aux t1 in
-        let u2 = aux t2 in
-        trm_get ~annot:t.annot (trm_array_access u1 u2)
-    | _ -> trm_map aux t
-    end)
-=======
     trm_simplify_addressof_and_get
       (Pattern.pattern_match t [
         Pattern.(trm_struct_get !__ !__) (fun t1 field () ->
@@ -308,7 +282,6 @@
         );
         Pattern.__ (fun () -> trm_map aux t)
       ])
->>>>>>> ca0f6ed0
   in
   debug_before_after_trm "caddress_elim" aux t
 
