--- conflicted
+++ resolved
@@ -21,7 +21,7 @@
   let var = ref dummy_var in
   let update let_t =
     Pattern.pattern_match let_t [
-      Pattern.(trm_let !__ !__ !(trm_ref !__ __)) (fun v typ ref init () ->
+      Pattern.(trm_let !__ !__ !(trm_ref __ !__)) (fun v typ ref init () ->
         var := v;
         let new_init = if is_trm_uninitialized init then init else f_set init in
         trm_let ~annot:let_t.annot (v, typ) (trm_ref ~annot:ref.annot (get_inner_ptr_type typ) new_init)
@@ -35,7 +35,7 @@
         f_get t
       );
       Pattern.(trm_set (trm_var (var_eq var)) !__) (fun value () ->
-        trm_set (trm_var var) (f_set (trm_map fix value))
+        trm_set (trm_var ?typ:value.typ var) (f_set (trm_map fix value))
       );
       Pattern.(trm_var (var_eq var)) (fun () ->
         trm_fail t "variable is used outside of get/set operations"
@@ -101,55 +101,41 @@
    defined as a multiplication and a division operation respectively. If [inv] is set to true then these two
    operations will be swapped. *)
 let%transfo scale ?(inv:bool=false) ~(factor:trm) ?(mark : mark = no_mark) (tg : target) : unit =
-<<<<<<< HEAD
   if !Flags.check_validity then
     if not (Resources.trm_is_pure factor) then
       trm_fail factor "basic variable scaling does not support non-pure arguments";
   Tools.warn "need to check that scaling factor != 0"; (* TODO: check / 0 *)
   Trace.justif "all variable occurences are covered, factor is pure and != 0";
-  let op_get, op_set = if inv then (Binop_mul, Binop_div) else (Binop_div, Binop_mul) in
-  let f_get t = trm_add_mark mark (Arith_core.apply op_get factor t) in
-  let f_set t = trm_add_mark mark (Arith_core.apply op_set factor t) in
-=======
-  let typ = Option.unsome ~error:"Arith.scale: factor needs to have a known type" factor.typ in
-  (* TODO: Trace.justif "correct when factor is not 0 and is a float type" *)
+  let typ = Option.unsome ~error:"factor needs to have a known type" factor.typ in
   let op_get, op_set = if inv then (trm_mul, trm_div) else (trm_div, trm_mul) in
   let f_get t = trm_add_mark mark (op_get ~typ t factor) in
   let f_set t = trm_add_mark mark (op_set ~typ t factor) in
->>>>>>> ca0f6ed0
   transform f_get f_set tg
 
 let%transfo scale_immut ?(inv : bool = false) ~(factor : trm) ?(mark : mark = no_mark) (tg : target) : unit =
-<<<<<<< HEAD
   if !Flags.check_validity then
     if not (Resources.trm_is_pure factor) then
       trm_fail factor "basic variable scaling does not support non-pure arguments";
   Tools.warn "need to check that scaling factor != 0"; (* TODO: check / 0 *)
   Trace.justif "factor is pure and != 0";
-  let op_get, op_set = if inv then (Binop_mul, Binop_div) else (Binop_div, Binop_mul) in
-  let f_use t = trm_add_mark mark (Arith_core.apply op_get factor t) in
-  let f_init t = trm_add_mark mark (Arith_core.apply op_set factor t) in
-=======
   let typ = Option.unsome ~error:"Arith.scale: factor needs to have a known type" factor.typ in
-  (* TODO: Trace.justif "correct when not / 0"; *)
   let op_get, op_set = if inv then (trm_mul, trm_div) else (trm_div, trm_mul) in
   let f_use t = trm_add_mark mark (op_get ~typ t factor) in
   let f_init t = trm_add_mark mark (op_set ~typ t factor) in
->>>>>>> ca0f6ed0
   transform_immut f_init f_use tg
 
 (** [shift ~inv ~factor tg]: this transformation just calls the [transform] function with [f_get] and [f_set] args
    defined as a multiplication and a division respectively. If [inv] is set to true then these two operations
    will be swapped. *)
 let%transfo shift ?(inv:bool=false) ~(factor : trm) ?(mark : mark = no_mark) (tg : target) : unit =
-<<<<<<< HEAD
   if !Flags.check_validity then
     if not (Resources.trm_is_pure factor) then
       trm_fail factor "basic variable shifting does not support non-pure arguments";
   Trace.justif "all variable occurences are covered, factor is pure";
-  let op_get, op_set = if inv then (Binop_add, Binop_sub) else (Binop_sub, Binop_add) in
-  let f_get t = trm_add_mark mark (Arith_core.apply op_get factor t) in
-  let f_set t = trm_add_mark mark (Arith_core.apply op_set factor t) in
+  let typ = Option.unsome ~error:"Arith.scale: factor needs to have a known type" factor.typ in
+  let op_get, op_set = if inv then (trm_add, trm_sub) else (trm_sub, trm_add) in
+  let f_get t = trm_add_mark mark (op_get ~typ t factor) in
+  let f_set t = trm_add_mark mark (op_set ~typ t factor) in
   transform f_get f_set tg
 
 let%transfo shift_immut ?(inv:bool=false) ~(factor : trm) ?(mark : mark = no_mark) (tg : target) : unit =
@@ -157,24 +143,11 @@
     if not (Resources.trm_is_pure factor) then
       trm_fail factor "basic variable shifting does not support non-pure arguments";
   Trace.justif "factor is pure";
-  let op_get, op_set = if inv then (Binop_add, Binop_sub) else (Binop_sub, Binop_add) in
-  let f_use t = trm_add_mark mark (Arith_core.apply op_get factor t) in
-  let f_init t = trm_add_mark mark (Arith_core.apply op_set factor t) in
-  transform f_init f_use tg
-=======
-  let typ = Option.unsome ~error:"Arith.scale: factor needs to have a known type" factor.typ in
-  let op_get, op_set = if inv then (trm_add, trm_sub) else (trm_sub, trm_add) in
-  let f_get t = trm_add_mark mark (op_get ~typ t factor) in
-  let f_set t = trm_add_mark mark (op_set ~typ t factor) in
-  transform f_get f_set tg
-
-let%transfo shift_immut ?(inv:bool=false) ~(factor : trm) ?(mark : mark = no_mark) (tg : target) : unit =
   let typ = Option.unsome ~error:"Arith.scale: factor needs to have a known type" factor.typ in
   let op_get, op_set = if inv then (trm_add, trm_sub) else (trm_sub, trm_add) in
   let f_use t = trm_add_mark mark (op_get ~typ t factor) in
   let f_init t = trm_add_mark mark (op_set ~typ t factor) in
   transform_immut f_init f_use tg
->>>>>>> ca0f6ed0
 
 (** [intro tg]: expects the target [tg] to be pointing at any node that could contain struct accesses, preferably
    a sequence, then it will transform all the encodings of the form struct_get (get (t), f) to
