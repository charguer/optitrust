--- conflicted
+++ resolved
@@ -170,7 +170,6 @@
    [void gtwice(int x) { g(x, x); }], and expects a term [t] that matches the body
    of the function, for example [g(3,3)]. It performs some matching to resolve [x]
    and returns the term [gtwice(3)], which is equivalent to [t] up to inlining. *)
-<<<<<<< HEAD
 let uninline_on (fct_decl : trm)
  (to_type_ret_t : seq_component list option ref)
  (span : Dir.span) (t_seq : trm) : trm =
@@ -183,23 +182,30 @@
       trm_fail fct_decl "fct argument should target a function definition"
     )
   ] in
-  let body_instrs = trm_inv ~error:"expected sequence" trm_seq_inv body in
+  let (body_instrs, body_ret) = trm_inv ~error:"expected sequence" trm_seq_inv body in
   let ret_var = ref None in
   let ret_ptr_typ = typ_ptr ret_typ in
-  (* 1. if last function instruction is return v, change to x = v with x fresh var. *)
-  let ret_body_instrs = Pattern.pattern_match (Mlist.lst body_instrs) [
-    Pattern.(some (trm_return !__)) (fun val_opt () ->
-      let prev_instrs = Mlist.pop_back body_instrs in
-      match val_opt with
-      | None -> prev_instrs
-      | Some v ->
+  (* 1. if last function instruction is return v (a.k.a const body_ret = v),
+     change to x = v with x fresh var. *)
+  let ret_body_instrs =
+    match body_ret with
+    | Some body_ret_var -> begin Pattern.pattern_match (Mlist.last body_instrs) [
+      Pattern.(some (trm_let (var_eq body_ret_var) __ !__)) (fun v () ->
+        let prev_instrs = Mlist.pop_back body_instrs in
         let rv = new_var "ret" in
         ret_var := Some rv;
         let replacement_instr = trm_set (trm_var ~typ:ret_ptr_typ rv) v in
         Mlist.push_back replacement_instr prev_instrs
-    );
-    Pattern.__ (fun () -> body_instrs);
-  ] in
+      );
+      Pattern.(some !__) (fun last_trm ->
+        trm_fail last_trm "expected result variable initialization, found this"
+      );
+      Pattern.__ (fun () ->
+        failwith "expected result variable initialization, found empty body"
+      );
+    ] end
+    | _ -> body_instrs
+  in
   (* 2. check that there is no return in the rest of the function.
         also delete admitted instructions. *)
   let rec check_body t =
@@ -215,8 +221,7 @@
   in
   let ret_body = Nobrace.remove_after_trm_op check_body (trm_seq ret_body_instrs) in
   (* 3. try matching patched function body with target code. *)
-  let ret_targs =
-    match !ret_var with
+  let ret_targs = match !ret_var with
     | None -> targs
     | Some rv -> (rv, ret_ptr_typ) :: targs
   in
@@ -224,12 +229,6 @@
   let ret_args = Trm.tmap_to_list (List.map fst ret_targs) inst in
   (* 4. check validity: instantiated arguments must be pure,
         and a separate resource must be owned on the eventual return variable  *)
-=======
-let uninline_on (fct_decl : trm) (t : trm) : trm =
-  let error = "Function_core.uninline: fct argument should target a function definition" in
-  let (f, typ, targs, body, _) = trm_inv ~error trm_let_fun_inv fct_decl in
-  let inst = Trm_matching.rule_match ~higher_order_inst:true targs body t in
->>>>>>> 799bf9b2
   if !Flags.check_validity then begin
     let _f_contract = match spec with
     | FunSpecUnknown | FunSpecReverts _ -> failwith "expected function contract"
@@ -252,7 +251,7 @@
     *)
     Trace.justif "uninlining pure expressions is always correct"
   end;
-  [Trm (match !ret_var with
+  [Trm (match body_ret with
   | None -> trm_apps ~typ:ret_typ (trm_var f) ret_args
   | Some rv -> trm_set (List.hd ret_args)
     (trm_apps ~typ:ret_typ (trm_var f) (List.tl ret_args))
