open Prelude
open Target

(** [set_explicit_on t]: transforms an assigment into a list of field assignments,
     [t] - ast of the assignment. *)
let set_explicit_on (t : trm) : trm =
  (* TODO: needs refactoring *)
  match t.desc with
  | Trm_apps (f, [lt; rt], _) ->
    let lt = begin match trm_prim_inv f with
      | Some (_, Prim_binop Binop_set) -> lt
      | _ -> trm_fail f "expected set operator"
      end
    in
    let tid = match Option.bind rt.typ typ_constr_inv, Option.bind (Option.bind lt.typ typ_ptr_inv) typ_constr_inv with
      | None, Some var | Some var, None -> var
      | Some var_r, Some var_l ->
        if not (var_eq var_r var_l) then trm_fail t (sprintf "different types in an assignment ('%s' vs '%s')" (var_to_string var_l) (var_to_string var_r));
        var_r
      | None, None ->
        trm_fail t "explicit assignment cannot operate on unknown types"
    in
    let struct_def =
      match Internal.typvar_to_typedef tid with
      | Some td -> td
      | _ -> trm_fail t (sprintf "could not get the declaration of typedef for %s" (var_to_string tid))
    in
    let field_list = Internal.get_field_list struct_def in
    let check_pure = if !Flags.check_validity then (fun name x ->
      if Resources.trm_is_pure x then Trace.justif (sprintf "duplicated %s is pure" name)
    ) else (fun name x ->
      ()
    ) in
    (* already checked by set contract:
       check_pure "lhs" lt; *)
    if !Flags.check_validity then Trace.justif "duplicated terms are pure";
    (* clause is Reads or Writes *)
    let unfold_cells clause_locs =
      let open Resource_formula in
      let open Resource_contract in
      if !Flags.check_validity then begin
        let make_admitted pure linear1 linear2 =
          Resource_trm.ghost_admitted {
            pre = Resource_set.make ~pure ~linear:linear1 ();
            post = Resource_set.make ~linear:linear2 () }
        in
        let make_one_pair (clause, loc) =
          match clause with
          | Reads ->
            let per_field_admits = List.map (fun (sf, ty) ->
              let with_fresh_fracs () =
                let frac_var, frac_ghost = new_frac () in
                let folded_res =
                  formula_read_only ~frac:(trm_var frac_var) (formula_model loc trm_cell)
                in
                let unfolded_res =
                  formula_read_only ~frac:(trm_var frac_var)
                    (formula_model (trm_struct_access ~field_typ:ty loc sf) trm_cell)
                in
                let wand = formula_wand unfolded_res folded_res in
                let folded_linear = [(new_anon_hyp (), folded_res)] in
                let unfolded_linear = [
                  (new_anon_hyp (), wand);
                  (new_anon_hyp (), unfolded_res)] in
                (frac_ghost, folded_linear, unfolded_linear)
              in
              let (p, f, u) = with_fresh_fracs () in
              let (p2, f2, u2) = with_fresh_fracs () in
              (make_admitted [p] f u, make_admitted [p2] u2 f2)
            ) field_list in
            let (per_field_unfolds, per_field_folds) = List.split per_field_admits in
            (trm_seq_nobrace_nomarks per_field_unfolds,
             trm_seq_nobrace_nomarks per_field_folds)
          | Writes ->
            let folded_linear = [(
              new_anon_hyp (), formula_model loc trm_cell
            )] in
            let unfolded_linear = List.map (fun (sf, ty) ->
              (new_anon_hyp (), formula_model
                (trm_struct_access ~field_typ:ty loc sf)
                trm_cell
              )
            ) field_list in
            let make_uninit = List.map resource_item_uninit in
            (make_admitted [] (make_uninit folded_linear) (make_uninit unfolded_linear),
             make_admitted [] unfolded_linear folded_linear)
          | _ -> failwith "unexpected unfold clause"
        in
        let pairs = List.map make_one_pair clause_locs in
        List.split pairs
      end else ([], [])
    in
    (* TODO: handle unfolded resource overlap between rhs and lhs *)
    let ((before, after), set_one) = begin match rt.desc with
<<<<<<< HEAD
    | Trm_apps (f1, [rt1], _) when is_get_operation rt ->
      (* lt = get(rt1) --> lt.f = get(rt1.f) *)
      (* NOTE: already checked by ghosts
        check_pure "rhs" rt; *)
      let set_one i (sf, ty) =
        trm_set (trm_struct_access ~typ:(typ_ptr ty) lt sf)
          (trm_get (trm_struct_access ~typ:(typ_ptr ty) rt1 sf))
          (* {rt with desc = Trm_apps (f1, [trm_struct_access ~typ:ty rt1 sf], []); typ = Some ty} *)
      in
      (unfold_cells [Writes, lt; Reads, rt1], set_one)
    | Trm_record st ->
      (* lt = { .f = v; .. } --> lt.f = v *)
=======
    | Trm_apps (_, [rt1], _) when is_get_operation rt ->
      (* NOTE: already checked by ghosts
        check_pure "rhs" rt; *)
      let set_one i (sf, ty) =
        trm_set (trm_struct_access ~field_typ:ty lt sf) (trm_get ~typ:ty (trm_struct_access ~field_typ:ty rt1 sf))
      in
      (unfold_cells [Writes, lt; Reads, rt1], set_one)
    | Trm_record (_, st) ->
      (* FIXME: does not work well if resources overlap between lhs and rhs *)
>>>>>>> ca0f6ed0
      let st = List.split_pairs_snd (Mlist.to_list st) in
      let set_one i (sf, ty) =
        trm_set (trm_struct_access ~field_typ:ty lt sf) (List.nth st i)
      in
      (unfold_cells [Writes,lt], set_one)
    | _ ->  (* other cases are included here *)
      (* lt = rt --> lt.f = rt.f *)
      check_pure "rhs" rt;
      let set_one i (sf, ty) =
        trm_set (trm_struct_access ~field_typ:ty lt sf) (trm_struct_get ~field_typ:ty rt sf)
      in
      (unfold_cells [Writes,lt], set_one)
    end in
    trm_seq_helper ~braces:false [ TrmList before; TrmList (List.mapi set_one field_list); TrmList after]
  | _ -> trm_fail t "expected a set operation"

(** [set_implicit t]: transform a sequence with a list of explicit field assignments into a single assignment,
      [t] - ast of the sequence containing the assignments. *)
let set_implicit_on (t: trm) : trm =
  match t.desc with
  | Trm_seq tl ->
    let rhs_trms = Mlist.fold_left (fun acc instr ->
      match instr.desc with
      | Trm_apps (_, [_;rhs], _) ->
        begin match rhs.desc with
        | Trm_apps (f', [rt], _)  ->
          begin match f'.desc with
          | Trm_prim (_, Prim_unop Unop_get) ->
            begin match rt.desc with
            | Trm_apps (f'', [rt], _) ->
              begin match f''.desc with
              | Trm_prim (_, Prim_unop (Unop_struct_access _))
              | Trm_prim (_, Prim_unop (Unop_struct_get _)) ->
                [trm_get rt]
              | _ -> trm_fail f' "Record_core.set_implicit_on: expected a struct acces on the right hand side of the assignment"
              end
            | _ -> trm_fail f' "Record_core.set_implicit_on: expected a trm_apps"
            end
          | Trm_prim (_, Prim_unop (Unop_struct_access _))
          | Trm_prim (_, Prim_unop (Unop_struct_get _)) ->
            [rt]
          | _ -> trm_fail f' "Record_core.set_implicit_on: expected a struct acces on the right hand side of the assignment"
          end
        | _ -> acc @ [rhs]
        end
      | _ -> trm_fail t "Record_core.set_implicit_on: expected a set operation"
      ) [] tl
    in
    let first_instruction = Mlist.nth tl 0 in
    begin match first_instruction.desc with
    | Trm_apps (f,[lhs;_], _) ->
      begin match f.desc with
      | Trm_prim (_, Prim_binop Binop_set) ->
        let struct_typ, lt = begin match lhs.desc with
        | Trm_apps (f', [lt], _) ->
          begin match f'.desc with
          | Trm_prim (struct_typ, Prim_unop (Unop_struct_access _))
          | Trm_prim (struct_typ, Prim_unop (Unop_struct_get _)) -> struct_typ, lt
          | _ -> trm_fail f' "Record_core.set_implicit_on: expected a struct access on the left hand side of the assignment"
          end
        | _ -> trm_fail lhs "Record_core.set_implicit_on: expected a struct access"
        end
        in
        begin match rhs_trms with
        | [rhs1] -> trm_pass_labels t (trm_set lt rhs1)
        | _ ->
          let rhs_trms = List.map (fun t1 -> (None, t1)) rhs_trms in
          trm_pass_labels t (trm_set lt (trm_record ~typ:struct_typ (Mlist.of_list rhs_trms)))
        end
      | _ -> trm_fail f "Record_core.set_implicit_on: expected an assignment instruction"
      end
    | _ -> trm_fail t "Record_core.set_implicit_on: expected a sequence with all explicit assignments"
    end
  | _ -> trm_fail t "Record_core.set_implicit_on: sequence which contains the set instructions was not matched"

(** [contains_field_access f t]: checks if [t] contains an access on field [f] *)
let contains_field_access (f : field) (t : trm) : bool =
  let rec aux (t : trm) : bool =
   match t.desc with
   | Trm_apps (f', tl, _) ->
      begin match f'.desc with
      | Trm_prim (_, Prim_unop (Unop_struct_access f1)) -> f = f1
      | Trm_prim (_, Prim_unop (Unop_struct_get f1)) -> f = f1
      | _ -> List.fold_left (fun acc t1 -> acc || aux t1) false tl
      end
   | _ -> false
  in aux t

(** [inline_struct_accesses x t]: changes all the occurrences of the struct accesses to a field into a field,
      [x] - the name of the field for which the transformation is applied,
      [t] - ast node located in the same level as the stract declaration or deeper. *)
let inline_struct_accesses (x : field) (t : trm) : trm =
  let rec aux (outer_field : string) (t : trm) : trm =
    match t.desc with
    | Trm_apps (f, base, _) ->
      begin match f.desc with
      | Trm_prim (_, Prim_unop (Unop_struct_access z)) ->
        begin match base with
        | [base'] ->
          if contains_field_access x base'
            then aux z base'
            else if outer_field <> "" then
              let updated_field = Convention.name_app z outer_field in
              trm_struct_access base' updated_field
            else trm_map (aux "") t
        | _ -> trm_fail f "Record_core.inline_struct_access: suspicious struct access"
        end
      | Trm_prim (_, Prim_unop (Unop_struct_get z)) ->
        begin match base with
        | [base'] ->
          if contains_field_access x base'
            then aux z base'
            else if outer_field <> "" then
              let updated_field = Convention.name_app z outer_field in
              trm_struct_get base' updated_field
            else trm_map (aux "") t
        | _ -> trm_fail f "Record_core.inline_struct_access: suspicious struct access"
        end
      | _ -> trm_map (aux outer_field) t
      end
    | _ -> trm_map (aux outer_field) t

   in aux "" t

(** [inline_struct_initialization struct_name field_list field_index t]: changes all struct in struct initializations,
      [struct_name] - the type of the struct that is being inlined,
      [field_list] - a list of fields from the original type of the struct,
      [field_index] - index of the field in the outer struct,
      [t] - ast node located in the same level as the main struct declaration or deeper. *)
let inline_struct_initialization (struct_name : typvar) (field_list : field list) (field_index : int) (t : trm) : trm =
  let rec aux (t : trm) : trm =
    match t.desc with
    (* Searching for struct intialization lists of type typedef struct {} struct_name *)
    | Trm_record (ty, term_list) ->
      Pattern.pattern_match ty [
        Pattern.(typ_constr (var_eq struct_name)) (fun () ->
          let lfront, (_,trm_to_change) , lback = Mlist.get_item_and_its_relatives field_index term_list in
          begin match trm_to_change.desc with
          | Trm_record (_, sl) ->
            let new_term_list = Mlist.merge_list [lfront; sl; lback] in
            trm_record ~annot:t.annot ~typ:ty new_term_list

          | Trm_apps (_, [{desc = Trm_var p;_} as v], _) when is_get_operation trm_to_change ->
            let sl = List.map (fun f -> (None, trm_get (trm_struct_access (trm_var ?typ:v.typ p) f))) field_list in
            let new_term_list = Mlist.merge_list [lfront; Mlist.of_list sl; lback] in
            trm_record ~annot:t.annot ~typ:ty new_term_list

          | Trm_var p ->
            let sl = List.map (fun f -> (None, trm_struct_get (trm_var ?typ:t.typ p) f)) field_list in
            let new_term_list = Mlist.merge_list [lfront; Mlist.of_list sl; lback] in
            trm_record ~annot:t.annot ~typ:ty new_term_list

          | _ -> trm_fail t "Record_core.inline_struct_initialization: struct intialization list is not compatible with definition"
          end
        );
        Pattern.__ (fun () -> trm_map aux t)
      ]
    | _ -> trm_map aux t
  in aux t

(** [reveal_field_at field_to_reveal index t]: reveals field [field_to_reveal] on its typedef struct definition,
     update all the initializations and accesses according to this change,
      [field_to_reveal] - field that is going to be revealed,
      [index] - index of the struct declaration inside the sequence it belongs to,
      [t] - trm corresponding to a typedef struct definition. *)
let reveal_field_at (field_to_reveal : field) (index : int) (t : trm) : trm =
  match t.desc with
  | Trm_seq tl ->
    let td_name = ref dummy_var in
    let f_list = ref [] in
    let field_index = ref 0 in
    let f_update (t : trm) : trm =
      match t.desc with
      | Trm_typedef td ->
        begin match td.typedef_body with
        | Typedef_record field_list ->
          field_index := Internal.get_field_index t field_to_reveal field_list;
          let (field_to_reveal_rf,_),field_list  = List.extract_element field_list !field_index in
          let field_type = get_member_type t field_to_reveal_rf in
          let tyvar =
            Pattern.pattern_match field_type [
              Pattern.(typ_array (typ_constr !__) __ ^| typ_constr !__) (fun tv () -> tv);
              Pattern.__ (fun () -> trm_fail t "Record_core.reveal_field_aux: expected a type constr")
            ]
          in
          let struct_def = match Internal.typvar_to_typedef tyvar with
            | Some td -> td
            | _ -> trm_fail t "Record_core.reveal_field_aux: could not get the declaration of typedef"
          in

          let inner_type_field_list = match struct_def.typedef_body with
          | Typedef_record rfl -> rfl
          | _ -> trm_fail t "Record_core.reveal_field_aux: the field wanted to inline should also be of struct type"
          in

          let inner_type_field_list = Internal.rename_record_fields (fun f ->
             Convention.name_app field_to_reveal f) inner_type_field_list in

          let typ_update (ty : typ) : typ =
            match typ_array_inv field_type with
              | Some (_, size) -> typ_array ty ?size
              | _ -> ty
            in
          let inner_type_field_list = Internal.update_record_fields_type typ_update inner_type_field_list in

          let field_list = List.insert_sublist_at !field_index inner_type_field_list field_list in

          td_name := td.typedef_name;
          f_list := fst (List.split (Internal.get_field_list struct_def));

          let new_typedef = {td with typedef_body = Typedef_record field_list} in
          trm_replace (Trm_typedef new_typedef) t

        | _ -> trm_fail t "Record_core.reveal_field_aux: expected a struct definition"
        end
      | _ -> trm_fail t "Record_core.reveal_field_aux: expected a target to a type definition"
      in
    let f_update_further (t : trm) : trm =
      let t = inline_struct_accesses field_to_reveal t in
      inline_struct_initialization !td_name !f_list !field_index t
      in
    let new_tl = Mlist.update_at_index_and_fix_beyond index f_update f_update_further tl in
    trm_seq ~annot:t.annot new_tl

  | _ -> trm_fail t "Record_core.reveal_field_aux: expected the surrounding sequence"

(** [fields_order]: the order should be provided as argument to the transformation [reorder_fields]. *)
type fields_order =
  | Move_before of (field * field list)
  | Move_after of (field * field list)
  | Reorder_all of field list

(** [compute_bijection order fl]: based on the [order] given, computes the bijection
    of the indices after applying that order. *)
let compute_bijection (order : fields_order) (fl : (field * int) list) : int list =
  match order with
  | Move_before (field, fields_to_move) ->
    let filtered_fl = List.filter (fun (f, _) -> not (List.mem f fields_to_move)) fl in
    let fields_to_move_ind = List.map (fun f -> match List.assoc_opt f fl with
      | Some ind -> (f, ind)
      | None -> failwith "Record_core.compute_bijection: catastrophic error ."
    ) fields_to_move in
    let upd_fl =
    List.fold_left (fun acc (f, ind) ->
      if f = field then fields_to_move_ind @ (f, ind) :: acc
        else (f, ind) :: acc
    ) [] (List.rev filtered_fl)
      in
    List.map snd upd_fl
  | Move_after (field, fields_to_move) ->
    let filtered_fl = List.filter (fun (f, _) -> not (List.mem f fields_to_move)) fl in
    let fields_to_move_ind = List.map (fun f -> match List.assoc_opt f fl with
      | Some ind -> (f, ind)
      | None -> failwith "Record_core.compute_bijection: catastrophic error ."
    ) fields_to_move in
    let upd_fl =
    List.fold_left (fun acc (f, ind) ->
      if f = field then (f, ind) :: fields_to_move_ind @acc
        else (f, ind) :: acc
    ) [] (List.rev filtered_fl)
      in
    List.map snd upd_fl
  | Reorder_all order ->
    if List.length order <> List.length fl then failwith "Record_core.compute_bijection: Reorder all should contain all the fields.";
    List.map (fun f -> match List.assoc_opt f fl with
      | Some ind -> ind
      | None -> failwith "Record_core:compute_bijection: couldn't find field %s." f
    ) order

(** [reorder_fields_at order index t]: reorders the fields of the struct [t] based on [order],
     [order] - order based on which the fields will be reordered,
     [t] - ast of the typedef Record. *)
let reorder_fields_at (order : fields_order) (index : int) (t : trm) : trm =
  let error = "Record_core.reorder_fields_aux: expected the surrouding sequence of the targeted declaration." in
  let tl = trm_inv ~error trm_seq_inv t in
  let bij = ref [] in
  let struct_name = ref dummy_var in
  let f_update (t : trm) : trm =
    match t.desc with
    | Trm_typedef td ->
      struct_name := td.typedef_name;
      begin match td.typedef_body with
      | Typedef_record rfl ->
        let rfl_str_rep = List.mapi (fun i (rf, _) ->
          match rf with
          | Record_field_member (lb, _) -> (lb, i)
          | Record_field_method t1 ->
            begin match trm_typedef_inv t1 with
            | Some td -> (td.typedef_name.name, i)
            | _ -> trm_fail t "Record_core.reorder_fields_at: unkown method definition."
            end
        ) rfl in
        bij := compute_bijection order rfl_str_rep;
        let new_rfl = List.reorder !bij rfl in
        trm_alter ~desc:(Trm_typedef {td with typedef_body = Typedef_record new_rfl}) t

      | _ -> trm_fail t "Record_core.reorder_fields_at: expected a target to a record type definition."

      end
    | _ -> trm_fail t "Record_core.reorder_fields_at: expected a target pointing to a typedef."
    in
  let f_update_further (t : trm) : trm =
    let rec aux (t : trm) : trm =
      match t.desc with
      | Trm_record (ty, mlt) ->
        let struct_name = !struct_name in
        Pattern.pattern_match t.typ [
          Pattern.(some (typ_constr (var_eq struct_name))) (fun () ->
            let lt = Mlist.to_list mlt in
            let reordered_lt = List.reorder !bij lt in
            trm_alter ~desc:(Trm_record (ty, Mlist.of_list reordered_lt)) t
          );
          Pattern.__ (fun () -> trm_map aux t)
        ]
      | _ -> trm_map aux t
      in
    aux t
   in
  let new_tl = Mlist.update_at_index_and_fix_beyond index f_update f_update_further tl in
  trm_replace (Trm_seq new_tl) t

(** <internal> *)
let to_variables_update (var : var) (is_ref : bool) (typ: typ) (fields : (field * typ * var) list) (t : trm) : trm =
  let aux_resource_items =
    let open Resource_formula in
    List.concat_map (fun (h, r) ->
      let (mode, inner_r) = formula_mode_inv r in
      Pattern.pattern_match inner_r [
        Pattern.(formula_model (trm_var (var_eq var)) (trm_var (var_eq var_cell))) (fun () ->
          List.map (fun (f, t, v) ->
            (new_anon_hyp (), formula_map_under_mode (fun _ -> formula_model (trm_var v) (trm_var (var_cell))) r)
          ) fields
        );
        Pattern.__ (fun () -> [(h, r)])
      ]
    )
  in
  let aux_resource_set res =
    { res with
      pure = aux_resource_items res.pure;
      linear = aux_resource_items res.linear }
  in
  let aux_fun_contract contract =
    { pre = aux_resource_set contract.pre;
      post = aux_resource_set contract.post }
  in
  let rec aux (t : trm) : trm =
    (* if var.name = "fieldAtPos" && Var_set.mem var (trm_free_vars t) then
      Show.trm ~style:Style.(internal_ast_only_desc ()) ~msg:"fieldAtPos update" t; *)
    Pattern.pattern_match t [
      Pattern.(
        (trm_struct_access (trm_var (var_eq var)) !__)
        ^| (trm_struct_get (trm_var (var_eq var)) !__)
      ) (fun field () ->
        match List.find_opt (fun (f, t, v) -> field = f) fields with
        | Some (f, t, v) -> trm_var v
        | None -> raise Pattern.Next
      );
      Pattern.(trm_struct_get !__ (trm_get (trm_var (var_eq var)))) (fun field () ->
        match List.find_opt (fun (f, t, v) -> field = f) fields with
        | Some (f, t, v) -> trm_var_get v
        | None -> raise Pattern.Next
      );
      Pattern.(trm_var (var_eq var)) (fun () ->
        Pattern.when_ (not is_ref);
        trm_record ~typ (Mlist.of_list (List.map (fun (f, t, v) ->
          None, trm_var v
        ) fields))
      );
<<<<<<< HEAD
      Pattern.(trm_get (trm_var (var_eq var))) (fun () ->
=======
      Pattern.(trm_unop Unop_get (trm_var (var_eq var))) (fun () ->
>>>>>>> ca0f6ed0
        Pattern.when_ is_ref;
        trm_record ~typ (Mlist.of_list (List.map (fun (f, t, v) ->
          None, trm_var_get v
        ) fields))
      );
      (* TODO: also do other contracts *)
      Pattern.(trm_for !__ !__ !__) (fun range body spec () ->
        let contract = { spec with
          invariant = aux_resource_set spec.invariant;
          parallel_reads = aux_resource_items spec.parallel_reads;
          iter_contract = aux_fun_contract spec.iter_contract;
        } in
        trm_map aux (trm_for ~annot:t.annot ~contract range body)
      );
      Pattern.(trm_fun_with_contract !__ !__ !__) (fun args body contract () ->
        let contract = aux_fun_contract contract in
        trm_map aux (trm_fun ~annot:t.annot ~contract:(FunSpecContract contract) args None body)
      );
      Pattern.__ (fun () -> trm_map aux t)
    ]
   in aux t

(** [to_variables_at index t]: changes a variable declaration of type typedef struct into a list
      of variable declarations with types inherited from the fields of the underlying type,
      [index] - index of the declaration inside the sequence it belongs to,
      [t] - ast of the surrounding sequence of the variable declarations. *)
let to_variables_at (index : int) (t : trm) : trm =
  let error = "expected a surrounding sequence" in
  let tl = trm_inv ~error trm_seq_inv t in
  let typ = ref typ_auto in
  let fields = ref [] in
  let var = ref dummy_var in
  let is_ref = ref false in
  let f_update (t : trm) : trm =
    let error = "expected a variable declaration" in
    let (x, tx, init) = trm_inv ~error trm_let_inv t in
    var := x;
    typ := get_inner_ptr_type tx;
    let typvar = Pattern.pattern_match !typ [
        Pattern.(typ_constr !__) (fun v () -> v);
        Pattern.__ (fun () -> trm_fail t "expected a struct type")
      ]
    in
    let struct_def = match Internal.typvar_to_typedef typvar with
    | Some td -> td
    | _ -> trm_fail t "could not get the declaration of typedef"
    in
    let field_list = Internal.get_field_list struct_def in
    let init' = match trm_ref_inv init with
    | Some (_, v) -> is_ref := true; v
    | _ -> is_ref := false; init
    in
    let init_list =
      if is_trm_uninitialized init' then None else begin
        let error = "expected a struct initialization" in
        Some (trm_inv ~error trm_record_inv init')
      end
    in
    let var_decls = List.mapi (fun i (sf, ty) ->
      let field_var = new_var (Convention.name_app x.name sf) in
      fields := !fields @ [sf, ty, field_var];
      begin match init_list with
      | None -> trm_let_maybemut !is_ref (field_var, ty) (trm_uninitialized ty)
      | Some (_, inits) -> trm_let_maybemut !is_ref (field_var, ty) (snd (Mlist.nth inits i))
      end
    ) field_list in
    trm_seq_nobrace_nomarks var_decls
  in
  let f_update_further (t : trm) : trm = to_variables_update !var !is_ref !typ !fields t in
  let new_tl = Mlist.update_at_index_and_fix_beyond index f_update f_update_further tl in
  trm_seq ~annot:t.annot new_tl

(* TODO: merge with Variable.Rename *)
(** [Rename]: a module used for renaming the struct fields. *)
module Rename = struct
  type t = string -> string
  let add_prefix (s : string) : t =
    fun str -> s ^ str

  let only_for (pattern : string) : t -> t =
    fun tr s ->
      if Tools.pattern_matches pattern s then tr s else s
end

(** [rename]: instantiation of module [Rename]. *)
type rename = Rename.t

(** [rename_struct_accesses struct_name renam t]: renames all struct accesses based on [rename],
      [struct_name] - the constructed type whose fields are going to be renamed,
      [rename] - a type used to rename the struct fields,
      [t] - any node in the same level as the struct declaration.*)
let rename_struct_accesses (struct_name : typvar) (rename : rename) (t : trm) : trm =
  let rec aux (t : trm) : trm =
    match t.desc with
    | Trm_apps (f, [base], _) ->
      begin match f.desc with
      | Trm_prim (access_typ, Prim_unop (Unop_struct_access y)) ->
        Pattern.pattern_match base.typ [
          Pattern.(some (typ_ptr (typ_constr (var_eq struct_name)))) (fun () ->
            trm_apps ~annot:t.annot ?typ:t.typ {f with desc = Trm_prim (access_typ, Prim_unop (Unop_struct_access (rename y)))} [base]
          );
          Pattern.__ (fun () -> trm_map aux t)
        ]
      | Trm_prim (get_typ, Prim_unop (Unop_struct_get y)) ->
        Pattern.pattern_match base.typ [
          Pattern.(some (typ_constr (var_eq struct_name))) (fun () ->
            trm_apps ~annot:t.annot ?typ:t.typ {f with desc = Trm_prim (get_typ, Prim_unop (Unop_struct_get (rename y)))} [base]
          );
          Pattern.__ (fun () -> trm_map aux t)
        ]
      | _ -> trm_map aux t
      end
    | Trm_apps ({desc = Trm_var qf; _} as f, args, ghost_args) when trm_has_cstyle Method_call t ->
      let member_base = fst (List.uncons args) in
      Pattern.pattern_match (get_operation_arg member_base).typ [
        Pattern.(some (typ_constr (var_eq struct_name))) (fun () ->
          let renamed_var = { namespaces = qf.namespaces; name = rename qf.name; id = qf.id } in
          trm_apps ~annot:t.annot ?typ:t.typ ~ghost_args {f with desc = Trm_var renamed_var} args
        );
        Pattern.__ (fun () -> trm_map aux t)
      ]
    | _ -> trm_map aux t
   in aux t

(** [rename_fields_at index rename t]: renames struct fields in the typedef struct definitions,
      [index] - the index of the struct declaration in the sequence [t],
      [rename] - a type used to rename the fields,
      [t] - the ast of the sequence which contains the struct declaration. *)
let rename_fields_at (index : int) (rename : rename) (t : trm) : trm =
  let error = "Record_core.rename_fields_aux: expected the sequence which contains the typedef declaration." in
  let tl = trm_inv ~error trm_seq_inv t in
  let struct_name = ref dummy_var in
  let f_update (t : trm) : trm =
    match t.desc with
    | Trm_typedef ({typedef_name = name; typedef_body = Typedef_record rfl;_} as td) ->
      struct_name := name;
      let rfl = Internal.rename_record_fields rename rfl in
      trm_typedef ~annot:t.annot {td with typedef_body = Typedef_record rfl}
   | _ -> trm_fail t "Record_core.reanme_fields_aux: expected a typedef declaration"
   in
  let f_update_further (t : trm) : trm =
    rename_struct_accesses !struct_name rename t
   in
  let new_tl = Mlist.update_at_index_and_fix_beyond index f_update f_update_further tl in
  trm_seq ~annot:t.annot new_tl

(** [update_fields_type_aux pattern ty t]: changes the current type for all the struct fields,
      that are matched with [pattern] and whose type can be changed by [typ_update].
      [pattern] - regular expression to match struct fields,
      [typ_update] - function that modifies only specific types,
      [t] - the ast of the typedef definition. *)
let update_fields_type_on (pattern : string) (typ_update : typ -> typ) (t : trm) : trm =
  match t.desc with
  | Trm_typedef ({typedef_body = Typedef_record rfl;_}  as td) ->
    (* LATER: FIX ME! *)
    (* let update_type ty = typ_map typ_update ty in *)
    let update_type (ty_to_update : typ) : typ = ty_to_update in

    (* let replace_type (s : string) (ty1 : typ) : typ =
      if Tools.pattern_matches pattern s then (update_type ty1)  else ty1 in
     *)
    let rfl = Internal.update_record_fields_type ~pattern update_type rfl in
    (* let new_fl = List.map (fun (x, ty2) -> (x, replace_type x ty2)) fl in *)
    trm_typedef ~annot:t.annot {td with typedef_body = Typedef_record rfl}
  | _ -> trm_fail t "Record_core.reanme_fields_aux: expected a typedef declaration"


(** [simpl_proj_on t]: transforms all expression of the form {1, 2, 3}.f into the trm it projects to,
      [t] - ast of the node whose descendants can contain struct initialization list projections. *)
let simpl_proj_on (t : trm) : trm =
  let rec aux (t : trm) : trm =
    match t.desc with
    | Trm_apps (f, [struct_list], _) ->
      begin match trm_prim_inv f with
      | Some (_, Prim_unop (Unop_struct_get x)) ->
        begin match struct_list.desc with
        | Trm_record (ty_struct, tl) ->
          begin match typ_constr_inv ty_struct with
          | Some tvar ->
            let struct_def = match Internal.typvar_to_typedef tvar with
            | Some td -> td
            | _ -> trm_fail struct_list "Record_core.simpl_proj_aux: couldn't retrieve the the struct declaration" in
            let field_list = Internal.get_field_list struct_def in
            let field_vars = fst (List.split field_list) in
            begin match List.index_of x field_vars  with
            | Some i -> snd (Mlist.nth tl i)
            | _ -> t
            end
          | None -> t
          end
        | _ -> trm_map aux t
        end
      | _ -> trm_map aux t
      end
    | _ -> trm_map aux t
   in aux t

(** [Struct_modif]: a module for defining struct modifications. *)
module Struct_modif = struct
  (* Fields of a struct *)

  type fields = record_fields
  (* type fields = (label * typ) list *)

  let fields_identity :  fields -> fields =
    Fun.id

  (** [recmodif] is the type of a function such as [f_get],
     which is meant to be called as [f_get aux t], where
     [aux] is the function for recursively processing subterms. *)
  type recmodif = (trm->trm)

  (** Arguments for [struct_modif]:
     - [f_fields] is for modifying struct fields
     - [f_get] is for [get(access(base,f))]
     - [f_set] is for [set(access(base, f), rhs)]
     - [f_struct_get] is for [struct_get(base, f)]
     - [f_access] is for [struct_access(base, f)]
     - [f_alloc] is for [trm_record ls]; the function is provided with the
       old list and the new list of fields, with names and types. *)
  type arg = {
    f_fields : fields -> fields;
    f_get: recmodif -> trm -> trm;
    f_set: recmodif -> trm -> trm;
    f_struct_get: recmodif -> trm -> trm;
    f_access: recmodif -> trm -> trm;
    f_alloc: (fields*fields) -> recmodif -> trm -> trm;
  }

  let arg_must_not_happen : recmodif -> trm -> trm =
    (fun _ _ -> assert false)

  let arg_identity : recmodif -> trm -> trm =
    (fun _aux t -> t)

  let reuse_annot_of (tsrc : trm) (t : trm) : trm =
    { t with  annot = tsrc.annot}

end

(** [modif_accesses struct_name arg t]: modify struct accesses,
    [old_and_new_fields] - used to replace some specific fields,
    [struct_name] - used for checking the type of the struct access,
    [arg] - see Struct_modif module,
    [t] - trm corresponding to the surrounding sequence of the targeted typedef. *)
let modif_accesses (old_and_new_fields : Struct_modif.fields * Struct_modif.fields) (struct_name : typvar) (arg : Struct_modif.arg) (t : trm) : trm =
  let is_target_typ base =
    match base.typ with
    | Some typ -> is_typ_named struct_name typ
    | None -> false
  in
  let rec aux (t : trm) : trm =
    let default () = trm_map aux t in

    match set_struct_access_inv t with
    | Some (base, _field, _rhs) -> (* LATER: use when clause? *)
            if is_target_typ base
              then arg.f_set aux t
              else default()
    | None ->
      begin match trm_get_struct_access_inv t with
      | Some (base, _field) ->
        if is_target_typ base
          then arg.f_get aux t
          else default()
      | None ->
        begin match trm_struct_access_inv t with
        | Some (base, _field) ->
          if is_target_typ base
            then arg.f_access aux t
            else default()
        | None ->
          begin match trm_struct_get_inv t with
          | Some (base, _field) ->
            if is_target_typ base
              then arg.f_struct_get aux t
              else default()
          | None ->
            begin match trm_record_inv t with
            | Some sl ->
              if is_target_typ t
                then arg.f_alloc old_and_new_fields aux t
                else default()
            | None -> default ()
            end
          end
        end
      end
    in aux t

(** [struct_modif_at new_fields f_get f_set use_annot_of index t],
     [arg] - Struct_modif type,
     [index] - index of the typedef on its surrounding sequence,
     [t] - ast of the main sequence containing the typedef definition. *)
let struct_modif_at (arg : Struct_modif.arg) (index : int) (t : trm) : trm =
  match t.desc with
  | Trm_seq tl ->
    let tdef = begin match Mlist.nth_opt tl index with
    | Some t1 -> t1
    | None -> assert false end in
    begin match tdef.desc with
    | Trm_typedef td ->
      begin match td.typedef_body with
      | Typedef_record old_fields ->
         let struct_name = td.typedef_name in
         let new_fields = arg.f_fields old_fields in
         let new_typdef = {td with typedef_body = Typedef_record new_fields} in
         let new_td = trm_typedef ~annot:tdef.annot new_typdef in
         let f_update = fun t -> new_td in
         let f_update_further = fun t -> modif_accesses (old_fields, new_fields) struct_name arg t in
         let new_tl = Mlist.update_at_index_and_fix_beyond index f_update f_update_further tl in
         trm_replace (Trm_seq new_tl) t
      | _ -> trm_fail tdef "Record_core.Record_core.struct_modif: expected a struct definition"
      end
    | _ -> trm_fail tdef "Record_core.Record_core.struct_modif: expected a target to a typedef struct definition"
    end
  | _ -> trm_fail t "Record_core.Record_core.struct_modif: exepcted the surrounding sequence of the typedef "

(** [change_field_access_kind_on acc_kind f t]: changes the access_kind for field [f] to [acc_kind] of class or struct [t]. *)
let change_field_access_kind_on (acc_kind : record_field_annot) (f : field) (t : trm) : trm =
  match t.desc with
  | Trm_typedef td ->
    begin match td.typedef_body with
    | Typedef_record rfs ->
      let new_rfs = List.map (fun (rf, rf_ann) ->
        (* if f is given as the default string then all the fields access kind will be changed. *)
        if f = ""
          then (rf, acc_kind)
          else
            let rf_name_opt = Internal.get_field_name rf in
            begin match rf_name_opt with
            | Some n when n = f -> (rf, acc_kind)
            | _ -> (rf, rf_ann)
            end
        ) rfs in
        let new_td = {td with typedef_body = Typedef_record new_rfs} in
        trm_alter ~desc:(Trm_typedef new_td) t
    | _ -> trm_fail t "Record_core.change_field_access_kind_aux: expected a target to a structured typedef."
    end
  | _ -> trm_fail t "Record_core.change_field_access_kind_aux: expected a targetd to a typedef."


(** [method_to_const_on method_name t]: converts the [method_name] method to a a const one,
    if the targeted method is already const than this transformation does nothing.
    [method_name] - the name of the method that's going to be converted.*)
let method_to_const_on (method_name : var) (t : trm) : trm =
  match t.desc with
  | Trm_typedef td ->
    begin match td.typedef_body with
    | Typedef_record rfl ->
        let upd_rfl = List.map (fun (rf, rf_ann) ->
            match rf with
            | Record_field_method t1  ->
              if is_class_constructor t1
                then (rf, rf_ann)
                else if method_name = dummy_var then (Record_field_method (trm_add_cstyle Const_method t1), rf_ann)
                else
                  failwith "unimplemented, #var-id"
                  (*
                  begin match decl_name t1 with
                  | Some td when method_name = td.typdef_tconstr ->
                    if trm_has_cstyle Const_method t1
                      then (rf, rf_ann)(* begin Printf.printf ("Nothing to change, method %s is already const." method_name); (rf, rf_ann) end *)
                      else
                        let t1 = trm_add_cstyle Const_method t1 in
                        (Record_field_method t1, rf_ann)
                  | _ -> (rf, rf_ann)
                  end *)
            | _ -> (rf, rf_ann)
        ) rfl in

        trm_replace (Trm_typedef {td with typedef_body = Typedef_record upd_rfl}) t
    | _ ->  trm_fail t "Record_core.method_to_const_aux: expected a target to a typedef record definition."
    end
  | _ -> trm_fail t "Record_core.method_to_const_aux: expected a target to a record definition."<|MERGE_RESOLUTION|>--- conflicted
+++ resolved
@@ -92,30 +92,17 @@
     in
     (* TODO: handle unfolded resource overlap between rhs and lhs *)
     let ((before, after), set_one) = begin match rt.desc with
-<<<<<<< HEAD
-    | Trm_apps (f1, [rt1], _) when is_get_operation rt ->
+    | Trm_apps (_, [rt1], _) when is_get_operation rt ->
       (* lt = get(rt1) --> lt.f = get(rt1.f) *)
       (* NOTE: already checked by ghosts
         check_pure "rhs" rt; *)
       let set_one i (sf, ty) =
-        trm_set (trm_struct_access ~typ:(typ_ptr ty) lt sf)
-          (trm_get (trm_struct_access ~typ:(typ_ptr ty) rt1 sf))
-          (* {rt with desc = Trm_apps (f1, [trm_struct_access ~typ:ty rt1 sf], []); typ = Some ty} *)
-      in
-      (unfold_cells [Writes, lt; Reads, rt1], set_one)
-    | Trm_record st ->
-      (* lt = { .f = v; .. } --> lt.f = v *)
-=======
-    | Trm_apps (_, [rt1], _) when is_get_operation rt ->
-      (* NOTE: already checked by ghosts
-        check_pure "rhs" rt; *)
-      let set_one i (sf, ty) =
-        trm_set (trm_struct_access ~field_typ:ty lt sf) (trm_get ~typ:ty (trm_struct_access ~field_typ:ty rt1 sf))
+        trm_set (trm_struct_access ~field_typ:ty lt sf)
+          (trm_get ~typ:ty (trm_struct_access ~field_typ:ty rt1 sf))
       in
       (unfold_cells [Writes, lt; Reads, rt1], set_one)
     | Trm_record (_, st) ->
-      (* FIXME: does not work well if resources overlap between lhs and rhs *)
->>>>>>> ca0f6ed0
+      (* lt = { .f = v; .. } --> lt.f = v *)
       let st = List.split_pairs_snd (Mlist.to_list st) in
       let set_one i (sf, ty) =
         trm_set (trm_struct_access ~field_typ:ty lt sf) (List.nth st i)
@@ -474,9 +461,9 @@
         | Some (f, t, v) -> trm_var v
         | None -> raise Pattern.Next
       );
-      Pattern.(trm_struct_get !__ (trm_get (trm_var (var_eq var)))) (fun field () ->
+      Pattern.(trm_struct_get (trm_get (trm_var (var_eq var))) !__) (fun field () ->
         match List.find_opt (fun (f, t, v) -> field = f) fields with
-        | Some (f, t, v) -> trm_var_get v
+        | Some (f, t, v) -> trm_var_get ?typ:t.typ v
         | None -> raise Pattern.Next
       );
       Pattern.(trm_var (var_eq var)) (fun () ->
@@ -485,14 +472,10 @@
           None, trm_var v
         ) fields))
       );
-<<<<<<< HEAD
       Pattern.(trm_get (trm_var (var_eq var))) (fun () ->
-=======
-      Pattern.(trm_unop Unop_get (trm_var (var_eq var))) (fun () ->
->>>>>>> ca0f6ed0
         Pattern.when_ is_ref;
         trm_record ~typ (Mlist.of_list (List.map (fun (f, t, v) ->
-          None, trm_var_get v
+          None, trm_var_get ~typ:t v
         ) fields))
       );
       (* TODO: also do other contracts *)
