--- conflicted
+++ resolved
@@ -29,17 +29,12 @@
 (** <private>
   returns (ranges, matrix_ptr, mindex_dims, mindex_indices, element_model)
   *)
-<<<<<<< HEAD
 let rec formula_mindex_group_inv (f : formula) : ((formula * var) list * trm * trm list * trm list * trm) option =
-=======
-let rec formula_mindex_group_inv (f : formula) : ((formula * var) list * mem_typ * trm * trm list * trm list) option =
->>>>>>> e9ff00f1
   let open Resource_formula in
   Pattern.pattern_match_opt f [
     Pattern.(formula_group !__ !__ !__)
       (fun idx range inner_formula () ->
         match formula_mindex_group_inv inner_formula with
-<<<<<<< HEAD
         | Some (ranges, matrix_ptr, mindex_dims, mindex_indices, model) ->
           ((range, idx) :: ranges, matrix_ptr, mindex_dims, mindex_indices, model)
         | None -> raise Pattern.Failed
@@ -47,15 +42,6 @@
     Pattern.(formula_repr !__ !__) (fun location model () ->
       match Matrix_trm.access_inv location with
       | Some (matrix, mindex_dims, mindex_indices) -> ([], matrix, mindex_dims, mindex_indices, model)
-=======
-        | Some (ranges, matrix_ptr, mem_typ, mindex_dims, mindex_indices) ->
-          ((range, idx) :: ranges, matrix_ptr, mem_typ, mindex_dims, mindex_indices)
-        | None -> raise Pattern.Failed
-      );
-    Pattern.(formula_either_cell !__ !__) (fun location mem_typ () ->
-      match Matrix_trm.access_inv location with
-      | Some (matrix, mindex_dims, mindex_indices) -> ([], matrix, mem_typ, mindex_dims, mindex_indices)
->>>>>>> e9ff00f1
       | None -> raise Pattern.Failed
     );
     (*
@@ -201,13 +187,8 @@
   let access_local_var = access local_var_t tile_dims tile_indices in
   let write_on_local_var = trm_set access_local_var (trm_get access_var) in
   let write_on_var = trm_set access_var (trm_get access_local_var) in
-<<<<<<< HEAD
   let model_before = model_before (List.map trm_var indices_list) in
   let model_after = model_after (List.map trm_var indices_list) in
-=======
-  let var_cell = Resource_formula.(formula_cell ~mem_typ:Resource_formula.mem_typ_any access_var) in
-  let local_var_cell = Resource_formula.(formula_cell ~mem_typ:Resource_formula.mem_typ_any access_local_var) in
->>>>>>> e9ff00f1
   let load_for = if uninit_pre
     then trm_seq_nobrace_nomarks []
     else trm_add_mark mark_load (trm_copy (Matrix_core.pointwise_fors
@@ -221,11 +202,7 @@
     { index; start = trm_int 0; direction = DirUp; stop = size; step = trm_step_one () }
   ) tile_dims indices_list in
   let alloc_access = access local_var_t tile_dims indices in
-<<<<<<< HEAD
   let alloc_cell = Resource_formula.(formula_uninit_cell alloc_access) in
-=======
-  let alloc_cell = Resource_formula.(formula_cell ~mem_typ:Resource_formula.mem_typ_any alloc_access) in
->>>>>>> e9ff00f1
   let alloc_range_cell = (alloc_range, alloc_cell) in
   let local_var_range_cell = (nested_loop_range, Resource_formula.(formula_uninit_cell access_local_var)) in
   let shift_res = ghost_shift alloc_range_cell local_var_range_cell true true in
@@ -294,11 +271,7 @@
         let process_linear r =
           let Resource_formula.{ formula = r2 } = Resource_formula.formula_read_only_inv_all r in
           match formula_mindex_group_inv r2 with
-<<<<<<< HEAD
           | Some (ranges, matrix_ptr, dims, indices, model) ->
-=======
-          | Some (ranges, matrix_ptr, _, dims, indices) -> (* TODO upgrade to multiple mem types (#24) *)
->>>>>>> e9ff00f1
             (* DEBUG: Printf.printf "formula: %s\n" Resource_computation.(formula_to_string r2); *)
             Pattern.pattern_match matrix_ptr [
               Pattern.(trm_specific_var var) (fun () ->
@@ -363,7 +336,7 @@
         let error = "alloc_instr should target a matrix allocation" in
         let v, elem_ty, dims, _ = trm_inv ~error Matrix_core.let_alloc_inv t1 in
         ret_var := v;
-        tile_dims_typ_model := Some (Option.unsome ~error:"expected tile argument" tile, dims, Some elem_ty, (fun _ -> Resource_formula.trm_cell), (fun _ -> Resource_formula.trm_cell))
+        tile_dims_typ_model := Some (Option.unsome ~error:"expected tile argument" tile, dims, Some elem_ty, (fun _ -> Resource_formula.trm_cell ()), (fun _ -> Resource_formula.trm_cell ()))
       end;
       let (tile, dims, collected_elem_ty, model_before, model_after) = Option.unsome !tile_dims_typ_model in
       let elem_ty = Option.or_ elem_ty collected_elem_ty in
