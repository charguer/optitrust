open Ast
open Trm
open Typ
open Contextualized_error
open Mark
open Matrix_trm
open Target
(** list of (offset, size) *)
type nd_tile = (trm * trm) list

(** list of (start, end) *)
type nd_range = (trm * trm) list

(* TODO?
(** [tile_none]: special tile value where the dimension should be kept fully *)
let tile_all: trm * trm = trm_int 1, trm_int 0

(** [tile_none]: special tile value where the dimension should be dropped *)
let tile_none: trm * trm = trm_int 0, trm_int 0
*)

let let_alloc ?(annot : trm_annot = trm_annot_default) ?(zero_init = false) (v : var) (ty : typ) (dims : trms) : trm =
  trm_let (v, typ_ptr ty) (alloc ~zero_init ty dims)

let let_alloc_inv (t : trm) : (var * typ * trms * bool) option =
  Option.bind (trm_let_inv t) (fun (v, _, init) ->
  Option.bind (alloc_inv init) (fun (elem_t, dims, zeroinit) ->
    Some (v, elem_t, dims, zeroinit)
  ))

let let_alloc_uninit_inv (t : trm) : (var * typ * trms) option =
  Option.bind (trm_let_inv t) (fun (v, _, init) ->
  Option.bind (alloc_uninit_inv init) (fun (elem_t, dims) ->
    Some (v, elem_t, dims)
  ))

let matrix_copy_var nb_dims typ : var =
  toplevel_var (sprintf "MATRIX%d_COPY_%s" nb_dims (Ast_to_c.typ_to_string typ))

let matrix_copy ~(typ: typ) (dest: trm) (src: trm) (dims: trm list) : trm =
  let nb_dims = List.length dims in
  let copy_var = matrix_copy_var nb_dims typ in
  trm_apps (trm_var copy_var) (dest :: src :: dims)


let matrix_set_var nb_dims typ =
  toplevel_var (sprintf "MATRIX%d_MEMSET_%s" nb_dims (Ast_to_c.typ_to_string typ))
let matrix_set ~(typ: typ) (value:trm) (dest: trm) (dims: trm list) : trm=
  let nb_dims = List.length dims in
  let set_var = matrix_set_var nb_dims typ in
  trm_apps (trm_var set_var) (dest::value::dims)



(** [matrix_copy_at dest d_offset d_dims src s_offset s_dims copy_dims] uses a series
    of ghosts to issue a [MATRIX*_COPY_*] from matrix [dest] at [d_offset] to matrix [src] at [s_offset].
  let matrix_set ..
    Assumes both dest and src resources are already focussed on the region to be copied.
    This is often the case because of surrounding loops, else you can independantly add ghosts to focus the relevant rows.

    Preconditions:
    - [dest] has dims [d_dims] and [(len d_offset) <= (len d_dims)]
    - [src] has dims [s_dims] and [(len s_offset) <= (len s_dims)]
    - [(len d_dims) - (len d_offset) = (len s_dims) - (len s_offset) = (len copy_dims)]
    - [take_last (len copy_dims) d_dims = take_last (len copy_dims) s_dims]
  *)
let matrix_copy_at ~(typ: typ) ~(matrix_res_pattern: var * formula)
  (dest : trm) (d_indices : trm list) (d_dims : trm list)
   (src : trm) (s_indices : trm list) (s_dims : trm list) : trm =
  let remove_res_pattern_dim (access_var: var) (res_pattern: formula) =
    let lower_access_var = new_var "access" in
    let rec remove_access_dim t =
      Pattern.pattern_match t [
        Pattern.(trm_apps (trm_specific_var access_var) (__ ^:: !__) __ __) (fun next_idxs () -> trm_apps (trm_var lower_access_var) next_idxs);
        Pattern.__ (fun () -> trm_map remove_access_dim t)
      ]
    in
    lower_access_var, remove_access_dim res_pattern
  in
  let res_pattern_as_fun (dims: trm list) (access_var: var) (res_pattern: formula) =
    Resource_formula.(formula_fun [access_var, typ_pure_simple_fun (List.map (fun _ -> typ_int) dims) (typ_ptr typ)] res_pattern)
  in

  let dest, d_dims, ghosts_before, ghosts_after, _ = List.fold_left (fun (dest, d_dims, ghosts_before, ghosts_after, (access_var, res_pattern)) index ->
      match d_dims with
      | [] -> failwith "matrix_copy: more offset coordinates than dimensions for dest"
      | top_dim :: next_dims ->
        let new_dest = trm_array_access dest (List.fold_left trm_mul_int index next_dims) in
        let new_ghost_before = Resource_trm.ghost (ghost_mindex_unfold dest d_dims (res_pattern_as_fun d_dims access_var (Resource_formula.formula_uninit res_pattern))) in
        let new_ghost_after = Resource_trm.ghost (ghost_mindex_fold dest d_dims (res_pattern_as_fun d_dims access_var res_pattern)) in
        (new_dest, next_dims, new_ghost_before :: ghosts_before, new_ghost_after :: ghosts_after, remove_res_pattern_dim access_var res_pattern)
    ) (dest, d_dims, [], [], matrix_res_pattern) d_indices in

  let src, s_dims, ghosts_before, ghosts_after, _ = List.fold_left (fun (src, s_dims, ghosts_before, ghosts_after, (access_var, res_pattern)) index ->
      match s_dims with
      | [] -> failwith "matrix_copy: more offset coordinates than dimensions for src"
      | top_dim :: next_dims ->
        let new_src = trm_array_access src (List.fold_left trm_mul_int index next_dims) in
        let _, new_ghost_before, new_ghost_after = Resource_trm.ghost_pair (ghost_ro_mindex_unfold src s_dims (res_pattern_as_fun s_dims access_var res_pattern)) in
        (new_src, next_dims, new_ghost_before :: ghosts_before, new_ghost_after :: ghosts_after, remove_res_pattern_dim access_var res_pattern)
    ) (src, s_dims, ghosts_before, ghosts_after, matrix_res_pattern) s_indices in

    if not (List.equal Trm_unify.are_same_trm d_dims s_dims) then failwith "matrix_copy: different sizes for dest and src after accesses: %s != %s" (Tools.list_to_string (List.map Ast_to_c.ast_to_string d_dims)) (Tools.list_to_string (List.map Ast_to_c.ast_to_string s_dims));
    Nobrace.trm_seq_nomarks ((List.rev ghosts_before) @ matrix_copy ~typ dest src d_dims :: ghosts_after)

(** [map_all_accesses v dims map_indices mark t] maps all accesses to [v] in [t],
    using the [map_access] function.

    Fails if [v] occurs in a sub-term that is not an access to [v], as this could mean some
    accesses are hidden (e.g. behind a function call).

    - the dimensions and type of the matrix [v] are stored in [ret_dims_and_typ] if provided.
    *)
let map_all_accesses (v : var) ?(ret_dims_and_typ : (trms * typ) option ref option)
  (map_access : trms -> trms -> trm) (t : trm) : trm =
  let rec aux (t : trm) : trm =
    match access_inv t with
    | Some (f, dims, indices) ->
      begin match trm_var_inv f with
      | Some x when var_eq x v ->
        Option.iter (fun rdt ->
          if Option.is_none !rdt then begin
            let typ = Option.get (typ_ptr_inv (Option.get f.typ)) in
            rdt := Some (dims, typ);
          end;
        ) ret_dims_and_typ;
        map_access dims indices
      | _ -> trm_map aux t
      end
    | None ->
      begin match trm_var_inv t with
      | Some x when x = v ->
        trm_fail t "map_all_accesses: variable access is not covered"
      | _ -> trm_map aux t
      end
  in
  aux t

(** [replace_all_accesses prev_v v dims map_indices mark t] replaces all accesses to [prev_v]
    in [t] with accesses to [v], using new [dims] and changing indices with [map_indices].
    *)
let replace_all_accesses (prev_v : var) (v : var) (dims : trm list)
  ?(ret_dims_and_typ : (trms * typ) option ref option)
  (map_indices : (trm -> trm) list) (mark : mark) (t : trm) : trm =
  map_all_accesses prev_v ?ret_dims_and_typ (fun prev_dims prev_indices ->
    let indices = List.map2 (fun m i -> m i) map_indices prev_indices in
    let typ = Option.bind ret_dims_and_typ (fun dt ->
      (* best effort type recovery .. *)
      Option.map (fun (d, t) -> t) !dt
    ) in
    trm_add_mark mark (access (trm_var ?typ v) dims indices)
  ) t

(** [pointwise_fors ?reads ?writes ?modifies ranges body] creates nested loops
  with [ranges] over the main body [body].
  The body has the given [reads], [writes], and [preserves].
  Each loop contract adds a layer of pointwise Group resources.
  *)
let pointwise_fors
  ?(reads: formula list = [])
  ?(writes: formula list = [])
  ?(preserves: formula list = [])
  (ranges : loop_range list) (body : trm) : trm =
  let (t, _, _, _) = List.fold_right (fun range (t, reads, writes, preserves) ->
    let push_clauses clause formulas contract =
      List.fold_left (fun contract formula ->
        let res = (Resource_formula.new_anon_hyp (), formula) in
        Resource_contract.push_loop_contract_clause clause res contract
      ) contract formulas
    in
    let contract = empty_strict_loop_contract
      |> push_clauses (Exclusive Reads) reads
      |> push_clauses (Exclusive Writes) writes
      |> push_clauses (Exclusive Preserves) preserves
    in
    let t' = trm_for ~contract range (if (is_trm_seq t) then t else trm_seq_nomarks [t]) in
    let reads' = List.map (Resource_formula.formula_group_range range) reads in
    let writes' = List.map (Resource_formula.formula_group_range range) writes in
    let preserves' = List.map (Resource_formula.formula_group_range range) preserves in
    (t', reads', writes', preserves')
  ) ranges (body, reads, writes, preserves)
  in
  t


(****************************************************************************************************)
(*                        Core transformations on C matrices                                        *)
(****************************************************************************************************)



(** [reorder_dims_aux order t]: reorders the dimensions in a call to MSIZE or MINDEX,
      [order] - a list of indices based on which the elements in dims should be ordered,
<<<<<<< HEAD
      [t] - ast of the call to let_alloc or MINDEX.
      TODO : ghost_pair au lieu de deux ghosts ghost pair var must be generated in matrix_basic*)
let reorder_dims_aux ~(base : trm) ~(dims : trms) (rotate_n : int) (order : int list) (t : trm) : trm =

  (* let typ_alloc = ref (trm_int 1) in
  let init_alloc = ref false in *)
=======
      [t] - ast of the call to MSIZE or MINDEX. *)
let reorder_dims_aux (rotate_n : int) (order : int list) (t : trm) : trm =
  (* let typ_alloc = ref (trm_int 1) in
  let init_alloc = ref false in *)
  let dims, indices =
    match mindex_inv t with
    | Some (dims, indices) -> dims, Some indices
    | None -> match msize_inv t with
      | Some dims -> dims, None
      | None -> trm_fail t "Matrix_core.reorder_dims_aux: expected a function call to MSIZE or MINDEX"
  in
>>>>>>> 0c185e51
  let nb = List.length dims in
  let order =
    if rotate_n <> 0 then
      let id_perm = List.range 0 (nb - 1) in
      List.rotate rotate_n id_perm
    else
      match order with
      | [] ->
          trm_fail t
            "Matrix_core.reorder_dims_aux: permuation order of indices and dims should be given or ~rotate_n argument should be used"
      | _ -> order
  in
  (try List.check_permutation nb order with
  | List.Invalid_permutation -> trm_fail t "Matrix_core.order is not a permutation of indices");
  let reordered_dims = List.reorder order dims in
  match mindex_inv t with
  | Some (dims, indices) ->
      let reordered_indices = List.reorder order indices in
      mindex reordered_dims reordered_indices
  | None -> match let_alloc_inv t with
      | Some (var, typ, dims, init) ->
        let before = Resource_formula.formula_matrix ~init base reordered_dims in
        let after = Resource_formula.formula_reorder_dims_patch ~init base dims order in
        Nobrace.trm_seq_nomarks
          [
            let_alloc var typ reordered_dims ~zero_init:init;
            Resource_trm.ghost_admitted_rewrite before after (trm_var (toplevel_var "reorder_groups"));
          ]
      | None -> match free_inv t with
        | Some var ->
          let before = Resource_formula.formula_reorder_dims_patch ~init:false base dims order in
          let after = Resource_formula.formula_matrix ~init:false base reordered_dims in
          Nobrace.trm_seq_nomarks
                [
                   Resource_trm.ghost_admitted_rewrite before after (trm_var (toplevel_var "reorder_groups"));
                  free var ]

        | _ -> trm_fail t "Matrix_core.reorder_dims_aux: expected a function call to MSIZE or MINDEX"

(** [insert_alloc_dim_aux new_dim t]: adds a new dimension at the beginning of the list of dimension,
     [new_dim]: the new dimension which is going to be inserted into the list of dims in an allocation,
     [t]: ast of the allocation. *)
let insert_alloc_dim_aux ?(last : bool = false) (new_dim : trm) (t : trm) : trm =
  match alloc_inv t with
  | Some (ty, dims, zero_init) ->
    let new_dims = if last then dims @ [new_dim] else new_dim :: dims in
    alloc ~zero_init ty new_dims
  | None -> trm_fail t "Matrix_core.insert_alloc_dim_aux: expected a matrix allocation"

(** [insert_access_dim_index_aux new_dim new_index t]: add a new dimension at the beginning of the list of dimension
     and add a new index at the begining of the list of indices in the call to MINDEX inside the
     targeted array access.
      [new_dim]: the new dimension which is goin to be inserted into the list of dims in call to MINDEX,
      [new_index]: the new index which is goin to be inserted into the list of indices in call to MINDEX,
      [t]: ast of the array_access with the updated list of args in the call to MINDEX. *)
let insert_access_dim_index_aux ?(last : bool = false) (new_dim : trm) (new_index : trm) (t : trm) : trm =
  match access_inv t with
  | Some (base, dims, indices) ->
    let new_dims = if last then dims @ [new_dim] else new_dim :: dims in
    let new_indices = if last then indices @ [new_index] else new_index :: indices in
    access base new_dims new_indices
  | None -> trm_fail t "Matrix_core.insert_access_dim_index_aux: expected an array access "

(** [local_name_aux mark var local_var malloc_trms var_type t] insert a local matrix declaration with name [local_var] and copy the content
      from the matrix [var] to [local_var] and replace all the accesses of that matrix inside the targeted insturction [t].
      [mark] - an optional mark at the final generated sequence,
      [var] - the name of the current matrix used in instruction [t],
      [new_var] - the name of the local matrix which replaces all the current accesses of [var],
      [t] - ast of thee instuction which contains accesses to [var]. *)
(* TODO: superseded by tile version *)
let local_name_aux (mark : mark)
  (var : var) (local_var : string)
  (dims : trms) (elem_type : typ) (indices : string list)
  (local_ops : local_ops) (t : trm) : trm =
  let local_var = new_var local_var in
  let fst_instr = let_alloc local_var elem_type dims in
  let indices_list = begin match indices with
  | [] -> List.mapi (fun i _ -> "i" ^ (string_of_int (i + 1))) dims | _ as l -> l  end in
  let indices_list = List.map new_var indices_list in
  let indices = List.map (fun ind -> trm_var ind) indices_list in
  let nested_loop_range = List.map2 (fun dim ind-> { index = ind; start = (trm_int 0); direction = DirUp; stop = dim; step = trm_step_one () }) dims indices_list in
  begin match local_ops with
    | Local_arith _ ->
      let write_on_local_var =
        trm_set (access (trm_var local_var) dims indices) (trm_get (access (trm_var var) dims indices)) in
      let write_on_var =
        trm_set (access (trm_var var) dims indices) (trm_get (access (trm_var local_var) dims indices)) in
      let snd_instr = trm_copy (trm_fors nested_loop_range write_on_local_var) in
      let new_t = trm_subst_var var (trm_var local_var) t in
      let thrd_instr = trm_copy (trm_fors nested_loop_range write_on_var) in
      let last_instr = free (trm_var local_var) in
      let final_trm = Nobrace.trm_seq_nomarks [fst_instr; snd_instr; new_t; thrd_instr; last_instr] in
      trm_add_mark mark final_trm
    | Local_obj (init, swap, free_fn) ->
      let write_on_local_var =
        trm_apps (trm_var init)  [access (trm_var local_var) dims indices] in
      let write_on_var =
        trm_apps (trm_var swap) [access (trm_var var) dims indices; access (trm_var local_var) dims indices] in
      let free_local_var =
        trm_apps (trm_var free_fn)  [access (trm_var local_var) dims indices] in
      let snd_instr = trm_copy (trm_fors nested_loop_range write_on_local_var) in
      let new_t = trm_subst_var var (trm_var local_var) t in
      let thrd_instr = trm_copy (trm_fors nested_loop_range write_on_var) in
      let frth_instr = trm_copy (trm_fors nested_loop_range free_local_var) in
      let last_instr = free (trm_var local_var) in
      let final_trm = Nobrace.trm_seq_nomarks [fst_instr; snd_instr; new_t; thrd_instr; frth_instr; last_instr] in
      trm_add_mark mark final_trm
    end

(* TODO:
let var_ghost_ro_matrix2_focus = toplevel_var_with_dim "ro_matrix%d_focus"
*)

(* NOTE: these are the names used by convention in the optitrust header definition.
   a simpler number-based convention could be used instead. *)
let index_names = ["i"; "j"]
let dimension_names = ["m"; "n"]
let ghost_ro_matrix_focus ?typ ?matrix ?frac ?dims indices =
  let indices = List.zip index_names (List.map Option.some indices) in
  let dims = List.zip dimension_names (List.map Option.some (Option.value ~default:[] dims)) in
  Resource_trm.ghost_call_opt_args
    (toplevel_var (sprintf "ro_matrix%d_focus" (List.length indices)))
    (["T", typ; "matrix", matrix; "f", frac] @ indices @ dims)<|MERGE_RESOLUTION|>--- conflicted
+++ resolved
@@ -191,26 +191,12 @@
 
 (** [reorder_dims_aux order t]: reorders the dimensions in a call to MSIZE or MINDEX,
       [order] - a list of indices based on which the elements in dims should be ordered,
-<<<<<<< HEAD
       [t] - ast of the call to let_alloc or MINDEX.
       TODO : ghost_pair au lieu de deux ghosts ghost pair var must be generated in matrix_basic*)
 let reorder_dims_aux ~(base : trm) ~(dims : trms) (rotate_n : int) (order : int list) (t : trm) : trm =
 
   (* let typ_alloc = ref (trm_int 1) in
   let init_alloc = ref false in *)
-=======
-      [t] - ast of the call to MSIZE or MINDEX. *)
-let reorder_dims_aux (rotate_n : int) (order : int list) (t : trm) : trm =
-  (* let typ_alloc = ref (trm_int 1) in
-  let init_alloc = ref false in *)
-  let dims, indices =
-    match mindex_inv t with
-    | Some (dims, indices) -> dims, Some indices
-    | None -> match msize_inv t with
-      | Some dims -> dims, None
-      | None -> trm_fail t "Matrix_core.reorder_dims_aux: expected a function call to MSIZE or MINDEX"
-  in
->>>>>>> 0c185e51
   let nb = List.length dims in
   let order =
     if rotate_n <> 0 then
