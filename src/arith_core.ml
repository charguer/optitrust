--- conflicted
+++ resolved
@@ -323,9 +323,6 @@
     | Expr_prod wes -> string "Prod" ^^ (auxwes wes)
     | Expr_binop (op, e1, e2) ->
         let sop = match op with
-<<<<<<< HEAD
-          | Binop_div -> "Biv"
-=======
           | Binop_div -> "Div"
           | Binop_exact_div -> "ExactDiv"
           | Binop_mod -> "Mod"
@@ -334,7 +331,6 @@
           | Binop_xor -> "Xor"
           | Binop_bitwise_and -> "BitwiseAnd"
           | Binop_bitwise_or -> "BitwiseOr"
->>>>>>> a45d8307
           | _ -> unsupported_binop op
           in
         string sop ^^ string "(" ^^ aux e1 ^^ string "," ^^ aux e2 ^^ string ")"
