open Ast
open Target
open Ast_to_c
open Transformations
open Arrays_core

(* TODO: Finish splititng all function into core and basics for this module *)

(*
  array tiling: transforms an array t[n] into a matrix t[n/b][b] for a fixed
  block size b
  name the block's type as block_name
  arguments:
    - x: type variable representing the array type
      x may be an alias for ty[n] or for ty* where ty is the type of the array
      elements
    - b: block size
  assumptions:
    - if x is ty*, each array of type x is allocated through a custom function:
      x a = my_alloc(nb_elements, size_element)
    - x is not used in function definitions, but only in var declarations
    - for now: in any case, the number of elements is divisible by b
 *)
<<<<<<< HEAD
let tile_array (clog : out_channel) (name : var -> var) (block_name : typvar)
=======
let rec tile_aux (base_type : typ) (block_name : typvar) (b : trm) (x : typvar)
  (t : trm) : trm =
  (*
    replace sizeof(base_type) with sizeof(block_name)
    if another term is used for size: use b * t_size
   *)
  let new_size (t_size : trm) : trm =
    if Ast_to_c.ast_to_string t_size =
         "sizeof(" ^ Ast_to_c.typ_to_string base_type ^ ")"
    then trm_var ("sizeof(" ^ block_name ^ ")")
    else trm_apps (trm_binop Binop_mul) [b; t_size]
  in
  let new_alloc (t_alloc : trm) : trm =
    match t_alloc.desc with
    (* expectation: my_alloc(nb_elements, size_element) *)
    | Trm_apps (t_alloc_fun, [t_nb_elts; t_size_elt]) ->
       (* goal: my_alloc(nb_elements / b, b * size_element) *)
       let t_nb_elts = trm_apps (trm_binop Binop_div) [t_nb_elts; b] in
       let t_size_elt = new_size t_size_elt in
       trm_apps t_alloc_fun [t_nb_elts; t_size_elt]
    (* there's possibly a cast first *)
    | Trm_apps (t_cast,
                [{desc = Trm_apps (t_alloc_fun,
                                   [t_nb_elts; t_size_elt]); _}]) ->
       let t_nb_elts = trm_apps (trm_binop Binop_div) [t_nb_elts; b] in
       let t_size_elt = new_size t_size_elt in
       trm_apps t_cast [trm_apps t_alloc_fun [t_nb_elts; t_size_elt]]
    | _ -> fail t.loc "new_alloc: expected array allocation"
  in
  match t.desc with
  (* declarations *)
  | Trm_typedef d ->
     begin match d with
     (* we have to change the declaration of x *)
     | Typedef_abbrev (y, ty) when y = x ->
        (* ty must be an array type or a pointer type *)
        begin match ty.ty_desc with
        | Typ_ptr ty ->
           (* ty* becomes (ty[b])* *)
           trm_seq ~annot:(Some No_braces)
              [
                trm_typedef (Typedef_abbrev(block_name, typ_array ty (Trm b)));
                trm_typedef (Typedef_abbrev(y, typ_ptr (typ_var block_name)))
              ]
        | Typ_array (ty, s) ->
           (* ty[s] becomes ty[s/b][b] *)
           begin match s with
           | Undefined -> fail t.loc "tile_aux: array size must be provided"
           | Const n ->
              let n_div_b =
                trm_apps (trm_binop Binop_div) [trm_lit (Lit_int n); b]
              in
              trm_seq ~annot:(Some No_braces)
                [
                  trm_typedef (Typedef_abbrev(block_name, typ_array ty (Trm b)));
                  trm_typedef (Typedef_abbrev(y, typ_array (typ_var block_name)
                                          (Trm n_div_b)))
                ]
           | Trm t' ->
              let t'' = trm_apps (trm_binop Binop_div) [t'; b] in
              trm_seq ~annot:(Some No_braces)
                [
                  trm_typedef (Typedef_abbrev(block_name, typ_array ty (Trm b)));
                  trm_typedef (Typedef_abbrev(y, typ_array (typ_var block_name)
                                          (Trm t'')))
                ]
           end
        | _ -> fail t.loc "tile_aux: expected array or pointer type declaration"
        end
     (*
       other cases: type declarations (not x), fun declarations, var
       declarations (not of type x)
       arrays of type x are heap allocated
      *)
     | _ -> trm_map (tile_aux base_type block_name b x) t
     end
  (* heap allocations *)
  | Trm_let (Var_mutable, (y,ty), init) when y = x ->
    begin match ty.ty_desc with
    | Typ_ptr {ty_desc = Typ_var y; _} when y = x ->
        trm_let Var_mutable (y,ty) init
    | _ -> trm_map (tile_aux base_type block_name b x) t
    end
  (* set with alloc *)
  | Trm_apps ({desc = Trm_val (Val_prim (Prim_binop Binop_set)); _},
              [lhs; rhs]) ->
     (* lhs should have type x *)
     begin match lhs.typ with
     | Some {ty_desc = Typ_var y; _} when y = x ->
        trm_apps ~annot:t.annot ~loc:t.loc ~is_statement:t.is_statement ~add:t.add
          ~typ:t.typ (trm_binop Binop_set) [lhs; new_alloc rhs]
     | _ -> trm_map (tile_aux base_type block_name b x) t
     end
  (* array accesses *)
  | Trm_apps (f, tl) ->
     begin match f.desc with
     | Trm_val (Val_prim (Prim_binop Binop_array_access))
       | Trm_val (Val_prim (Prim_binop Binop_array_get)) ->
        begin match tl with
        | [base; index] ->
           begin match base.typ with
           (* we only look for arrays of type x *)
           | Some {ty_desc = Typ_var y; _} when y = x ->
              (* replace base[index] with base[index/b][index%b] *)
              trm_apps ~annot:t.annot ~loc:t.loc ~is_statement:t.is_statement ~add:t.add
                ~typ:t.typ f
                [
                  trm_apps ~annot:base.annot ~loc:base.loc ~is_statement:false
                    ~add:base.add ~typ:base.typ f
                    [
                      {base with typ = match base.typ with
                                         | None -> None
                                         | Some ty -> Some (typ_ptr ty)
                      };
                      trm_apps (trm_binop Binop_div) [index; b]
                    ];
                  trm_apps (trm_binop Binop_mod) [index; b]
                ]
           | _ -> trm_map (tile_aux base_type block_name b x) t
           end
        | _ -> fail t.loc "tile_aux: array accesses must have two arguments"
        end
     | _ -> trm_map (tile_aux base_type block_name b x) t
     end
  | _ -> trm_map (tile_aux base_type block_name b x) t

let tile (clog : out_channel) (name : var -> var) (block_name : typvar)
>>>>>>> 2d6b4517
  (b : trm) (x : typvar) (t : trm) : trm =
  (*
    changes:
      - replace the definition of x with:
        + (ty[b])* if x is ty*
        + ty[n/b][b] if x is ty[n]
        in both cases: define ty[b] as block_name
      - add a copy of each function taking an argument of type x and replace the
        function calls with these copies
      - replace array accesses a[i] for a of type x with a[i/b][i%b]
   *)
  let ilsm = functions_with_arg_type x t in
  (* first add copies of the functions *)
  let t = insert_fun_copies name ilsm x t in
  (* then replace function calls *)
  let t = replace_fun_names name ilsm x t in
  (* finally adapt the declaration and accesses *)
  let base_type =
    match aliased_type x t with
    | None -> fail t.loc "tile_array: unable to find array type"
    | Some ty ->
       let log : string =
         Printf.sprintf
           ("  - type\n%s\n" ^^
            "    represents a one-dimensional array type or a pointer type\n"
           )
           (typ_to_string ty)
       in
       write_log clog log;
       begin match ty.ty_desc with
       | Typ_ptr ty ->
          let log : string =
            Printf.sprintf
              ("  - each array of type %s is declared using the following " ^^
                 "pattern:\n" ^^
               "      %s array_name = my_alloc(nb_elements, size_element)\n" ^^
               "  where nb_elements is divisible by %s\n"
              )
              x x (ast_to_string b)
          in
          write_log clog log;
          ty
       | Typ_array (ty, s) ->
          let log : string =
            let n : string =
              match s with
              | Undefined ->  fail t.loc "tile_array: array size must be provided"
              | Const n -> string_of_int n
              | Trm t -> ast_to_string t
            in
            Printf.sprintf "  - size %s is divisible by %s\n" n
              (ast_to_string b)
          in
          write_log clog log;
          ty
       | _ -> fail t.loc "tile_array: expected array or pointer type"
       end
  in
  clean_up_no_brace_seq (tile_array_core base_type block_name b x t)


(*  t[i][k]  t:x   then swap dimentions for t

  transformation to swap the two first dimensions of an array
  name is used to name function copies
  assumption: x is a type variable that represents a multidimensional array type
  with >= 2 dimensions
  all variables of type x will be swapped
  assumption: x is not used in fun declarations
*)

(*
  swap the dimensions in the declaration of x
  swap all the accesses to arrays of type x
 *)
let rec swap_accesses (clog : out_channel) (x : typvar) (t : trm) : trm =
  match t.desc with
  | Trm_apps (f, tl) ->
     begin match f.desc with
     (* array accesses… *)
     | Trm_val (Val_prim (Prim_binop Binop_array_access))
       | Trm_val (Val_prim (Prim_binop Binop_array_get)) ->
        begin match tl with
        | [base; index] ->
           begin match base.desc with
           | Trm_apps (f', tl') ->
              begin match f'.desc with
              (* we look for two successive accesses to an array of type x *)
              | Trm_val (Val_prim (Prim_binop Binop_array_access))
                | Trm_val (Val_prim (Prim_binop Binop_array_get)) ->
                 begin match tl' with
                 | [base'; index'] ->
                    begin match base'.typ with
                    (* if we find such accesses, we swap the two indices *)
                    | Some {ty_desc = Typ_var x'; _} when x' = x ->
                       (* x might also be the type of arrays in indices… *)
                       let swapped_index = swap_accesses clog x index in
                       let swapped_index' = swap_accesses clog x index' in
                       trm_apps ~annot:t.annot ~loc:t.loc ~is_statement:t.is_statement
                         ~typ:t.typ f
                         [
                           trm_apps ~annot:base.annot ~loc:base.loc
                             ~is_statement:base.is_statement ~typ:base.typ f'
                             [
                               base';
                               swapped_index
                             ];
                           swapped_index'
                         ]
                    (*
                      otherwise we recursively call swap_accesses after removing
                      one dimension
                     *)
                    | _ ->
                       let swapped_l = List.map (swap_accesses clog x) tl in
                       trm_apps ~annot:t.annot ~loc:t.loc ~is_statement:t.is_statement
                         ~typ:t.typ f swapped_l
                    end
                 | _ ->
                    fail f'.loc ("swap_coordinates: array accesses should " ^
                                   "have 2 arguments");
                 end
              (*
                again, if we do not find two successive accesses, we
                recursively call swap_accesses
               *)
              | _ ->
                 let swapped_l = List.map (swap_accesses clog x) tl in
                 trm_apps ~annot:t.annot ~loc:t.loc ~is_statement:t.is_statement f
                   ~typ:t.typ swapped_l
              end
           (* again, … *)
           | _ ->
              let swapped_l = List.map (swap_accesses clog x) tl in
              trm_apps ~annot:t.annot ~loc:t.loc ~is_statement:t.is_statement f
                ~typ:t.typ swapped_l
           end
        | _ -> fail f.loc ("swap_coordinates: array accesses should have 2 " ^
                             "arguments");
        end
     (*
         for most other terms we only recursively call swap_accesses
         note: arrays of type x might appear in f now
      *)
     | _ ->
        let swapped_f = swap_accesses clog x f in
        let swapped_l = List.map (swap_accesses clog x) tl in
        trm_apps ~annot:t.annot ~loc:t.loc ~is_statement:t.is_statement ~typ:t.typ
          swapped_f swapped_l
     end
  (* declaration… *)
  | Trm_typedef d ->
     begin match d with
     (* we look for the declaration of x *)
     | Typedef_abbrev (y, ty) when y = x ->
        let log : string =
          Printf.sprintf
           ("  - type\n%s\n" ^^
            "    is a multidimensional array type\n"
           )
           (typ_to_string ty)
        in
        write_log clog log;
        (*
          swap the two first coordinates of the multidimensional array type ty
         *)
        let rec swap_type (ty : typ) : typ =
          match ty.ty_desc with
          | Typ_array ({ty_desc = Typ_array (ty', s'); ty_annot; ty_attributes},
                       s) ->
             begin match ty'.ty_desc with
             (* we look for the 2 first coordinates… *)
             | Typ_array _ ->
                let t' =
                  swap_type {ty_desc = Typ_array (ty', s'); ty_annot;
                             ty_attributes}
                in
                {ty_desc = Typ_array (t', s); ty_annot = ty.ty_annot;
                 ty_attributes = ty.ty_attributes}
             (* once we reach them, we swap them *)
             | _ ->
                {ty_desc = Typ_array ({ty_desc = Typ_array (ty', s);
                                       ty_annot = ty.ty_annot;
                                       ty_attributes = ty.ty_attributes}, s');
                 ty_annot; ty_attributes}
             end
          | _ -> fail None ("swap_type: must be an array")
        in
        trm_typedef ~annot: t.annot ~loc: t.loc ~is_statement:t.is_statement ~add:t.add
          (Typedef_abbrev (y, swap_type ty))
     (*
         all the interesting cases are covered now, we only have to do recursive
         calls
         var and fun decl first
      *)
     | _ -> trm_map (swap_accesses clog x) t
     end
  (*
     remaining cases: val, var, array, struct, if, seq, while, for, switch,
     abort, labelled
     inside values, array accesses may only happen in array sizes in types
     todo: currently ignored, is it reasonable to expect such things to happen?
   *)
  | _ -> trm_map (swap_accesses clog x) t
(* TODO: Later this is a combi transformation *)
let swap_coord (clog : out_channel) (name : var -> var) (x : typvar) (t : trm) : trm =
  (*
    3 things to change in t:
    - dimensions in the declaration of x
    - add a copy of each function taking an argument of type x and replace the
    function calls with these copies
    - array accesses on variables of type x
      includes initialisation (through loop)
      --> no initialisation by list for multidimensional arrays
   *)
  let ilsm = functions_with_arg_type x t in
  (* first add copies of the functions *)
  let t = insert_fun_copies name ilsm x t in
  (* then replace function calls *)
  let t = replace_fun_names name ilsm x t in
  (* finally adapt the declaration and accesses *)
  swap_accesses clog x t


(*
  Array of Structures to Structure of Arrays:²²²
  if s is struct {t1 field1; …; tm fieldm} and x is s[n], transforms x into s'
  where s' is struct {t1 field1[n]; …; tm fieldm[n]}
  arguments:
    - x: type variable representing the array type
    - name: to name function copies
  assumptions:
    - x is not used in function definitions, but only in var declarations
 *)

let swap_accesses (clog : out_channel) (x : typvar) (t : trm) : trm =
  let rec aux (global_trm : trm) (t :trm) : trm =
    match t.desc with
    (* declarations *)
    | Trm_typedef d ->
       begin match d with
       (* we have to change the declaration of x *)
       | Typedef_abbrev (y, ty) when y = x ->
        let log : string =
          Printf.sprintf
           ("  - type\n%s\n" ^^
            "    is an array type\n"
           )
           (typ_to_string ty)
        in
        write_log clog log;
          (*
            ty must be an array type over a struct type denoted by a type var
           *)
          begin match ty.ty_desc with
          | Typ_array ({ty_desc = Typ_var y; _}, s) ->
             begin match aliased_type y global_trm with
             | None ->
                fail t.loc "swap_accesses: cannot find underlying struct type"
             | Some ty' ->
                let log : string =
                  Printf.sprintf
                    ("  - type\n%s\n" ^^
                       "    is a struct type\n"
                    )
                    (typ_to_string ty')
                in
                write_log clog log;
                begin match ty'.ty_desc with
                | Typ_struct (l,m, n) ->
                   let m =
                     Field_map.map
                       (fun ty'' ->
                         typ_array ~ty_attributes:ty.ty_attributes ty'' s) m
                   in
                   trm_typedef (Typedef_abbrev(x, typ_struct l m n))
                | _ ->
                   fail t.loc "swap_accesses: expected underlying struct type"
                end
             end
          | _ -> fail t.loc "swap_accesses: expected array type declaration"
          end
       (*
         other cases: type declarations (not x), fun declarations, var
         declarations (not of type x)
         arrays of type x are heap allocated
        *)
       | _ -> trm_map (aux global_trm) t
       end
    (* accesses: y[i].f becomes (y.f)[i] *)
    | Trm_apps (f, [base]) ->
       begin match f.desc with
       | Trm_val (Val_prim (Prim_unop (Unop_struct_access _)))
         | Trm_val (Val_prim (Prim_unop (Unop_struct_get _))) ->
          begin match base.desc with
          | Trm_apps (f', [base'; index]) ->
             begin match f'.desc with
             | Trm_val (Val_prim (Prim_binop Binop_array_access))
               | Trm_val (Val_prim (Prim_binop Binop_array_get)) ->
                (*
                  swap accesses only if the type of base' is x (or x* in case of
                  an access on a heap allocated variable)
                 *)
                begin match base'.typ with
                | Some {ty_desc = Typ_var y; _} when y = x ->
                   (* x might appear both in index and in base' *)
                   let base' = aux global_trm base' in
                   let index = aux global_trm index in
                   (* keep outer annotations *)
                   trm_apps ~annot:t.annot ~loc:t.loc ~is_statement:t.is_statement
                     ~add:t.add ~typ:t.typ f' [trm_apps f [base']; index]
                | Some {ty_desc = Typ_ptr {ty_desc = Typ_var y; _}; _}
                     when y = x ->
                   (* x might appear both in index and in base' *)
                   let base' = aux global_trm base' in
                   let index = aux global_trm index in
                   (* keep outer annotations *)
                   trm_apps ~annot:t.annot ~loc:t.loc ~is_statement:t.is_statement
                     ~add:t.add ~typ:t.typ f' [trm_apps f [base']; index]
                | _ -> trm_map (aux global_trm) t
                end
             | _ -> trm_map (aux global_trm) t
             end
          | _ -> trm_map (aux global_trm) t
          end
       | _ -> trm_map (aux global_trm) t
       end
    (* other cases: recursive call *)
    | _ -> trm_map (aux global_trm) t
  in
  aux t t

let aos_to_soa (clog : out_channel) (name : var -> var) (x : typvar)
  (t : trm) : trm =
  (*
    changes:
    - declaration of x
    - add a copy of each function taking an argument of type x and replace the
    function calls with these copies
    - accesses on variables of type x
   *)
  let ilsm = functions_with_arg_type x t in
  (* first add copies of the functions *)
  let t = insert_fun_copies name ilsm x t in
  (* then replace function calls *)
  let t = replace_fun_names name ilsm x t in
  (* finally adapt the declaration and accesses *)
  swap_accesses clog x t


<<<<<<< HEAD
=======
let array_to_variables_aux (clog : out_channel) (new_vars : var list) (decl_trm : trm) (decl_index : int) (t  : trm) : trm =
  let log : string =
    let loc : string =
    match t.loc with
    | None -> ""
    | Some (_,start_row,end_row,start_column,end_column) -> Printf.sprintf  "at start_location %d  %d end location %d %d" start_row start_column end_row end_column
    in Printf.sprintf
    (" - expression\n%s\n" ^^
    " %s is a declaration\n"
    )
    (ast_to_string decl_trm) loc
    in write_log clog log;
    match t.desc with
    | Trm_seq tl ->
       let decl_type = begin match decl_trm.desc with
       | Trm_seq[t_decl] ->
        begin match t_decl.desc with
        | Trm_let (_,(_, _), init) ->
          begin match init.desc with
          | Trm_val( Val_prim (Prim_new t_arr)) ->
            begin match t_arr.ty_desc with
            | Typ_array (t_var,_) ->
              begin match t_var.ty_desc with
              | Typ_var x -> x
              | _ -> fail t.loc "array_to_variables_aux: expected a type variable"
              end
            | _ -> fail t.loc "array_to_variables_aux: expected an array type"
            end
          | _ -> fail t.loc "array_to_variables_aux: something went wrong"
          end
        | _ -> fail t.loc "array_to_variables_aux: expected a variable declaration"
        end
      | _ -> fail t.loc "array_to_variables_aux: expected a sequence which contain the variable declaration"
      end
      in
      (* let decl_index = get_index decl_trm tl in *)
      let new_trms = List.map(fun x ->
        trm_let Var_mutable (x,(typ_ptr (typ_var (decl_type)))) (trm_lit (Lit_uninitialized))) new_vars
      in
      trm_seq ~annot:t.annot (insert_sublist_in_list new_trms decl_index tl)
    | _ -> fail t.loc "array_to_variables_aux: only declaration inside sequence are supported"

>>>>>>> 2d6b4517
let inline_array_access (clog : out_channel) (array_var : var) (new_vars : var list) (t: trm) : trm =
  let log : string =
    let loc : string =
    match t.loc with
    | None -> ""
    | Some (_,start_row,end_row,start_column,end_column) -> Printf.sprintf  "at start_location %d  %d end location %d %d" start_row start_column end_row end_column
    in Printf.sprintf
    (" - expression\n%s\n" ^^
    " %s is the full term\n"
    )
    (ast_to_string t) loc
    in write_log clog log;
    let rec aux (global_trm : trm) (t : trm) : trm =
      match t.desc with
      | Trm_apps(f,[arr_base;arr_index]) ->
        begin match f.desc with
        | Trm_val (Val_prim (Prim_binop Binop_array_access)) ->
          begin match arr_base.desc with
          | Trm_var x when x = array_var ->
            begin match arr_index.desc with
            | Trm_val (Val_lit (Lit_int i)) ->
              if i >= List.length new_vars then fail t.loc "inline_array_access: not enough new_variables entered"
              else
                trm_var (List.nth new_vars i)
            | _ -> fail t.loc "inline_array_access: only integer indexes are allowed"
            end
          | Trm_apps (f1,[base1]) ->
            begin match f1.desc with
            | Trm_val (Val_prim (Prim_unop Unop_struct_access var)) when var = array_var ->
              begin match arr_index.desc with
              | Trm_val (Val_lit (Lit_int i)) ->
                if i >= List.length new_vars then fail t.loc "inline_array_access: not enough new_variables entered"
                else
                  let f1 = {f1 with desc = Trm_val (Val_prim (Prim_unop (Unop_struct_access (List.nth new_vars i))))} in
                  trm_apps f1 [base1]
                  (* trm_var (List.nth new_vars i) *)
              | _ -> fail t.loc "inline_array_access: only integer indexes are allowed"
              end
            | _ -> trm_map (aux global_trm) t
            end
          | _ -> trm_map (aux global_trm) t
          end
        | _ -> trm_map (aux global_trm) t
        end
      | _ -> trm_map (aux global_trm) t
    in aux t t


let array_to_variables (clog : out_channel) (dcl_path : target) (new_vars : var list) (t : trm) : trm =
  let b = !Flags.verbose in
  Flags.verbose := false;
  let epl = resolve_target dcl_path t in
  Flags.verbose := b;
  let app_transfo (t :trm) (dl : path) : trm =
    match List.rev dl with
    | Dir_nth n :: dl' ->
      let (t',_) = resolve_path dl t in
      let dl = List.rev dl' in

      apply_local_transformation (array_to_variables_core clog new_vars t' n) t dl
    | _ -> fail t.loc "app_transfo: expected a dir_nth inside the sequence"
  in
  (* Change all array accessess with the new variables before changing the declaration *)
  let declaration_trm = match epl with
  | [dl] -> let (t_def,_) = resolve_path dl t in t_def
  | _ -> fail t.loc "array_to_variables: expected only one declaration trm"
  in
  let array_variable = match declaration_trm.desc with
  | Trm_let(_,(x,_),_) -> x
  | _ -> fail t.loc "array_to_variables: expected a sequece which contains the declration"
  in
  let t = inline_array_access clog array_variable new_vars t in
  match epl with


  | [] ->
    print_info t.loc "array_to_variables: no matching subterm";
    t
  | _ -> List.fold_left(fun t dl -> app_transfo t dl)
    t epl<|MERGE_RESOLUTION|>--- conflicted
+++ resolved
@@ -21,137 +21,7 @@
     - x is not used in function definitions, but only in var declarations
     - for now: in any case, the number of elements is divisible by b
  *)
-<<<<<<< HEAD
 let tile_array (clog : out_channel) (name : var -> var) (block_name : typvar)
-=======
-let rec tile_aux (base_type : typ) (block_name : typvar) (b : trm) (x : typvar)
-  (t : trm) : trm =
-  (*
-    replace sizeof(base_type) with sizeof(block_name)
-    if another term is used for size: use b * t_size
-   *)
-  let new_size (t_size : trm) : trm =
-    if Ast_to_c.ast_to_string t_size =
-         "sizeof(" ^ Ast_to_c.typ_to_string base_type ^ ")"
-    then trm_var ("sizeof(" ^ block_name ^ ")")
-    else trm_apps (trm_binop Binop_mul) [b; t_size]
-  in
-  let new_alloc (t_alloc : trm) : trm =
-    match t_alloc.desc with
-    (* expectation: my_alloc(nb_elements, size_element) *)
-    | Trm_apps (t_alloc_fun, [t_nb_elts; t_size_elt]) ->
-       (* goal: my_alloc(nb_elements / b, b * size_element) *)
-       let t_nb_elts = trm_apps (trm_binop Binop_div) [t_nb_elts; b] in
-       let t_size_elt = new_size t_size_elt in
-       trm_apps t_alloc_fun [t_nb_elts; t_size_elt]
-    (* there's possibly a cast first *)
-    | Trm_apps (t_cast,
-                [{desc = Trm_apps (t_alloc_fun,
-                                   [t_nb_elts; t_size_elt]); _}]) ->
-       let t_nb_elts = trm_apps (trm_binop Binop_div) [t_nb_elts; b] in
-       let t_size_elt = new_size t_size_elt in
-       trm_apps t_cast [trm_apps t_alloc_fun [t_nb_elts; t_size_elt]]
-    | _ -> fail t.loc "new_alloc: expected array allocation"
-  in
-  match t.desc with
-  (* declarations *)
-  | Trm_typedef d ->
-     begin match d with
-     (* we have to change the declaration of x *)
-     | Typedef_abbrev (y, ty) when y = x ->
-        (* ty must be an array type or a pointer type *)
-        begin match ty.ty_desc with
-        | Typ_ptr ty ->
-           (* ty* becomes (ty[b])* *)
-           trm_seq ~annot:(Some No_braces)
-              [
-                trm_typedef (Typedef_abbrev(block_name, typ_array ty (Trm b)));
-                trm_typedef (Typedef_abbrev(y, typ_ptr (typ_var block_name)))
-              ]
-        | Typ_array (ty, s) ->
-           (* ty[s] becomes ty[s/b][b] *)
-           begin match s with
-           | Undefined -> fail t.loc "tile_aux: array size must be provided"
-           | Const n ->
-              let n_div_b =
-                trm_apps (trm_binop Binop_div) [trm_lit (Lit_int n); b]
-              in
-              trm_seq ~annot:(Some No_braces)
-                [
-                  trm_typedef (Typedef_abbrev(block_name, typ_array ty (Trm b)));
-                  trm_typedef (Typedef_abbrev(y, typ_array (typ_var block_name)
-                                          (Trm n_div_b)))
-                ]
-           | Trm t' ->
-              let t'' = trm_apps (trm_binop Binop_div) [t'; b] in
-              trm_seq ~annot:(Some No_braces)
-                [
-                  trm_typedef (Typedef_abbrev(block_name, typ_array ty (Trm b)));
-                  trm_typedef (Typedef_abbrev(y, typ_array (typ_var block_name)
-                                          (Trm t'')))
-                ]
-           end
-        | _ -> fail t.loc "tile_aux: expected array or pointer type declaration"
-        end
-     (*
-       other cases: type declarations (not x), fun declarations, var
-       declarations (not of type x)
-       arrays of type x are heap allocated
-      *)
-     | _ -> trm_map (tile_aux base_type block_name b x) t
-     end
-  (* heap allocations *)
-  | Trm_let (Var_mutable, (y,ty), init) when y = x ->
-    begin match ty.ty_desc with
-    | Typ_ptr {ty_desc = Typ_var y; _} when y = x ->
-        trm_let Var_mutable (y,ty) init
-    | _ -> trm_map (tile_aux base_type block_name b x) t
-    end
-  (* set with alloc *)
-  | Trm_apps ({desc = Trm_val (Val_prim (Prim_binop Binop_set)); _},
-              [lhs; rhs]) ->
-     (* lhs should have type x *)
-     begin match lhs.typ with
-     | Some {ty_desc = Typ_var y; _} when y = x ->
-        trm_apps ~annot:t.annot ~loc:t.loc ~is_statement:t.is_statement ~add:t.add
-          ~typ:t.typ (trm_binop Binop_set) [lhs; new_alloc rhs]
-     | _ -> trm_map (tile_aux base_type block_name b x) t
-     end
-  (* array accesses *)
-  | Trm_apps (f, tl) ->
-     begin match f.desc with
-     | Trm_val (Val_prim (Prim_binop Binop_array_access))
-       | Trm_val (Val_prim (Prim_binop Binop_array_get)) ->
-        begin match tl with
-        | [base; index] ->
-           begin match base.typ with
-           (* we only look for arrays of type x *)
-           | Some {ty_desc = Typ_var y; _} when y = x ->
-              (* replace base[index] with base[index/b][index%b] *)
-              trm_apps ~annot:t.annot ~loc:t.loc ~is_statement:t.is_statement ~add:t.add
-                ~typ:t.typ f
-                [
-                  trm_apps ~annot:base.annot ~loc:base.loc ~is_statement:false
-                    ~add:base.add ~typ:base.typ f
-                    [
-                      {base with typ = match base.typ with
-                                         | None -> None
-                                         | Some ty -> Some (typ_ptr ty)
-                      };
-                      trm_apps (trm_binop Binop_div) [index; b]
-                    ];
-                  trm_apps (trm_binop Binop_mod) [index; b]
-                ]
-           | _ -> trm_map (tile_aux base_type block_name b x) t
-           end
-        | _ -> fail t.loc "tile_aux: array accesses must have two arguments"
-        end
-     | _ -> trm_map (tile_aux base_type block_name b x) t
-     end
-  | _ -> trm_map (tile_aux base_type block_name b x) t
-
-let tile (clog : out_channel) (name : var -> var) (block_name : typvar)
->>>>>>> 2d6b4517
   (b : trm) (x : typvar) (t : trm) : trm =
   (*
     changes:
@@ -502,51 +372,6 @@
   swap_accesses clog x t
 
 
-<<<<<<< HEAD
-=======
-let array_to_variables_aux (clog : out_channel) (new_vars : var list) (decl_trm : trm) (decl_index : int) (t  : trm) : trm =
-  let log : string =
-    let loc : string =
-    match t.loc with
-    | None -> ""
-    | Some (_,start_row,end_row,start_column,end_column) -> Printf.sprintf  "at start_location %d  %d end location %d %d" start_row start_column end_row end_column
-    in Printf.sprintf
-    (" - expression\n%s\n" ^^
-    " %s is a declaration\n"
-    )
-    (ast_to_string decl_trm) loc
-    in write_log clog log;
-    match t.desc with
-    | Trm_seq tl ->
-       let decl_type = begin match decl_trm.desc with
-       | Trm_seq[t_decl] ->
-        begin match t_decl.desc with
-        | Trm_let (_,(_, _), init) ->
-          begin match init.desc with
-          | Trm_val( Val_prim (Prim_new t_arr)) ->
-            begin match t_arr.ty_desc with
-            | Typ_array (t_var,_) ->
-              begin match t_var.ty_desc with
-              | Typ_var x -> x
-              | _ -> fail t.loc "array_to_variables_aux: expected a type variable"
-              end
-            | _ -> fail t.loc "array_to_variables_aux: expected an array type"
-            end
-          | _ -> fail t.loc "array_to_variables_aux: something went wrong"
-          end
-        | _ -> fail t.loc "array_to_variables_aux: expected a variable declaration"
-        end
-      | _ -> fail t.loc "array_to_variables_aux: expected a sequence which contain the variable declaration"
-      end
-      in
-      (* let decl_index = get_index decl_trm tl in *)
-      let new_trms = List.map(fun x ->
-        trm_let Var_mutable (x,(typ_ptr (typ_var (decl_type)))) (trm_lit (Lit_uninitialized))) new_vars
-      in
-      trm_seq ~annot:t.annot (insert_sublist_in_list new_trms decl_index tl)
-    | _ -> fail t.loc "array_to_variables_aux: only declaration inside sequence are supported"
-
->>>>>>> 2d6b4517
 let inline_array_access (clog : out_channel) (array_var : var) (new_vars : var list) (t: trm) : trm =
   let log : string =
     let loc : string =
