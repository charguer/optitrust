(* for debugging *)
let printf = Printf.printf

(* [pos]: record used to represent a specific location inside the code *)
type pos = {
    pos_line : int;
    pos_col : int; }

(* [trm_loc]: record used to keep track of the trm information like the
file it belongs, and the start and the end positions inside the code. *)
type trm_loc = {
  loc_file : string;
  loc_start : pos;
  loc_end : pos;}

(* [location]: an optional type representing the location of a trm *)
type location = trm_loc option

(* [loc]: memory location *)
type loc = int

(* [mark]: annotation used for resolving targets, see module mark.ml *)
type mark = Mark.t

(* [mlists]: generalized lists, see module mlist.ml *)
type 'a mlist = 'a Mlist.t

(* [strm]: string representation of a term, as provided by the user *)
type strm = string

(* [styp]: string representation of a type, as provided by the user *)
type styp = string

(* [var]: variable *)
type var = string

(* [Var_set]: a set module used for storing variables *)
module Var_set = Set.Make(String)

(* [vars]: variables, a list of elements of type variable *)
type vars = var list

(* [qvar]: qualiefied variables, Ex M :: N :: x
    qx = {qvar_var = "x"; qvar_path = ["M"; "N"]; qvar_str = "M :: N :: x"}. *)
type qvar = {qvar_var : var; qvar_path : var list; qvar_str : string}

(* [typconstr]: name of type constructors (e.g. [list] in Ocaml's type [int list];
   or [vect] in C type [struct { int x,y }; *)
type typconstr = string

(* [typvar]: name of type variables (e.g. ['a] in type ['a list] *)
type typvar = var

(* [qtypvar]: qname of the type variables *)
type qtypvar = qvar

(* [typvars]: a list of typvar *)
type typvars = typvar list

(* [typconstrid]: unique identifier for typ constructors*)
type typconstrid = int

(* [next_typconstrid ()] generates and return a new id *)
let next_typconstrid : (unit -> typconstrid) =
  Tools.fresh_generator ()

(* [stringreprid]: unique identifier used as keys for memoization of string representation of subterms *)
type stringreprid = int

(* [next_stringreprid ()] generates and return a new string representation id *)
let next_stringreprid : (unit -> stringreprid) =
  Tools.fresh_generator ()

(* ['a typmap] is a map from [typeid] to ['a] *)
module Typ_map = Map.Make(Int)

(* [typmap]: instantiation of Typ_map *)
type 'a typmap = 'a Typ_map.t

(* [field]: struct field defined as a string *)
type field = string

(* [fields]: struct fields as a list of fields *)
type fields = field list

(* ['a varmap] is a map from string to ['a] *)
module String_map = Map.Make(String)

(* [varmap]: instantiation of String_map *)
type 'a varmap = 'a String_map.t

(* [label]: labels (for records) *)
type label = string

(* [labels]: a list of labels. *)
type labels = label list

(* [string_trm]: description of a term as a string (convenient for the user) *)
type string_trm = string

(* [constrname]: constructor name (for enum and algebraic datatypes) *)
type constrname = string

(* [size]: array sizes *)
type size =
  | Undefined    (* t[] *)
  | Const of int (* t[3] *)
  | Trm of trm   (* t[2*nb] *)

(* [loop_step]: loop step kinds *)
and loop_step =
  | Pre_inc     (* ++i   *)
  | Post_inc    (* i++   *)
  | Pre_dec     (* --i   *)
  | Post_dec    (* i--   *)
  | Step of trm (* i += 2*)

(* [loop_dir]: loop bound inequalities *)
and loop_dir =
  | DirUp      (* i < 2  *)
  | DirUpEq    (* i <= 2 *)
  | DirDown    (* i > 0  *)
  | DirDownEq  (* i >= 0 *)

(* [code_kind]; code kind entered by the user *)
and code_kind =
  | Lit of string   (* 1, "hello", 1.0, (), true, false *)
  | Atyp of string  (* int, double float, vect, particle *)
  | Expr of string  (* expression of the form a * (b + 1) *)
  | Stmt of string  (* functions, for loops, while loops etc *)
  | Instr of string (* a = b, a += b *)

(* [typ_desc]: type description *)
and typ_desc =
  | Typ_const of typ   (* e.g. [const int *] is a pointer on a [const int] type. *)
  | Typ_var of typvar * typconstrid  (* e.g. ['a] in the type ['a -> 'a] -- *)
  | Typ_constr of qtypvar * typconstrid * typ list (* e.g. [int list] or
                                                  [(int,string) map] or [vect] *)
  | Typ_auto                                (* auto *)
  | Typ_unit                                (* void *)
  | Typ_int                                 (* int *)
  | Typ_float                               (* float *)
  | Typ_double                              (* double *)
  | Typ_bool                                (* bool *)
  | Typ_char                                (* char *)
  | Typ_string                              (* string a *)
  | Typ_ptr of
    {ptr_kind : ptr_kind; inner_typ: typ }  (* "int*" *)
  | Typ_array of typ * size                 (* int[3], or int[], or int[2*n] *)
  | Typ_fun of (typ list) * typ             (* int f(int x, int y) *)
  | Typ_record of record_type * typ         (* class, struct, union *)
  | Typ_template_param of string            (* template(Soon..) *)
  | Typ_arbitrary of code_kind              (* types entered as string  *)
  | Typ_decl of trm                        (* Since C++11, decltype (nullptr), create a type out of an expression *)

(* [ptr_kind]: type used for distinguishing pointers from references, note that
    both pointers and references are considered by OptiTrust as pointers.*)
and ptr_kind =
  | Ptr_kind_mut   (* int* *)
  | Ptr_kind_ref   (* int& *)

(* [typ_annot]: annotation for types that can be build from the main ones *)
and typ_annot =
  | Unsigned  (* unsigned int *)
  | Long      (* long int *)
  | Short     (* short int *)

(* [typ]: is a record containing the description, annotation and some attributes*)
and typ = {
  typ_desc : typ_desc;
  typ_annot : typ_annot list;
  typ_attributes : attribute list;
  }

(* [typedef]: is a record containing the id of the type, the name of the new defined
    type, for sum types there can be also more then one variable. And finally the
     body of the type *)
and typedef = {
  typdef_loc : location;      (* the location of the typedef *)
  typdef_typid : typconstrid; (* the unique id associated with the type [t] *)
  typdef_tconstr : typconstr; (* the name [t] *)
  typdef_vars : typvars;      (* the list containing the names ['a] and ['b];
         [typedef_vars] is always the empty list in C code without templates *)
  typdef_body : typdef_body;(* the body of the definition,
                            i.e. the description of [...] *)
}


(* [record_fields]: fields representation for classes, structs and unions. *)
and record_fields = (record_field * record_field_annot) list

and record_field =
  | Record_field_member of (label * typ)
  | Record_field_method of trm

and record_field_annot = access_control

and access_control =
  | Access_public
  | Access_private
  | Access_protected
  | Access_unspecified


(* [typedef_body]: typedef kinds *)
and typdef_body =
  | Typdef_alias of typ   (* for abbreviations, e.g. [type 'a t = ('a * 'a)
                          list] or [typdef vect t] *)
  | Typdef_record of record_fields
    (* for records / struct, e.g. [type 'a t = { f : 'a; g : int } *)
  | Typdef_sum of (constrname * typ) list (* for algebraic definitions / enum,
                                             e.g. [type 'a t = A | B of 'a] *)
  | Typdef_enum of (var * (trm option)) list (* for C/C++ enums *)

(* [typed_var]: used for function arguments *)
and typed_var = var * typ

(* [typed_vars]: a list of typed_var *)
and typed_vars = typed_var list


(* [loop_parallel]: for parallel loops this flag is set to true *)
and loop_parallel = bool

(* [loop_range]: a type for representing  for loops *)
and loop_range = var * trm * loop_dir * trm * loop_step * loop_parallel

(* [unary_op]: unary operators *)
and unary_op =
  | Unop_get                     (* the "*" operator as in *p  *)
  | Unop_address                 (* the "&" operator as in &p *)
  | Unop_bitwise_neg             (* ~ *)
  | Unop_neg                     (* !true *)
  | Unop_minus                   (* -a *)
  | Unop_plus                    (* +a *)
  | Unop_post_inc                (* x++ *)
  | Unop_post_dec                (* x-- *)
  | Unop_pre_inc                 (* ++x *)
  | Unop_pre_dec                 (* --x *)
  | Unop_struct_access of field  (* struct access encoding*)
  | Unop_struct_get of field     (* struct access *)
  | Unop_cast of typ             (* (int)x *)

(* LATER: numeric operation takes a type argument *)
(* [binary_op]: binary operators *)
and binary_op =
  | Binop_set           (* lvalue = rvalue *)
  | Binop_array_access  (* array acces encoding *)
  | Binop_array_get     (* array access *)
  | Binop_eq            (* a = b *)
  | Binop_neq           (* a != b *)
  | Binop_sub           (* a - b *)
  | Binop_add           (* a + b *)
  | Binop_mul           (* a * b *)
  | Binop_mod           (* a % b *)
  | Binop_div           (* a / b *)
  | Binop_exact_div     (* a / b with a % b = 0 *)
  | Binop_le            (* a <= b *)
  | Binop_lt            (* a < b *)
  | Binop_ge            (* a >= b *)
  | Binop_gt            (* a > b *)
  | Binop_and           (* a && b *)
  | Binop_bitwise_and   (* a & b *)
  | Binop_or            (* a || b *)
  | Binop_bitwise_or    (* a | b *)
  | Binop_shiftl        (* a >> k*)
  | Binop_shiftr        (* a << k *)
  | Binop_xor           (* a ^ b *)
  (* LATER: add types to operations wherever relevant *)
  (* TODO: not coherent to use a grammar of binary_op for certain ops, and use conventional functions for others, eg. fmod *)
  (* | Binop_fmod          (* floatting point modulo, LATER: merge with mod when annotated with type *) *)


(* [consistency_mode]: C++ memory model consistency *)
and consistency_mode =
  | Sequentially_consistent
  | Release
  | Acquire

(* [prim]: primitives  *)
and prim =
  | Prim_unop of unary_op (* e.g. "!b" *)
  | Prim_binop of binary_op (* e.g. "n + m" *)
  | Prim_compound_assgn_op of binary_op (* e.g. "a += b" *)
  | Prim_overloaded_op of prim (* used for overloaded operators *)
  | Prim_new of typ (* "new T" *)
  | Prim_conditional_op (* "(foo) ? x : y" *)

(* [lit]: literals *)
and lit =
  | Lit_unit              (* void, e.g. "return;" is represented as "Lit_unit" *)
  | Lit_uninitialized     (* e.g. "int x;" is "int x = Lit_uninitalized" *)
  | Lit_bool of bool      (* true, false *)
  | Lit_int of int        (* 1, 10, 100 *)
  | Lit_double of float   (* 1.0, 2.0, 0.5 *)
  | Lit_string of string  (* "hello"  *)
  | Lit_nullptr               (* nullptr *)

(* [value]: values *)
and value =
  | Val_lit of lit   (* literal values *)
  | Val_prim of prim (* primitive values *)
  | Val_ptr of loc   (* pointer values, ex NULL *)
  (* These are values that can only be constructed during the program execution,
     and thus useful only for carrying out proofs about the program Generic *)
  (* LATER: add functions, which are also values that can be created at execution time *)

(* [trm_annot]: annotations are used to decorate this AST when it is built from
    the Clang AST in such a way to be able to print back the AST like
    the original C code.*)

(* [cstyle_annot]: annotations used for encodings and decodings. *)
and cstyle_annot =

  (* distinguish [p->f] vs [( *p ).f], represented as [get(access(p,f)],
     with an annotation carried by the [get] operation *)
  | Display_no_arrow

  (* [ for (int i = 0; ; i++) ]  vs [for (int i = 0; true; i++)],
     the latter form is used in the encoding. *)
  | Empty_cond      (* used for loops with empty conditions *)

  (* [inline] meta-information on a C-function *)
  | Fun_inline

  (* describe a sequence that does not impose a scope;
     LATER: maybe refine this notion *)
  | No_braces of int (* LATER: Add another category *)

  (* [int x, y]  encoded as [{ int x; int y}] with an annotation
     on this special kind of no-scope block *)
  | Multi_decl      (* annotation for encoding mutiple one line declarations *)

  (* DEPRECATED *)
  | Postfix_set     (* annotates all x++ and x-- unary operations aswrite operations *)

  (* [int& x = 3]  encoded as  [let x : ( int* ) = ref 3] in the internal AST *)
  | Reference

  (* annotation to distinguish [int x = 3]  vs [int* const x = ref 3]
     because the two have the same encoding in the internal AST.
     annotation is carried by the Trm_let. *) (* LATER: is the type also annotation? *)
  | Stackvar

  (* distinguish between class vs struct *)
  | Is_struct

  (*  [typedef struct node { int item; struct node* p } node; ]
      this flag [Is_rec_struct] indicates whether to reprint the type at the front. *)
  | Is_rec_struct

  (* distinguish between class vs struct -- seems redundant with is_struct *)
  | Is_class


  (* [static] meta-information on a C-function *)
  | Static_fun

  (* syntax [x.f(a)] vs [f(x,a)] because we encode "this" object as first argument *)
  (* LATER: beware when refering to the "nth" argument *)
  | Method_call

  (* syntax [x] where [x] is a class field instead of [this->x],
     which is the encoding in OptiTrust *)
  | Implicit_this (* Direct access to a class member. *)

  (* call to a polymorphic function   [f<int>(x)]
      where definition is [template<typename T> f(T x) { return x }] *)
  (* LATER: keep track of whether the user has written it explicitly;
     ---would be needed in particular when the return type is generic *)
  | Typ_arguments of typ list  (* <int, float> , type arguments used for template specializations. *)

  (* Automatically-synthesized constructors *)
  | Implicit_constructor
  | Explicit_constructor
  | Default_constructor

  (* [const] meta-information on a C++ method, to indicate that the object is not modified *)
  | Const_method

  (*  [class foo {  int x;  foo() : x(3) { bla} }] is encoded as
     [class foo {  int x; foo() { x = 3; bla  }], where [x=3] is tagged as Constructed_init
     LATER: verify.  *)
  | Constructed_init (* objects initialized with a constructor. *)

  (* LATER: document *)
  | Class_constructor of constructor_kind
  | Class_destructor of destructor_kind
  | Member_initializer

  (* LATER: what use? *)
  | Redundant_decl

  (* used for int[2] = { 3, 4 }, the trm_array is annotated with [Brace_init] *)
  | Brace_init

  | Clang_cursor of Clang.cxcursor

  (* tag for printing [NULL] instead of [nullptr] *)
  | Display_null_uppercase

(* [constructor_kind]: special annotation for constructors *)
and constructor_kind =
  | Constructor_implicit
  | Constructor_explicit
  | Constructor_default
  | Constructor_simpl

and destructor_kind =
  | Destructor_default
  | Destructor_delete
  | Destructor_simpl

(* [files_annot]: file annotation *)
and files_annot =
  | Include of string
  | Main_file

(* [cpragma]: type alias for directives *)
and cpragma = directive

(* [marks]: a list of marks *)
and marks = mark list

(* [trm_annot]: a record containing all kinds of annotations used on the AST of OptiTrust. *)
and trm_annot = {
    trm_annot_attributes : attribute list;
    trm_annot_marks : marks;
    trm_annot_labels : labels;
    trm_annot_stringrepr : stringreprid option;
    trm_annot_pragma : cpragma list;
    trm_annot_cstyle : cstyle_annot list;
    trm_annot_files : files_annot list;
  }
  (* LATER: use a smartconstruct for trm_annot with optional arguments *)

(* [attribute]: trm attributes *)
and attribute =
  | Alignas of trm (* alignas(64) double* deposit; *)
  | GeneratedTyp   (* pointers used only for encoding stack variables*)
  | Injected       (* injected type *)
  | Others         (* TO BE CONTINUED ... *)

(* [record_type]: C++ record types *)
and record_type =
  | Struct  (* struct *)
  | Union   (* union *)
  | Class   (* class *)

(* [trm] is a record representing an ast node *)
and trm =
 { annot : trm_annot;
   desc : trm_desc;
   loc : location;
   is_statement : bool;
   typ : typ option;
   ctx : ctx option}

(* [trms]: a list of trms *)
and trms = trm list

(* [ctx]: stores all the information about types, labels, constructors, etc. *)
and ctx = {
  ctx_var : typ varmap;             (* from [var] to [typ], i.e. giving the type
                                       of program variables *)
  ctx_tconstr : typconstrid varmap; (* from [typconstr] to [typconstrid] *)
  ctx_typedef : typedef typmap;     (* from [typconstrid] to [typedef] *)
  ctx_label : typconstrid varmap;   (* from [label] to [typconstrid] *)
  ctx_constr : typconstrid varmap;  (* from [constr] to [typconstrid] *)
  }

(* [trm_desc]: description of an ast node *)
and trm_desc =
  | Trm_val of value
  | Trm_var of varkind * qvar
  | Trm_array of trm mlist (* { 0, 3, 5} as an array *)
  | Trm_record of (label option * trm) mlist (* { 4, 5.3 } as a record *)
  | Trm_let of varkind * typed_var * trm (* int x = 3 *)
  | Trm_let_mult of varkind * typed_vars * trm list
  | Trm_let_fun of qvar * typ * typed_vars * trm
  | Trm_typedef of typedef
  | Trm_if of trm * trm * trm (* if (x > 0) {x += 1} else{x -= 1} *)
  | Trm_seq of trm mlist      (* { st1; st2; st3 } *)
  | Trm_apps of trm * (trms)  (* f(t1, t2) *)
  | Trm_while of trm * trm    (* while (t1) { t2 } *)
  | Trm_for of loop_range  * trm
  | Trm_for_c of trm * trm * trm * trm
  | Trm_do_while of trm * trm
  (* Remark: in the AST, arguments of cases that are enum labels
     appear as variables, hence the use of terms as opposed to
     closed values to represent case arguments.
    Trm_switch (cond, [([t1; t2], b1); ([t3], b2); ([], b3)]) =
    switch (cond) {
      case t1:
      case t2:
        b1;
        break;
      case t3:
        b2;
        break;
      default:
        b3;
        break;
    }
   *)
  | Trm_switch of trm * ((trms * trm) list)
  | Trm_abort of abort                            (* return or break or continue *)
  | Trm_goto of label                             (* goto foo *)
  | Trm_arbitrary of code_kind                    (* "int x = 10" *)
  | Trm_omp_routine of omp_routine                (* get_thread_id *)
  | Trm_extern of string * trms                   (* extern keyword *)
  | Trm_namespace of string * trm * bool          (* namespaces *)
  | Trm_template of template_parameter_list * trm (* templates *)
  | Trm_using_directive of string                 (* using namespace std *)
  | Trm_fun of typed_vars * typ option * trm      (* anonymous functions, [&](int const& x) -> void ({r += x;}) *)
  | Trm_delete of bool * trm                      (* delete t, delete[] t *)

(* [template_param_kind]: parameters kind, typename , empty or another template *)
and template_param_kind =
  | Type_name of typ option               (* <T> *)
  | NonType of typ * trm option           (* <> *)
  | Template of template_parameter_list   (* vect<int, int> (i,j) *)

(* [template_parameter_list]: template parameter list *)
and template_parameter_list = (string * template_param_kind * bool) list

(* [varkind]: type for the mutability of the variable *)
and varkind =
  | Var_immutable (* const variables *)
  | Var_mutable   (* non-const stack-allocated variable. *)

(* [abort]: ways of aborting *)
and abort =
  | Ret of trm option        (* return;  or return 3; *)
  | Break of label option    (* break; *)
  | Continue of label option (* continue; *)


(* [mode]: mode used for default OpenMP clause *)
and mode =
  | Shared_m
  | None_

(* [expression]: representing the code inside an If OpenMP clause *)
and expression = string

(* [sched_type]: scheduling type for OpenMP *)
and sched_type =
  | Static
  | Dynamic
  | Guided
  | Runtime

(* [reduction_identifier]: reduction operation for OpenMP reduction clause *)
and reduction_identifier =
  | Plus
  | Minus
  | Prod
  | And
  | Or
  | Power
  | BitAnd
  | BitOr
  | Min
  | Max

(* [map_type] map type for map OpenMP clause *)
and map_type =
  | Alloc
  | To
  | From
  | ToFrom
  | No_map

(* [proc_bind]: process binding *)
and proc_bind =
  | Master_pb
  | Close
  | Spread

(* [dep]:  *)
and dep =
  | Dep_var of var
  | Dep_ptr of dep

(* [deps]: *)
and deps = dep list

(* [dependecy_type]: dependency kind *)
and dependence_type =
  | In of deps
  | Out of deps
  | Inout of deps
  | Outin of deps
  | Sink of deps
  | Source

(* [clause]: OpenMP clauses *)
and clause =
  (* Data sharing clauses *)
  | Default of mode
  | Shared of vars
  | Private of vars
  | FirstPrivate of vars
  | LastPrivate of vars
  | Linear of vars * int
  | Reduction of reduction_identifier * (vars)
  (* Data copying clasuses *)
  | Copyin of vars
  | CopyPrivate of vars
  | Map_c of map_type * vars
  | Defaultmap of map_type * vars
  (* SIMD clauses *)
  | Safelen of int
  | Collapse of int
  | Simdlen of int
  | Aligned of vars * int
  | Uniform of vars
  | Inbranch
  | NotInbranch
  (* General clauses *)
  | Nowait
  | Ordered_c of int
  | If of expression
  | Device of var
  | Num_threads of var
  | Schedule of sched_type * var
  | Dist_schedule of sched_type * var
  | Parallel_c
  | Section_c
  | For_c
  | Taskgroup_c
  | Proc_bind of proc_bind
  | Priority of var
  | Depend of dependence_type list
  | Grainsize of int
  | Mergeable
  | Nogroup
  | Num_tasks of int
  | Untied
  | Final of expression
  | To_c of vars
  | From_c of vars
  | Link of vars
  | Num_teams of var
  | Thread_limit of var
(* [atomic_operation]: atomic operations for atomic OpenMP directives *)
and atomic_operation =
  | Read
  | Write
  | Update
  | Capture

(* [directive]: OpenMP directives *)
and directive =
  | Atomic of atomic_operation option
  | Atomic_capture
  | Barrier
  | Cancel of clause * clause list
  | Cancellation_point of clause * clause list
  | Critical of var * var
  | Declare_simd of clause list
  | Declare_reduction of reduction_identifier * typvars * expression * clause
  | Declare_target of clause list
  | Distribute of clause list
  | Distribute_parallel_for of clause list
  | Distribute_parallel_for_simd of clause list
  | Distribute_simd
  | End_declare_target
  | Flush of vars
  | For of clause list
  | For_simd of clause list
  | Master
  | Ordered of clause list
  | Parallel of clause list
  | Parallel_for of clause list
  | Parallel_for_simd of clause list
  | Parallel_sections of clause list
  | Section
  | Sections of clause list
  | Simd of clause list
  | Single of clause list
  | Target of clause list
  | Target_data of clause list
  | Target_enter_data of clause list
  | Target_exit_data of clause list
  | Target_teams of clause list
  | Target_teams_distribute of clause list
  | Target_teams_distribute_parallel_for of clause list
  | Target_teams_distribute_parallel_for_simd of clause list
  | Target_teams_distribute_simd of clause list
  | Target_update of clause list
  | Task of clause list
  | Taskgroup
  | Taskloop of clause list
  | Taskloop_simd of clause list
  | Taskwait of clause list
  | Taskyield
  | Teams of clause list
  | Teams_distribute of clause list
  | Teams_distribute_end of clause list
  | Teams_distribute_parallel_for of clause list
  | Teams_distribute_parallel_for_simd of clause list
  | Threadprivate of vars

(* [omp_routine]: OpenMP Routines *)
and omp_routine =
  | Set_num_threads of int
  | Get_num_threads
  | Get_max_threads
  | Get_thread_num
  | Get_num_procs
  | In_parallel
  | Set_dynamic of int
  | Get_dynamic
  | Get_cancellation
  | Set_nested of int
  | Get_nested
  | Set_schedule of sched_type * int
  | Get_schedule of sched_type * int
  | Get_thread_limit
  | Set_max_active_levels of int
  | Get_max_active_levels
  | Get_level
  | Get_ancestor_thread_num
  | Get_team_size of int
  | Get_active_level
  | In_final
  | Get_proc_bind
  | Set_default_device of var
  | Get_default_device
  | Get_num_devices
  | Get_num_teams
  | Get_team_num
  | Is_initial_device
  | Init_lock of var
  | Init_nest_lock of var
  | Destroy_lock of var
  | Destroy_nest_lock of var
  | Set_lock of var
  | Set_nest_lock of var
  | Unset_lock of var
  | Unset_nest_lock of var
  | Test_lock of var
  | Test_nest_lock of var
  | Get_wtime
  | Get_wtick

(* **************************** Rewrite rules ****************************** *)
(* [pat]: patterns *)
type pat = trm

(* [rewrite_rule]: a type for defining rewrite rules *)
type rewrite_rule = {
  rule_vars : typed_vars;
  rule_aux_vars : typed_vars;
  rule_from : pat;
  rule_to : pat }

(* basic rewrite rules *)
type base = rewrite_rule list

(* pattern instantiation *)
module Trm_map = Map.Make(String)

(* trm map used for rewrite rules and pattern matching *)
type tmap = trm Trm_map.t

(* [fields_order]: the order should be provided as argument to the transformation [reorder_fields]. *)
type fields_order =
  | Move_before of (string * string list)
  | Move_after of (string * string list)
  | Reorder_all of var list

(* **************************** Typ constructors *************************** *)
<<<<<<< HEAD

(* [typ_build ~annot ~attributes ~desc ()]: builds typ [ty] with its fields given as arguments. *)
let typ_build ~(annot : typ_annot list) ?(attributes : attribute list = []) ~(desc : typ_desc) () : typ =
  let ty = {typ_annot = annot; typ_attributes = attributes; typ_desc = desc} in
  (* Stats for types? *)
  ty

(* [typ_make ~annot ~attributes desc]: builds typ [ty] with the type description [desc] and other fields given. *)
let typ_make ?(annot : typ_annot list = []) ?(attributes = []) (desc : typ_desc) : typ =
  typ_build ~annot ~attributes ~desc ()

=======

(* [typ_build ~annot ~attributes ~desc ()]: builds typ [ty] with its fields given as arguments. *)
let typ_build ~(annot : typ_annot list) ?(attributes : attribute list = []) ~(desc : typ_desc) () : typ =
  let ty = {typ_annot = annot; typ_attributes = attributes; typ_desc = desc} in
  (* Stats for types? *)
  ty

(* [typ_make ~annot ~attributes desc]: builds typ [ty] with the type description [desc] and other fields given. *)
let typ_make ?(annot : typ_annot list = []) ?(attributes = []) (desc : typ_desc) : typ =
  typ_build ~annot ~attributes ~desc ()

>>>>>>> a45d8307
(* [typ_alter ~annot ~attributes ~desc ty]: alters any of the fields of [ty] that was provided as argument. *)
let typ_alter ?(annot : typ_annot list = []) ?(attributes = []) ?(desc : typ_desc option = None) (ty : typ) : typ =
  let annot = match annot with [] -> ty.typ_annot |_ -> annot in
  let attributes = match attributes with | [] -> ty.typ_attributes | _ -> attributes in
  let desc = match desc with | Some td -> td | None -> ty.typ_desc in
  typ_build ~annot ~attributes ~desc ()


(* [typ_repplace desc]: an alias of [typ_alter] to alter only thet description of the trm [ty]. *)
let typ_replace (desc : typ_desc) (ty : typ) : typ =
  typ_alter ~desc:(Some desc) ty

(* [typ_const ~annot ~attributes t]: const type constructor *)
let typ_const ?(annot : typ_annot list = []) ?(attributes = [])
  (t : typ) : typ =
  (* DEPRECATED {typ_annot = annot; typ_desc = Typ_const t; typ_attributes} *)
  typ_make ~annot ~attributes (Typ_const t)

(* [qvar_build qv qp qs]: builds a qvar record with fields qvar_var = [qvar], qvar_path = [qpath] and qvar_str = [qs]. TODO FIX COMMENT *)
let qvar_build ?(qpath : var list = []) (qvar : var) : qvar =
  let qstr =
    if qpath = []
      then qvar
      else  (Xlist.fold_lefti (fun i acc p -> if i = 0 then p else acc ^ "::  " ^ p ) "" qpath ) ^ "::" ^ qvar
    in
 {qvar_var = qvar; qvar_path = qpath; qvar_str = qstr}

(* [qvar_update ~qpath var qv]: updates [qv] by updating the fields [qvar_var] and [qvar_path] respectively.*)
let qvar_update ?(qpath : var list = []) ?(var : var = "") (qv : qvar) : qvar =
  let qpath = if qpath = [] then qv.qvar_path else qpath in
  let qvar = if var = "" then qv.qvar_var else var in
  qvar_build ~qpath qvar

(* [empty_qvar]: empty qvar is just a qvar with the string representation being the empty string. *)
let empty_qvar : qvar =
  {qvar_var = ""; qvar_path = []; qvar_str = ""}

(* [typ_constr ~annot ~attributes ~tid ~tl x]: constructed type constructor *)
let typ_constr ?(annot : typ_annot list = []) ?(attributes = [])
  ?(tid : typconstrid = next_typconstrid ()) ?(tl : typ list = []) ?(qpath : var list = [])
  ?(qtypvar : qvar = empty_qvar) (x : typvar) : typ =
  let qtx = qvar_build x ~qpath in
  let qtx = if qtypvar = empty_qvar then qtx else qtypvar in
  (* DEPRECATED {typ_annot = annot; typ_desc = Typ_constr (qtx, tid, tl); typ_attributes} *)
  typ_make ~annot ~attributes (Typ_constr (qtx, tid, tl))
<<<<<<< HEAD

(* [typ_auto ~annot ~attributes ()]: auto type constructor *)
let typ_auto ?(annot : typ_annot list = []) ?(attributes = []) () : typ =
  typ_make ~annot ~attributes Typ_auto

(* [typ_unit ~annot ~attributes ()]: void type constructor *)
let typ_unit ?(annot : typ_annot list = []) ?(attributes = []) () : typ =
  typ_make ~annot ~attributes Typ_unit


(* [typ_int ~annot ~attributes ()]: int type constructor *)
let typ_int ?(annot : typ_annot list = []) ?(attributes = []) () : typ =
  typ_make ~annot ~attributes Typ_int

(* [typ_float ~annot ~attributes ()]: float type constructor *)
let typ_float ?(annot : typ_annot list = []) ?(attributes = []) () : typ =
  typ_make ~annot ~attributes Typ_float

(* [typ_double ~annot ~attributes ()]: double type constructor *)
let typ_double ?(annot : typ_annot list = []) ?(attributes = []) () : typ =
  typ_make ~annot ~attributes Typ_double

(* [typ_bool ~annot ~attributes ()]: bool type constructor *)
let typ_bool ?(annot : typ_annot list = []) ?(attributes = []) () : typ =
  typ_make ~annot ~attributes Typ_bool

(* [typ_char ~annot ~attributes ()]: char type constructor *)
let typ_char ?(annot : typ_annot list = []) ?(attributes = []) () : typ =
  typ_make ~annot ~attributes Typ_char


(* [typ_string ~annot ~attributes ()]: char type constructor *)
let typ_string ?(annot : typ_annot list = []) ?(attributes = []) () : typ =
  typ_make ~annot ~attributes Typ_string

=======

(* [typ_auto ~annot ~attributes ()]: auto type constructor *)
let typ_auto ?(annot : typ_annot list = []) ?(attributes = []) () : typ =
  typ_make ~annot ~attributes Typ_auto

(* [typ_unit ~annot ~attributes ()]: void type constructor *)
let typ_unit ?(annot : typ_annot list = []) ?(attributes = []) () : typ =
  typ_make ~annot ~attributes Typ_unit


(* [typ_int ~annot ~attributes ()]: int type constructor *)
let typ_int ?(annot : typ_annot list = []) ?(attributes = []) () : typ =
  typ_make ~annot ~attributes Typ_int

(* [typ_float ~annot ~attributes ()]: float type constructor *)
let typ_float ?(annot : typ_annot list = []) ?(attributes = []) () : typ =
  typ_make ~annot ~attributes Typ_float

(* [typ_double ~annot ~attributes ()]: double type constructor *)
let typ_double ?(annot : typ_annot list = []) ?(attributes = []) () : typ =
  typ_make ~annot ~attributes Typ_double

(* [typ_bool ~annot ~attributes ()]: bool type constructor *)
let typ_bool ?(annot : typ_annot list = []) ?(attributes = []) () : typ =
  typ_make ~annot ~attributes Typ_bool

(* [typ_char ~annot ~attributes ()]: char type constructor *)
let typ_char ?(annot : typ_annot list = []) ?(attributes = []) () : typ =
  typ_make ~annot ~attributes Typ_char


(* [typ_string ~annot ~attributes ()]: char type constructor *)
let typ_string ?(annot : typ_annot list = []) ?(attributes = []) () : typ =
  typ_make ~annot ~attributes Typ_string

>>>>>>> a45d8307
(* [typ_ptr ~annot ~attributes kind t]: pointer type constructor,
   Note: references are considered as pointer types in OptiTrust *)
let typ_ptr ?(annot : typ_annot list = []) ?(attributes = [])
  (kind : ptr_kind) (t : typ) : typ =
  typ_make ~annot ~attributes (Typ_ptr {ptr_kind = kind; inner_typ = t} )

(* [typ_array ~annot ~attributes t s]: array type constructor *)
let typ_array ?(annot : typ_annot list = []) ?(attributes = []) (t : typ) (s : size) : typ =
  typ_make ~annot ~attributes (Typ_array (t, s))

(* [typ_fun ~annot ~attributes args res]: function type constructor *)
let typ_fun ?(annot : typ_annot list = []) ?(attributes = [])
  (args : typ list) (res : typ) : typ =
  typ_make ~annot ~attributes (Typ_fun (args, res) )

(* [typ_record ~annot ~attributes rt name]: record type constructor *)
let typ_record ?(annot : typ_annot list = []) ?(attributes = [])
  (rt : record_type) (name : typ) : typ =
  typ_make ~annot ~attributes (Typ_record (rt, name) )

(* [typ_template_param ~annot ~attributes name]: template type constructor *)
let typ_template_param ?(annot : typ_annot list = []) ?(attributes = [])
  (name : string) : typ =
  typ_make ~annot ~attributes (Typ_template_param name )

(* [typ_ptr_generated ty]: generated pointer type constructor *)
let typ_ptr_generated (ty : typ) : typ =
  typ_ptr ~attributes:[GeneratedTyp] Ptr_kind_mut ty

(* [typedef_prod ~recursive field_list]: typedef kind constructor *)
let typdef_record (fields : record_fields) : typdef_body =
  Typdef_record fields

(* [typ_str ~annot ~attributes s] *)
let typ_str ?(annot : typ_annot list = []) ?(attributes = [])
  (s : code_kind) : typ =
  typ_make ~annot ~attributes (Typ_arbitrary s )
<<<<<<< HEAD

(* [typ_decl ~annot ~attributes expr]: type declaration based on an expression. *)
let typ_decl ?(annot : typ_annot list = []) ?(attributes = []) (expr : trm) =
  typ_make ~annot ~attributes (Typ_decl expr )

(* [typ_ref ~annot ~attributes ty]: alias to typ_ptr Ptr_kind_ref ty *)
let typ_ref ?(annot : typ_annot list = []) ?(attributes = [])
  (ty : typ) : typ =
  typ_ptr ~annot ~attributes Ptr_kind_ref ty

=======

(* [typ_decl ~annot ~attributes expr]: type declaration based on an expression. *)
let typ_decl ?(annot : typ_annot list = []) ?(attributes = []) (expr : trm) =
  typ_make ~annot ~attributes (Typ_decl expr )

(* [typ_ref ~annot ~attributes ty]: alias to typ_ptr Ptr_kind_ref ty *)
let typ_ref ?(annot : typ_annot list = []) ?(attributes = [])
  (ty : typ) : typ =
  typ_ptr ~annot ~attributes Ptr_kind_ref ty

>>>>>>> a45d8307
(* [typ_lref ~annot ~attributes ty]: alias to typ_ref (typ_ref ty). *)
let typ_lref ?(annot : typ_annot list = []) ?(attributes = [])
  (ty : typ) : typ =
    typ_ref ~annot ~attributes (typ_ref ty)

(* **************************** Trm constructors *************************** *)

(* [trm_annot_default]: default trm annotation *)
let trm_annot_default = {
  trm_annot_attributes = [];
  trm_annot_marks = [];
  trm_annot_labels = [];
  trm_annot_stringrepr = None;
  trm_annot_pragma = [];
  trm_annot_cstyle = [];
  trm_annot_files = [];
}

(* [is_statement_of_desc t_desc]: checks if t_tesc corresponds to a statement or not  *)
let is_statement_of_desc (ty : typ option) (t_desc : trm_desc) : bool =
  match t_desc with
  | Trm_let _ | Trm_let_mult _ | Trm_let_fun _ | Trm_typedef _ | Trm_if _ | Trm_seq _ | Trm_while _
  | Trm_do_while _ | Trm_for_c _ | Trm_for _ | Trm_switch _ | Trm_abort _ | Trm_goto _  -> true
  | Trm_apps _ ->
    begin match ty with
    | Some {typ_desc = Typ_unit ; _} -> true
    | _ -> false
    end
  | _ -> false

(* [trm_build ~annot ~loc ~is_statement ~typ ~ctx ~desc ()]: builds trm [t] with its fields given as arguments. *)
let trm_build ~(annot : trm_annot) ~(loc : location) ~(is_statement : bool) ~(typ : typ option)
  ~(ctx : ctx option) ~(desc : trm_desc) () : trm =
  let t = {annot; loc; is_statement; typ; desc; ctx} in
  Stats.incr_trm_alloc ();
  t

(* [trm_make ~annot ~loc ~is_statement ~typ ~ctx desc]: builds trm [t] with description [desc] and other fields given
    as default ones. *)
let trm_make ?(annot : trm_annot = trm_annot_default) ?(loc : location = None) ?(is_statement : bool option)
    ?(typ : typ option = None) ?(ctx : ctx option = None) (desc : trm_desc) : trm =
   let is_statement =
     match is_statement with
     | Some b -> b
     | None -> is_statement_of_desc typ desc
     in
   trm_build ~annot ~desc ~loc ~is_statement ~typ ~ctx ()


(* [trm_alter ~annot ~loc ~is_statement ~typ ~ctx ~desc t]: alters any of the fields of [t] that was provided as argument. *)
let trm_alter ?(annot : trm_annot option = None) ?(loc : location option = None) ?(is_statement : bool option = None)
 ?(typ : typ option = None) ?(ctx : ctx option = None) ?(desc : trm_desc option = None) (t : trm) : trm =
    let annot = match annot with Some x -> x | None -> t.annot in
    let loc = match loc with Some x -> x | None -> t.loc in
    let is_statement = match is_statement with
      | Some x -> x
      | None -> match desc with
                | Some d -> is_statement_of_desc typ d
                | None -> t.is_statement
      in
    let typ = match typ with | None -> t.typ | _ -> typ in
    let ctx = match ctx with | None -> t.ctx | _ -> ctx in
    let desc = match desc with | Some x -> x | None -> t.desc in
    trm_build ~annot ~desc ~loc ~is_statement ~typ ~ctx ()

(* [trm_replace desc t]: an alias of [trm_alter] to alter only the descriptiong of [t]. *)
let trm_replace (desc : trm_desc) (t : trm) : trm =
  trm_alter ~desc:(Some desc ) t


(* **************************** CStyle *************************** *)

(* [trm_get_cstyles t]: returns all cstyle annotations of trm [t]. *)
let trm_get_cstyles (t : trm) : cstyle_annot list =
  t.annot.trm_annot_cstyle

(* [apply_on_cstyles f t]: applies [f] on the cstyme encodings of [t]. *)
let apply_on_cstyles (f : cstyle_annot list -> cstyle_annot list) (t : trm) : trm =
  let t_annot_cstyle = f (trm_get_cstyles t) in
  let t_annot = {t.annot with trm_annot_cstyle=t_annot_cstyle} in
  trm_alter ~annot:(Some t_annot) t

(* [trm_add_cstyle cs t]: adds [cs] cstyle annotation to trm [t]. *)
let trm_add_cstyle (cs : cstyle_annot) (t : trm) : trm =
  apply_on_cstyles (fun cstyles -> cs :: cstyles) t

(* [trm_filter_cstyle pred t]: filters all the pragmas that satisfy the predicate [pred]. *)
let trm_filter_cstyle (pred : cstyle_annot -> bool) (t : trm) : trm =
  apply_on_cstyles (fun cstyles -> List.filter (fun cs -> pred cs) cstyles) t

(* [trm_rem_cstyle cs t]: removes the cstyle_annot annotation [cs] from trm [t]. *)
let trm_rem_cstyle (cs : cstyle_annot) (t : trm) : trm =
  trm_filter_cstyle (fun cs1 -> cs <> cs1) t

(* [trm_has_cstyle cs t]: checks if [t] has the [cs] cstyle annotation. *)
let trm_has_cstyle (cs : cstyle_annot) (t : trm) : bool =
  let cstyles = trm_get_cstyles t in
  List.mem cs cstyles

(* [annot_has_cstyle cs t_ann]: checks if [cs] is constained in [t_ann]. *)
let annot_has_cstyle (cs : cstyle_annot) (t_ann : trm_annot) : bool =
  let cstyles = t_ann.trm_annot_cstyle in
  List.mem cs cstyles


(* **************************** Smart constructors *************************** *)


(* [trm_val ~annot ~loc ~typ ~ctx y]: value *)
let trm_val ?(annot = trm_annot_default) ?(loc = None) ?(typ = None) ?(ctx : ctx option = None) (v : value) : trm =
  trm_make ~annot ~loc ~typ ~ctx (Trm_val v)

(* [trm_var ~annot ~loc ~typ ~ctx ~kind x]: variable occurrence *)
let trm_var ?(annot = trm_annot_default) ?(loc = None) ?(typ = None) ?(ctx : ctx option = None)
  ?(kind : varkind = Var_mutable) ?(qpath : var list = []) ?(qvar : qvar = empty_qvar) (x : var) : trm =
  let qx = qvar_build x ~qpath in
  let qx = if qvar = empty_qvar then qx else qvar in
  trm_make ~annot ~loc ~typ ~ctx (Trm_var (kind, qx))

(* [trm_array ~annot ~loc ~typ ~ctx tl]: array initialization list *)
let trm_array ?(annot = trm_annot_default) ?(loc = None) ?(typ = None) ?(ctx : ctx option = None)
  (tl : trm mlist) : trm =
  trm_make ~annot ~loc ~typ ~ctx (Trm_array tl)

(* [trm_record ~annot ~loc ~typ ~ctx tl]: struct initialization list *)
let trm_record ?(annot = trm_annot_default) ?(loc = None) ?(typ = None) ?(ctx : ctx option = None)
  (tl : (label option * trm) mlist) : trm =
  trm_make ~annot ~loc ~typ ~ctx (Trm_record tl)

(* [trm_let ~annot ~loc ~ctx kind typed_var init]: variable declaration *)
let trm_let ?(annot = trm_annot_default) ?(loc = None) ?(ctx : ctx option = None)
  (kind : varkind) (typed_var : typed_var) (init : trm): trm =
  trm_make ~annot ~loc ~typ:(Some (typ_unit ())) ~ctx (Trm_let (kind, typed_var, init))

(* [trm_let ~annot ~loc ~ctx kind ty vl tl]: multiple variable declarations *)
let trm_let_mult ?(annot = trm_annot_default) ?(loc = None) ?(ctx : ctx option = None) (kind : varkind)
   (tvl : typed_vars) (tl : trms) : trm =
  trm_make ~annot ~loc ~typ:(Some (typ_unit ())) ~ctx (Trm_let_mult (kind, tvl, tl))

(* [trm_let ~annot ~loc ~ctx name ret_typ args body]: function definition *)
let trm_let_fun ?(annot = trm_annot_default) ?(loc = None) ?(ctx : ctx option = None) ?(qpath : var list = [])
  ?(qvar : qvar = empty_qvar) (name : var) (ret_typ : typ) (args : typed_vars) (body : trm) : trm =
  let qname = qvar_build name ~qpath in
  let qname = if qvar = empty_qvar then qname else qvar in
  trm_make ~annot ~loc ~typ:(Some (typ_unit())) ~ctx (Trm_let_fun (qname, ret_typ, args, body))

(* [trm_fun ~annot ~loc args ret_typ body]: anonymous function.  *)
let trm_fun ?(annot = trm_annot_default) ?(loc = None) ?(ctx : ctx option = None) (args : typed_vars)
  (ret_typ : typ option) (body : trm) =
  trm_make ~annot ~loc ~typ:(Some (typ_unit())) ~ctx (Trm_fun (args, ret_typ, body))

(* [trm_typedef ~annot ~loc ~ctx def_typ]: type definition *)
let trm_typedef ?(annot = trm_annot_default) ?(loc = None) ?(ctx : ctx option = None)
  (def_typ : typedef): trm =
  trm_make ~annot ~loc ~typ:(Some (typ_unit())) ~ctx (Trm_typedef def_typ)

(* [trm_if ~annot ~loc ~ctx cond tb eb]: if statement *)
let trm_if ?(annot = trm_annot_default) ?(loc = None) ?(ctx : ctx option = None) (cond : trm)
  (tb : trm) (eb : trm) : trm =
  trm_make ~annot ~loc ~typ:(Some (typ_unit())) ~ctx (Trm_if (cond, tb, eb))

(* [trm_seq ~annot ~loc ~ctx tl]: block statement *)
let trm_seq ?(annot = trm_annot_default) ?(loc = None) ?(ctx : ctx option = None)
  (tl : trm mlist) : trm =
  trm_make ~annot ~loc ~typ:(Some (typ_unit())) ~ctx (Trm_seq tl)

(* [trm_apps ~annot ~loc ~typ ~ctx f args]: function call *)
let trm_apps ?(annot = trm_annot_default) ?(loc = None) ?(typ = None) ?(attributes = [])
  ?(ctx : ctx option = None) (f : trm) (args : trms) : trm =
  trm_make ~annot ~loc ~typ ~ctx (Trm_apps (f, args))

(* [trm_while ~annot ~loc ~ctx cond body]: while loop *)
let trm_while ?(annot = trm_annot_default) ?(loc = None) ?(ctx : ctx option = None) (cond : trm) (body : trm) : trm =
  trm_make ~annot ~loc ~typ:(Some (typ_unit())) ~ctx (Trm_while (cond, body))

(* [trm_do_while ~annot ~loc ~ctx cond body]: do while loop *)
let trm_do_while ?(annot = trm_annot_default) ?(loc = None) ?(ctx : ctx option = None)  (body : trm) (cond : trm) : trm =
  trm_make ~annot ~loc ~typ:(Some (typ_unit())) ~ctx (Trm_do_while (body, cond))

(* [trm_for_c ~annot ~loc ~ctx init cond step body]: for loop *)
let trm_for_c?(annot = trm_annot_default) ?(loc = None) ?(ctx : ctx option = None)  (init : trm) (cond : trm)
  (step : trm) (body : trm) : trm =
  trm_make ~annot ~loc ~typ:(Some (typ_unit())) ~ctx (Trm_for_c (init, cond, step, body))

(* [trm_switch ~annot ~loc ~ctx cond cases]: switch statement *)
let trm_switch ?(annot = trm_annot_default) ?(loc = None) ?(ctx : ctx option = None) (cond : trm)
  (cases : (trms * trm) list) : trm =
  trm_make ~annot ~loc ~typ:(Some (typ_unit())) ~ctx (Trm_switch (cond, cases))

(* [trm_abort ~annot ~loc ~ctx a]: abort instruction *)
let trm_abort ?(annot = trm_annot_default) ?(loc = None) ?(ctx : ctx option = None)
  (a : abort) : trm =
  trm_make ~annot ~loc ~typ:(Some (typ_unit())) ~ctx (Trm_abort a)

(* [trm_goto ~annot ~loc ~ctx l]: goto statement *)
let trm_goto ?(annot = trm_annot_default) ?(loc = None) ?(ctx : ctx option = None)
  (l : label) : trm =
  trm_make ~annot ~loc ~typ:(Some (typ_unit())) ~ctx (Trm_goto l)

(* [trm_uninitialized ~annot ~loc ~ctx ()]: used for variable declarations without initialization
    and function declarations *)
let trm_uninitialized ?(annot = trm_annot_default) ?(loc = None) ?(ctx : ctx option = None) () : trm =
  trm_make ~annot ~loc ~ctx (Trm_val (Val_lit (Lit_uninitialized)))

(* [trm_for ~annot ~loc ~ctx index start direction stop step body]: simple for loop *)
let trm_for ?(annot = trm_annot_default) ?(loc = None) ?(ctx : ctx option = None)
  (loop_range : loop_range) (body : trm) : trm =
  trm_make ~annot ~loc ~typ:(Some (typ_unit ())) ~ctx (Trm_for (loop_range, body))

(* [code code_str ]: arbitrary code entered by the user *)
let code (code_str : code_kind) : trm =
  trm_make (Trm_arbitrary code_str)

(* [trm_omp_routine ~loc omp_routine] OpenMP routine *)
let trm_omp_routine ?(annot = trm_annot_default) ?(loc = None) ?(ctx : ctx option = None) (omp_routine : omp_routine) : trm =
  trm_make ~annot ~loc ~ctx (Trm_omp_routine omp_routine)

(* [extern ~loc ~lang tl]: extern *)
let trm_extern ?(annot = trm_annot_default) ?(loc = None) (lang : string) (tl : trms) : trm =
  trm_make ~annot ~loc  (Trm_extern (lang, tl))

(* [trm_namespace ~loc ~ctx name t inline ]: namespace *)
let trm_namespace ?(annot = trm_annot_default) ?(loc = None) ?(typ=None) ?(ctx : ctx option = None)
  (name : string) (t : trm ) (inline : bool) : trm =
  trm_make ~annot ~loc ~typ ~ctx (Trm_namespace (name, t, inline))

(* [trm_template ~loc ~typ ~ctx tpl t]: template statemented *)
let trm_template ?(annot = trm_annot_default) ?(loc = None) ?(typ=None) ?(ctx : ctx option = None)
  (tpl : template_parameter_list) (t : trm ) : trm =
  trm_make ~annot ~loc ~typ ~ctx (Trm_template (tpl, t))

(* [trm_using_directive ~annot ~loc ~typ ~ctx namespace]: creates a using namespace directive. *)
let trm_using_directive ?(annot = trm_annot_default) ?(loc = None) ?(typ = None) ?(ctx : ctx option = None)
  (namespace : string) =
  trm_make ~annot ~loc ~typ ~ctx (Trm_using_directive namespace)

(* [trm_this ~annot ~loc ~typ ~ctx ()]: this pointer. *)
let trm_this ?(annot = trm_annot_default) ?(loc = None) ?(typ = None) ?(ctx : ctx option = None) () =
  trm_make ~annot ~loc ~typ ~ctx (Trm_var (Var_immutable, qvar_build "this" ))

(* [trm_delete ~annot ~loc ~typ ~ctx is_array_form t]: delete operator  *)
let trm_delete ?(annot = trm_annot_default) ?(loc = None) ?(typ = None) ?(ctx : ctx option = None) (is_array_form : bool) (t : trm) =
  trm_make ~annot ~loc ~typ ~ctx (Trm_delete (is_array_form, t))

(* ********************************** Auxiliary functions ************************************ *)

(* [trm_unop ~annot ~loc ~ctx p]: unary operator *)
let trm_unop ?(annot = trm_annot_default) ?(loc = None) ?(ctx : ctx option = None) (p : unary_op) : trm =
  trm_val ~annot ~loc ~ctx (Val_prim (Prim_unop p))

(* [trm_biop ~annot ~loc ~ctx p]: binary operator *)
let trm_binop ?(annot = trm_annot_default) ?(loc = None) ?(ctx : ctx option = None) (p : binary_op) : trm =
  trm_val ~annot:annot ~loc ~ctx (Val_prim (Prim_binop p))

(* [trm_cast ty t]: type cast *)
let trm_cast (ty : typ) (t : trm) : trm =
  trm_apps (trm_unop (Unop_cast ty)) [t]

(* [typ_of_lit l]: get the type of a literal *)
let typ_of_lit (l : lit) : typ option =
  match l with
  | Lit_unit -> Some (typ_unit ())
  | Lit_uninitialized -> None
  | Lit_bool _ -> Some (typ_bool ())
  | Lit_int _ -> Some (typ_int ())
  | Lit_double _ -> Some (typ_double ())
  | Lit_string _ -> Some (typ_string ())
  | Lit_nullptr -> Some (typ_unit ())

(* [trm_lit ~annot ~loc ~ctx l]: literal *)
let trm_lit ?(annot = trm_annot_default) ?(loc = None) ?(ctx : ctx option = None) (l : lit) : trm =
  trm_val ~annot:annot ~loc ~ctx ~typ:(typ_of_lit l) (Val_lit l)

let trm_unit ?(loc = None) () : trm =
  trm_lit ~loc (Lit_unit)
let trm_bool ?(loc = None) (b : bool) =
  trm_lit ~loc (Lit_bool b)
let trm_int ?(loc = None) (i : int) =
  trm_lit ~loc (Lit_int i)
let trm_double ?(loc = None) (d : float) =
  trm_lit ~loc (Lit_double d)
let trm_sring ?(loc = None) (s : string) =
  trm_lit ~loc (Lit_string s)

(* [trm_null ~annot ~loc ~ctx ()]: build the term [nullptr], or [NULL] if [~uppercase:true]
   (also used for [void* 0] by Menhir, but decoded in cMenhir_to_ast)  *)
let trm_null ?(uppercase : bool = false) ?(annot = trm_annot_default) ?(loc = None) ?(ctx : ctx option = None) (_ : unit) : trm =
  (* DEPRECATED trm_val ~annot ~loc ~ctx  (Val_ptr 0) *)
  let t = trm_lit ~loc ~ctx Lit_nullptr in
  if uppercase then trm_add_cstyle Display_null_uppercase t else t

(* [trm_free]: build a term calling the 'free' function. *)
let trm_free ?(annot = trm_annot_default) ?(loc = None) ?(ctx : ctx option = None) (memory : trm) : trm =
  trm_apps (trm_var "free") [memory]

(* [trm_prim ~annot ~loc ~ctx p]: primitives *)
let trm_prim ?(annot = trm_annot_default) ?(loc = None) ?(ctx : ctx option = None) (p : prim) : trm =
  trm_val ~annot:annot ~loc ~ctx (Val_prim p)

(* [trm_set ~annot ~loc ~ctx t1 t2] *)
let trm_set ?(annot = trm_annot_default) ?(loc = None) ?(ctx : ctx option = None)
  ?(typ : typ option = Some (typ_unit ()))  (lhs : trm) (rhs : trm) : trm =
  trm_apps ~annot:annot ~loc ~ctx ~typ (trm_binop Binop_set) [lhs; rhs]

(* [trm_set ~annot ~loc ~ctx t1 t2] *)
let trm_neq ?(annot = trm_annot_default) ?(loc = None) ?(ctx : ctx option = None)
  (t1 : trm) (t2 : trm) : trm =
  trm_apps ~annot:annot ~loc ~ctx ~typ:(Some (typ_unit ())) (trm_binop Binop_neq) [t1; t2]

(* [trm_seq_nomarks ~annot ~loc ~ctx tl]: hidden block statement *)
let trm_seq_nomarks ?(annot = trm_annot_default) ?(loc = None) ?(ctx : ctx option = None) (tl : trms) : trm =
  trm_seq ~annot ~loc ~ctx (Mlist.of_list tl)

(* [typ_ref_inv ty]: get the inner type of a reference *)
let typ_ref_inv (ty : typ) : typ option =
  match ty.typ_desc with
  | Typ_ptr {ptr_kind = Ptr_kind_ref; inner_typ = ty1} -> Some ty1
  | _ -> None

(* [typ_ptr_inv ty]: get the inner type of a pointer *)
let typ_ptr_inv (ty : typ) : typ option =
  match ty.typ_desc with
  | Typ_ptr {ptr_kind = Ptr_kind_mut; inner_typ = ty1} -> Some ty1
  | _ -> None

<<<<<<< HEAD
(* [typ_const_ptr_inv ty]: get the inner type of a constant pointer *)
let typ_const_ptr_inv (ty : typ) : typ option =
  match ty.typ_desc with
  | Typ_const ty2 -> typ_ptr_inv ty2
  | _ -> None

=======
let typ_array_inv (ty : typ) : (typ * size) option =
  match ty.typ_desc with
  | Typ_array (typ, size) -> Some (typ, size)
  | _ -> None

let typ_const_inv (ty : typ) : typ option =
  match ty.typ_desc with
  | Typ_const typ -> Some typ
  | _ -> None

(* [typ_const_ptr_inv ty]: get the inner type of a constant pointer *)
let typ_const_ptr_inv (ty : typ) : typ option =
  Option.bind (typ_const_inv ty) typ_ptr_inv

let typ_const_array_inv (ty : typ) : (typ * size) option =
  Option.bind (typ_array_inv ty) (fun (ty2, size) ->
    Option.map (fun ty3 -> (ty3, size)) (typ_const_inv ty2))

>>>>>>> a45d8307
(* [typ_add_attribute att ty]: adds the attribute [att] to the type [ty] *)
let typ_add_attribute (att : attribute)(ty : typ) : typ =
  {ty with typ_attributes = att :: ty.typ_attributes}

(* [typ_has_attribute att ty]: checks if [ty] has attribute [att]. *)
let typ_has_attribute (att : attribute) (ty : typ) : bool =
  List.mem att ty.typ_attributes

(* [TransfoError]: exception raised in case a transformation fails *)
exception TransfoError of string

(* [Resolve_target_failure]: exception raised when a target couldn't be resolved *)
exception Resolve_target_failure of location option * string

(* [loc_to_string loc]: pretty print a trm location *)
let loc_to_string (loc : location) : string =
  match loc with
  | None -> ""
  | Some {loc_file = filename; loc_start = {pos_line = start_row; pos_col = start_column};
          loc_end = {pos_line = end_row; pos_col = end_column}} -> (filename ^ " start_location [" ^
                                (string_of_int start_row) ^": " ^ (string_of_int start_column) ^" ]" ^
                                " end_location [" ^ (string_of_int end_row) ^": " ^
                                (string_of_int end_column) ^" ]")

(* [fail loc err]: fails with error [err] raised at location [loc] *)
let fail (loc : location) (err : string) : 'a =
  match loc with
  | None -> raise (TransfoError err)
  | Some _ -> raise (TransfoError (loc_to_string loc ^ " : " ^ err))

let assert_transfo_error (msg : string) (f : unit -> unit) : unit =
  try f () with
  | TransfoError msg2 -> assert (msg = msg2)

(* ********************************** Annotation manipulation ************************************ *)
(**** Attributes  ****)

(* [trm_get_attr t]: returns all the attributes of trm [t]. *)
let trm_get_attr (t : trm) : attribute list =
  t.annot.trm_annot_attributes

(* [trm_attr_add att t]: adds attribute [att] to trm [t] *)
let trm_attr_add (att : attribute) (t : trm) : trm =
  let t_annot_attributes = t.annot.trm_annot_attributes in
  let t_annot = {t.annot with trm_annot_attributes = att :: t_annot_attributes} in
  trm_alter ~annot:(Some t_annot) t

(**** Marks  ****)

(* [apply_on_marks f t]: applies [f] on the marks of [t]. *)
let apply_on_marks (f : marks -> marks) (t : trm) : trm =
  let t_annot_marks = f (t.annot.trm_annot_marks) in
  let t_annot = {t.annot with trm_annot_marks=t_annot_marks} in
  trm_alter ~annot:(Some t_annot) t

(* [trm_add_mark m]: adds mark [m] to the trm [t] *)
let trm_add_mark (m : mark) (t : trm) : trm =
  if m = "" then t else apply_on_marks (fun marks -> m :: marks) t

let trm_may_add_mark (mo : mark option) (t : trm) : trm =
  match mo with
  | Some m -> trm_add_mark m t
  | None -> t

(* [trm_filter_mark m t]: filters all marks that satisfy the predicate [pred]. *)
let trm_filter_mark (pred : mark -> bool) (t : trm): trm =
  apply_on_marks (fun marks -> List.filter (fun m -> pred m) marks) t

(* [trm_rem_mark m t]: removes mark [m] from trm [t]. *)
let trm_rem_mark (m : mark) (t : trm) : trm =
  trm_filter_mark (fun m1 -> m <> m1) t

(* [trm_add_mark_between index m t]: adds mark [m] at [index] in the mlist of [t], where [t] should be a sequence. *)
let trm_add_mark_between (index : int) (m : mark) (t : trm) : trm =
  match t.desc with
  | Trm_seq tl ->
    let new_tl = Mlist.insert_mark_at index m tl in
    trm_seq ~annot:t.annot new_tl
  | _ -> fail t.loc "Ast.trm_add_mark_between: expected a sequence"

(* [trm_remove_marks t]: removes all the marks from trm [t] *)
let trm_remove_marks (t : trm) : trm =
  let res =
  match t.desc with
  (* In the case of sequences, special treatment is needed for in between marks*)
  | Trm_seq tl -> trm_replace (Trm_seq {items = tl.items; marks = []}) t
  | _ -> t in
  trm_filter_mark (fun _ -> false) res

(* [trm_rem_mark_between m t]: removes the between mark [m] from trm [t] *)
let trm_rem_mark_between (m : mark) (t : trm) : trm =
  match t.desc with
  | Trm_seq tl ->
    let new_tl = Mlist.remove_mark m tl in
    trm_seq ~annot:t.annot new_tl
  | _ -> fail t.loc "Ast.trm_rem_mark_between: expected a sequence"

(* [trm_has_mark m t]: checks if trm [t] has mark [m]. *)
let trm_has_mark (m : mark) (t : trm) : bool =
  List.mem m t.annot.trm_annot_marks

(* [trm_get_marks t]: returns all the marks of [t]. *)
let trm_get_marks (t : trm) : marks =
  t.annot.trm_annot_marks

(* [trm_pass_marks t1 t2]: passes the marks of trm [t1] to trm [t2]. *)
let trm_pass_marks (t1 : trm) (t2 : trm) : trm =
  let t1_marks = trm_get_marks t1 in
  let t2_marks = trm_get_marks t2 in
  let t2_annot = {t2.annot with trm_annot_marks = t2_marks @ t1_marks} in
  trm_alter ~annot:(Some t2_annot) t2

(**** Labels  ****)

(* [trm_get_labels t]: gets all the labels of trm [t]. *)
let trm_get_labels (t : trm) =
 t.annot.trm_annot_labels

(* [apply_on_labels f t]: applies [f] on the labels of [t]. *)
let apply_on_labels (f : marks -> marks) (t : trm) : trm =
  let t_labels = trm_get_labels t in
  let t_annot_labels = f t_labels in
  let t_annot = {t.annot with trm_annot_labels = t_annot_labels} in
  trm_alter ~annot:(Some t_annot) t

(* [trm_add_label l]: adds label [l] to trm [t]. *)
let trm_add_label (l : label) (t : trm) : trm =
  apply_on_labels (fun labels -> l :: labels) t

(* [trm_filter_label pred t]: filters all labels that satisfy predicate [pred]. *)
let trm_filter_label (pred : label -> bool) (t : trm) : trm =
  apply_on_labels (fun labels -> List.filter (fun l -> pred l) labels) t

(* [trm_rem_label l t]: removes label [l] from trm [t]. *)
let trm_rem_label (l : label) (t : trm) : trm =
  trm_filter_label (fun l1 -> l <> l1) t

(* [trm_rem_labels t]: removes all the labels from trm [t]. *)
let trm_rem_labels (t : trm) : trm =
  apply_on_labels (fun _ -> []) t

(* [trm_has_label l t]: checks if trm [t] has label [l]. *)
let trm_has_label (l : label) (t : trm) : bool =
  let t_labels = trm_get_labels t in
  List.mem l t_labels

(* [trm_pass_labels t1 t2]: passes the labels of trm [t1] to trm [t2]. *)
let trm_pass_labels (t1 : trm) (t2 : trm) : trm =
  let t1_labels = trm_get_labels t1 in
  let t2_labels = trm_get_labels t2 in
  let t2_annot = {t2.annot with trm_annot_labels = t2_labels @ t1_labels} in
  {t2 with annot = t2_annot}

(**** Stringrepr  ****)

(* [trm_set_stringreprid id t]: sets the string representation id [t] to [id]. *)
let trm_set_stringreprid (id : stringreprid) (t : trm) : trm =
  let t_annot = {t.annot with trm_annot_stringrepr = Some id} in
  trm_alter ~annot:(Some t_annot) t

(* [trm_get_stringreprid t]: gets the string representation of trm [t]. *)
let trm_get_stringreprid (t : trm) : stringreprid option =
  t.annot.trm_annot_stringrepr


(**** CPragmas  ****)

(* [apply_on_pragmas f t]: applies [f] on the pragma directives associated with [t]. *)
let apply_on_pragmas (f : cpragma list -> cpragma list) (t : trm) : trm =
  let t_annot_pragmas = f (t.annot.trm_annot_pragma) in
  let t_annot = {t.annot with trm_annot_pragma = t_annot_pragmas} in
  trm_alter ~annot:(Some t_annot) t

(* [trm_add_pragma p t]: adds the pragma [p] into [t]. *)
let trm_add_pragma (p : cpragma) (t : trm) : trm =
  apply_on_pragmas (fun pragmas -> p :: pragmas) t

let trm_add_pragmas (p : cpragma list) (t : trm) : trm =
  apply_on_pragmas (fun pragmas -> p @ pragmas) t

(* [trm_filter_pragma pred t]: filters all the pragmas that satisfy the predicate [pred]. *)
let trm_filter_pragma (pred : cpragma -> bool) (t : trm) : trm =
  apply_on_pragmas (fun pragmas -> List.filter (fun p -> pred p) pragmas) t

(* [trm_rem_pragma p t]: removes the pragma [p] from [t]. *)
let trm_rem_pragma (p : cpragma) (t : trm) : trm =
  trm_filter_pragma (fun p1 -> p <> p1) t

(* [trm_get_pragmas t]: returns all the pragmas annotated to [t]. *)
let trm_get_pragmas (t : trm) : cpragma list =
  t.annot.trm_annot_pragma

(* [trm_has_pragma pred t]: check if [t] has pragmas that satisfy [pred]. *)
let trm_has_pragma (pred : cpragma -> bool) (t : trm) : bool =
  let t_pragmas = trm_get_pragmas t in
  List.exists pred t_pragmas

(* [trm_pass_pragmas t1 t2]: pass pragmas of trm [t1] to trm [t2]. *)
let trm_pass_pragmas (t1 : trm) (t2 : trm) : trm =
  let t1_pragmas = trm_get_pragmas t1 in
  let t2_pragmas = trm_get_pragmas t2 in
  let t2_annot = {t2.annot with trm_annot_pragma = t1_pragmas @ t2_pragmas} in
  {t2 with annot = t2_annot}

(**** Files  ****)

(* [trm_get_files_annot t]: returns all file annotations of trm [t]. *)
let trm_get_files_annot (t : trm) : files_annot list =
  t.annot.trm_annot_files

(* [trm_set_mainfile]: adds [Main_file] annotation to trm [t]. *)
let trm_set_mainfile (t : trm) : trm =
   let t_files = trm_get_files_annot t in
   let t_annot_files = Main_file :: t_files in
   let t_annot = {t.annot with trm_annot_files=t_annot_files} in
   trm_alter ~annot:(Some t_annot) t

(* [trm_set_include filename t]: add [Include filename] annotation to trm [t]. *)
let trm_set_include (filename : string) (t : trm) : trm =
  let t_files = trm_get_files_annot t in
  let t_annot_files = Include filename :: t_files in
  let t_annot = {t.annot with trm_annot_files = t_annot_files} in
  trm_alter ~annot:(Some t_annot) t

(* [trm_is_mainfile t]: checks if [t] contains the [Main_file] annotation. *)
let trm_is_mainfile (t : trm) : bool =
  let t_files = trm_get_files_annot t in
  List.mem Main_file t_files

(* [trm_is_include]: checks if [t] contains the [Include f] annotation. *)
let trm_is_include (t : trm) : bool =
  let t_files = trm_get_files_annot t in
  List.exists (function |Include _ -> true | _ -> false) t_files

(* [trm_is_nobrace_seq t]: checks if [t] is a visible sequence or not *)
let trm_is_nobrace_seq (t : trm) : bool =
  List.exists (function No_braces _ -> true | _ -> false) t.annot.trm_annot_cstyle

(* ********************************************************************************************** *)

(* [trm_vardef_get_trm_varse]: gets the singleton declaration variable in the case when [t] is a variable declaration
    or a list of variable in the case when we have multiple variable declarations in one line *)
let rec trm_vardef_get_vars (t : trm) : var list =
  match t.desc with
  | Trm_let (_, (x, _), _) -> [x]
  | Trm_seq tl when trm_has_cstyle Multi_decl t -> List.flatten (List.map trm_vardef_get_vars (Mlist.to_list tl))
  | _ -> []

(* [trm_ret ~annot a]; special trm_abort case, used for return statements *)
let trm_ret ?(annot = trm_annot_default) ?(loc = None) (a : trm option) : trm =
  trm_abort ~annot ~loc (Ret a)

(* [trm_prim_inv t]: gets the primitive operation *)
let trm_prim_inv (t : trm) : prim option =
  match t.desc with
  | Trm_val (Val_prim p) -> Some p
  | _ -> None

(* [trm_lit_inv t]: gets the literal from a literal trm *)
let trm_lit_inv (t : trm) : lit option =
  match t.desc with
  | Trm_val (Val_lit v) -> Some v
  | _ -> None


(* [trm_inv ~arror k t]: returns the results of applying [k] on t, if the result is [None] thne
     then function fails with error [error]. *)
let trm_inv ?(error : string = "") ?(loc : location = None) (k : trm -> 'a option) (t : trm) : 'a =
  let loc = if loc = None then t.loc else loc in
  match k t with
  | None -> if error = "" then assert false else fail loc error
  | Some r -> r

let typ_inv ?(error : string = "") (loc : location) (k : typ -> 'a option) (t : typ) : 'a =
  match k t with
  | None -> if error = "" then assert false else fail loc error
  | Some r -> r

(* [trm_let_inv t]: returns the components of a [trm_let] constructor if [t] is a let declaration.
     Otherwise it returns [None]. *)
let trm_let_inv (t : trm) : (varkind * var * typ * trm) option =
  match t.desc with
  | Trm_let (vk, (x, tx), init) -> Some (vk, x, tx, init)
  | _ -> None

(* [trm_let_fun_inv t]: returns the componnets of a [trm_let_fun] constructor if [t] is a function declaration.
     Otherwise it returns a [Noen]. *)
let trm_let_fun_inv (t : trm) : (qvar * typ * typed_vars * trm) option =
  match t.desc with
  | Trm_let_fun (f, ret_ty, args, body) -> Some (f, ret_ty, args, body)
  | _ -> None


(* [trm_apps_inv t]: returns the components of a [trm_apps] constructor in case [t] is function application.
    Otherwise it returns [None]. *)
let trm_apps_inv (t : trm) : (trm * trm list) option =
  match t.desc with
  | Trm_apps (f, tl) -> Some (f, tl)
  | _ -> None

(* [trm_seq_inv t]: returns the components of a [trm_seq] constructor when [t] is a sequence.
    Otherwise it returns [None]. *)
let trm_seq_inv (t : trm) : (trm mlist) option =
  match t.desc with
  | Trm_seq tl ->  Some tl
  | _ -> None

(* [trm_var_inv t]: returns the components of a [trm_var] constructor when [t] is a variable occurrence.
    Otherwise it returns [None]. *)
let trm_var_inv (t : trm) : (varkind * var) option =
  match t.desc with
  | Trm_var (vk, x) -> Some (vk, x.qvar_var)
  | _ -> None

(* [trm_free_inv]: deconstructs a 'free(x)' call. *)
let trm_free_inv (t : trm) : trm option =
  match trm_apps_inv t with
  | Some (f, [x]) ->
    begin match trm_var_inv f with
    | Some (_, f_name) when f_name = "free" -> Some x
    | _ -> None
    end
  | _ -> None

(* [trm_if_inv t]: returns the components of a [trm_if] constructor when [t] is an if statement.
    Otherwise it returns [None]. *)
let trm_if_inv (t : trm) : (trm * trm * trm) option =
  match t.desc with
  | Trm_if (cond, then_, else_) -> Some (cond, then_, else_)
  | _ -> None

(* [trm_typedef_inv t]: returns the components of a [trm_typedef] constructor when [t] is a type definition. *)
let trm_typedef_inv (t : trm) : typedef option =
  match t.desc with
  | Trm_typedef td -> Some td
  | _ -> None

(* [trm_unop_inv t]: deconstructs t = op t1 *)
let trm_unop_inv (t : trm) : (unary_op * trm) option =
  match trm_apps_inv t with
  | Some (f, args) -> begin
    match (trm_prim_inv f, args) with
    | Some (Prim_unop op), [a] -> Some (op, a)
    | _ -> None
    end
  | _ -> None

let trm_cast_inv (t : trm) : (typ * trm) option =
  match trm_unop_inv t with
  | Some (Unop_cast ty, t2) -> Some (ty, t2)
  | _ -> None

let trm_get_inv (t : trm) : trm option =
  match trm_unop_inv t with
  | Some (Unop_get, t2) -> Some t2
  | _ -> None

let trm_var_get_inv (t : trm) : (varkind * var) option =
  match trm_get_inv t with
  | Some t2 -> trm_var_inv t2
  | None -> None
<<<<<<< HEAD
  
=======

>>>>>>> a45d8307
(* DEPRECATED because REDUNDANT
(* [trm_int n]: converts an integer to trm *)
let trm_int (n : int) : trm = trm_lit (Lit_int n)

(* [trm_unit ()]: unit trm, unvisble to the user *)
let trm_unit () : trm =
  trm_lit (Lit_unit)

(* [trm_double d]: converts a double/float to an ast node *)
let trm_double (d : float) : trm = trm_lit (Lit_double d)

(* [trm_bool b]: converts an integer to an ast node *)
let trm_bool (b : bool) : trm = trm_lit (Lit_bool b)
*)

(* [trm_prod_inv t]: gets a the list of factors involved in a multiplication*)
let trm_prod_inv (t : trm) : trm list =
  let rec aux (indepth : bool) (acc : trm list) (t : trm) : trm list =
    match t.desc with
    | Trm_apps ({desc = Trm_val (Val_prim (Prim_binop (Binop_mul))); _}, [l; r]) -> (aux true acc l) @ (aux true acc r)
    | _ -> if indepth then acc @ [t] else acc
  in aux false [] t

(* [trm_mlist_inv_marks t] gets the description of marks in a term that
   contains a MList, for example [Trm_seq], [Trm_array], or [Trm_record]. *)
let trm_mlist_inv (t : trm) : mark list list option =
  match t.desc with
  | Trm_seq tl | Trm_array tl -> Some tl.marks
  | Trm_record tl -> Some tl.marks
  | _ -> None

(* [get_mark_index m t]: for relative targets marks are stored on the parent sequence, this function give the index
   that mark m targets to *)
let get_mark_index (m : mark) (t : trm) : int option =
  match t.desc with
  | Trm_seq tl ->
    Xlist.fold_lefti (fun i acc ml ->
      match acc with
      | Some _ -> acc
      | None ->
        if List.mem m ml then Some i else None
    ) None tl.marks
  | _ -> fail t.loc "Ast.get_mark_index: expected a sequence trm"

(* [print_info loc]: computes a function that prints information related to some location in file only if the verbose
   flag is activated *)
let print_info (loc : location) : ('a, out_channel, unit) format -> 'a =
  if !Flags.verbose then
    match loc with
    | None -> Printf.printf
    | Some {loc_file = filename; loc_start = {pos_line = start_row; pos_col = start_column};
                                  loc_end = {pos_line = end_row; pos_col = end_column}} ->
       Printf.kfprintf Printf.fprintf stdout ("<%s> from <%d>,<%d> to   <%d>,<%d>")
       filename start_row start_column end_row end_column
  else
    Printf.ifprintf stdout

(* [trm_access]: concrete accesses in a trm *)
type trm_access =
  | Array_access_get of trm (* operator -> [i] *)
  | Array_access_addr of trm (* operator [i] *)
  | Struct_access_get of field (* operator->f *)
  | Struct_access_addr of field (* operator.f *)

(* [get_nested_accesses t]: for a given trm [t], if it's an access trm return the list of accesses,
    the list starts with the base, and ends with the last access *)
let rec get_nested_accesses (t : trm) : trm * (trm_access list) =
  match t.desc with
  | Trm_apps ({desc = Trm_val (Val_prim (Prim_unop (Unop_struct_access f))); _},
              [t']) ->
     let (base, al) = get_nested_accesses t' in
     (base, Struct_access_addr f :: al)
  | Trm_apps ({desc = Trm_val (Val_prim (Prim_unop (Unop_struct_get f))); _},
              [t']) ->
     let (base, al) = get_nested_accesses t' in
     (base, Struct_access_get f :: al)
  | Trm_apps ({desc = Trm_val (Val_prim (Prim_binop Binop_array_access)); _},
              [t'; i]) ->
     let (base, al) = get_nested_accesses t' in
     (base, Array_access_addr i :: al)
  | Trm_apps ({desc = Trm_val (Val_prim (Prim_binop Binop_array_get)); _},
              [t'; i]) ->
     let (base, al) = get_nested_accesses t' in
     (base, Array_access_get i :: al)
  | _ -> (t, [])

(* [build_nested_accesses base access_list]: from a list of accesses build the original trm *)
let build_nested_accesses (base : trm) (access_list : trm_access list) : trm =
  List.fold_left (fun acc access ->
    match access with
    | Struct_access_addr f ->
      trm_apps (trm_unop (Unop_struct_access f)) [acc]
    | Struct_access_get f ->
      trm_apps (trm_unop (Unop_struct_get f)) [acc]
    | Array_access_addr i ->
      trm_apps (trm_binop (Binop_array_access)) [acc;i]
    | Array_access_get i ->
      trm_apps (trm_binop (Binop_array_get)) [acc;i]
  ) base access_list

(* [loop_step_to_trm l_step]: returns the loop step as trm *)
let loop_step_to_trm (l_step: loop_step) : trm =
  match l_step with
  | Post_inc | Post_dec | Pre_inc | Pre_dec -> trm_lit (Lit_int 1)
  | Step s -> s

(* [is_step_one step]: checks if the step of the loop is one or not *)
let is_step_one (step : loop_step) : bool =
  match step with
  | Post_inc | Post_dec | Pre_inc | Pre_dec -> true
  | _ -> false

(* [apply_on_loop_step]: applies [f] on the step [l_step] *)
let apply_on_loop_step (f : trm -> trm) (l_step : loop_step) : loop_step =
  match l_step with
  | Step st -> Step (f st)
  | _ -> l_step

(* [trm_map_with_terminal_unop is_terminal f t]: applies function [f] over ast nodes, if nodes are terminal nodes than
    specific treatment is considered depending on the definition of function f
    Note: This is an unoptimized version of trm_map_with_terminal *)
let trm_map_with_terminal_unopt (is_terminal : bool) (f: bool -> trm -> trm) (t : trm) : trm =
  let annot = t.annot in
  let loc = t.loc in
  let typ = t.typ in
  match t.desc with
  | Trm_array tl ->
    let tl' = Mlist.map (f false) tl in
    trm_array ~annot ~loc ~typ tl'
  | Trm_record tl ->
    let tl' = Mlist.map (fun (lb, t) -> (lb, f false t)) tl in
    trm_record ~annot ~loc ~typ tl'
  | Trm_let (vk, tv, init) ->
    let init' = f false init in
    trm_let ~annot ~loc vk tv init'
  | Trm_let_fun (f', res, args, body) ->
    let body' = f false body in
    trm_let_fun ~annot ~loc ~qvar:f' "" res args body'
  | Trm_if (cond, then_, else_) ->
    let cond' = f false cond in
    let then_' = f is_terminal then_ in
    let else_' = f is_terminal else_ in
    trm_if ~annot ~loc cond' then_' else_'
  | Trm_seq tl ->
    let n = Mlist.length tl in
    let tl' = Mlist.mapi(fun i tsub ->
      let sub_is_terminal = is_terminal && i == n-1 in
      f sub_is_terminal tsub
    ) tl in
    trm_seq ~annot ~loc tl'
  | Trm_apps (f', args) ->
    let f'' = f false f' in
    let args' = List.map (f false) args in
     (*
       warning: f'' may have different type
       -> print and reparse to have the right type
      *)
    trm_apps ~annot ~loc ~typ f'' args'
  | Trm_while (cond, body) ->
     let cond' = f false cond in
     let body' = f false body in
     trm_while ~annot ~loc cond' body'
  | Trm_for_c (init, cond, step, body) ->
     let init' = f false init in
     let cond' = f false cond in
     let step' = f false step in
     let body' = f is_terminal body in
     trm_for_c ~annot ~loc init' cond' step' body'
  | Trm_for (l_range, body) ->
    let (index, start, direction, stop, step, is_parallel) = l_range in
    let m_step = match step with
    | Post_inc | Post_dec | Pre_inc | Pre_dec -> step
    | Step sp -> Step (f is_terminal sp)
    in
    let start' = f false start in
    let stop' = f false stop in
    let body' = f is_terminal body in
    trm_for ~annot ~loc (index, start', direction, stop', m_step, is_parallel) body'
  | Trm_switch (cond, cases) ->
     let cond' = f false cond in
     let cases' = List.map (fun (tl, body) -> (tl, f is_terminal body)) cases in
     trm_switch ~annot ~loc cond' cases'
  | Trm_abort a ->
     begin match a with
     | Ret (Some t') -> trm_ret ~annot ~loc (Some (f false t'))
     (* return without value, continue, break *)
     | _ -> t
     end
  | Trm_namespace (name, t, inline) ->
    trm_namespace ~annot ~loc name (f false t) inline
  | Trm_typedef td ->
    begin match td.typdef_body with
    | Typdef_record rfl ->
      let rfl = List.map (fun (rf, rf_ann) ->
        match rf with
        | Record_field_method t1 ->  (Record_field_method (f false t1), rf_ann)
        | _ -> (rf, rf_ann)
      ) rfl in
      let td = {td with typdef_body = Typdef_record rfl} in
      trm_typedef ~annot ~loc td
    | _ -> t
    end

  | _ -> t

(* TODO ARTHUR: think about how to factorize this.

  trm_map (f: bool -> trm -> trm) (t : trm) : trm =

  trm_map_with_terminal_opt (is_terminal : bool) (f: bool -> trm -> trm) (t : trm) : trm =
    using trm_map, and only duplicating 5 cases *)

(* [trm_map_with_terminal_opt is_terminal f]: trm_map_with_terminal derived from trm_map *)
let trm_map_with_terminal_opt (is_terminal : bool) (f: bool -> trm -> trm) (t : trm) : trm =
  let annot = t.annot in
  let loc = t.loc in
  let typ = t.typ in
  let aux = f is_terminal in

  (* [ret nochange t'] evaluates the condition [nochange]; if is true,
     it returns [t], because [f] has not performed any change on [t];
     else, it returns the new result [t'], which was computed as [f t]. *)
    let ret nochange t' =
      if nochange then t else t' in

    (* [flist tl]: applies [f] to all the elements of a list [tl] *)
    let flist tl =
      let tl' = List.map (f false) tl in
      if List.for_all2 (==) tl tl' then tl else tl'
    in
    (* [fmlist]: is like [flist] but for marked lists *)
    let fmlist is_terminal tl =
      let tl' = Mlist.map (f is_terminal) tl in
      if Mlist.for_all2 (==) tl tl' then tl else tl' in

  match t.desc with
  | Trm_array tl ->
    let tl' = fmlist false tl in
    ret (tl' == tl)
        (trm_array ~annot ~loc ~typ tl')
  | Trm_record tl ->
    let tl' = Mlist.map (fun (lb, t) -> (lb, f false t)) tl in
    let tl' = if Mlist.for_all2 (==) tl tl' then tl else tl' in
    ret (tl' == tl)
        (trm_record ~annot ~loc ~typ tl')
  | Trm_let (vk, tv, init) ->
    let init' = f false init in
    ret (init' == init)
        (trm_let ~annot ~loc vk tv init')
  | Trm_let_fun (f', res, args, body) ->
    let body' = f false body in
    ret (body' == body)
        (trm_let_fun ~annot ~loc ~qvar:f' "" res args body' )
  | Trm_if (cond, then_, else_) ->
    let cond' = f false cond in
    let then_' = aux then_ in
    let else_' = aux else_ in
    ret (cond' == cond && then_' == then_ && else_' == else_)
        (trm_if ~annot ~loc cond' then_' else_')
  | Trm_seq tl ->
    let n = Mlist.length tl in
    let tl' = Mlist.mapi (fun i tsub ->
        let sub_is_terminal = (is_terminal && i == n-1) in
        f sub_is_terminal tsub
      ) tl in
    ret (Mlist.for_all2 (==) tl tl')
        (trm_seq ~annot ~loc tl')
  | Trm_apps (func, args) ->
    let func' = f false func in
    let args' = flist args in
    ret (func' == func && args' == args)
      (trm_apps ~annot ~loc ~typ func' args')
  | Trm_while (cond, body) ->
    let cond' = f false cond in
    let body' = f false body in
    ret (cond' == cond && body' == body)
        (trm_while ~annot ~loc cond' body')
  | Trm_for_c (init, cond, step, body) ->
     let init' = f false init in
     let cond' = f false cond in
     let step' = f false step in
     let body' = aux body in
     ret (init' == init && cond' == cond && step' == step && body' == body)
         (trm_for_c ~annot ~loc init' cond' step' body')
  | Trm_for (l_range, body) ->
    let (index, start, direction, stop, step, is_parallel) = l_range in
    let start' = f false start in
    let stop' = f false stop in
    let step' = match step with
      | Post_inc | Post_dec | Pre_inc | Pre_dec -> step
      | Step sp -> Step (aux sp)
      in
    let body' = aux body in
    ret (step' == step && start' == start && stop' == stop && body' == body)
        (trm_for ~annot ~loc (index, start', direction, stop', step', is_parallel) body')
  | Trm_switch (cond, cases) ->
     let cond' = f false cond in
     let cases' = List.map (fun (tl, body) -> (tl, aux body)) cases in
     ret (cond' == cond && List.for_all2 (fun (_tl1,body1) (_tl2,body2) -> body1 == body2) cases' cases)
         (trm_switch ~annot ~loc cond' cases')
  | Trm_abort a ->
    begin match a with
    | Ret (Some t') ->
        let t'2 = f false t' in
        ret (t'2 == t')
            (trm_ret ~annot ~loc (Some t'2))
    | _ -> t
    end
  | _ -> t


(* [trm_map_with_terminal is_terminal f t]: unoptimized trm_mpa_with_terminal *)
let trm_map_with_terminal (is_terminal : bool)  (f : bool -> trm -> trm) (t : trm) : trm =
  trm_map_with_terminal_unopt is_terminal f t

(* [trm_map f]: applies f on t recursively *)
let trm_map (f : trm -> trm) (t : trm) : trm =
  trm_map_with_terminal false (fun _is_terminal t -> f t) t


(* [trm_iter f t]: similar to [trm_map] but this one doesn't return a trm at the end. *)
let trm_iter (f : trm -> unit) (t : trm) : unit =
  match t.desc with
  | Trm_array tl ->
    Mlist.iter f tl
  | Trm_record tl ->
    Mlist.iter (function (_, t) -> f t) tl
  | Trm_let (vk, tv, init) ->
    f init
  | Trm_let_mult (vk, tvl, tl) ->
    List.iter f tl
  | Trm_let_fun (f', res, args, body) ->
    f body
  | Trm_if (cond, then_, else_) ->
    f cond;  f then_ ; f else_
  | Trm_seq tl ->
    Mlist.iter f tl
  | Trm_apps (func, args) ->
    f func; List.iter f args
  | Trm_while (cond, body) ->
    f cond; f body
  | Trm_for_c (init, cond, step, body) ->
    f init; f cond; f step; f body
  | Trm_for (l_range, body) ->
    let (index, start, direction, stop, step, is_parallel) = l_range in
    f start; f stop;
    begin match step with
     | Post_inc | Post_dec | Pre_inc | Pre_dec -> ()
     | Step sp -> f sp
    end;
    f body
  | Trm_do_while (body, cond) ->
    f body; f cond
  | Trm_switch (cond, cases) ->
     f cond;
     List.iter (fun (tl, body) -> f body) cases
  | Trm_abort a ->
    begin match a with
    | Ret (Some t') -> f t'
    | _ -> ()
    end
  | Trm_namespace (name, t, b) ->
    f t
  | Trm_delete (is_array, t) ->
    f t
  | Trm_typedef td ->
    begin match td.typdef_body with
    | Typdef_record rfl ->
      List.iter (fun (rf, rf_ann) ->
        match rf with
        | Record_field_method t1 -> f t1
        | _ -> ()
      ) rfl
    | _ -> ()
    end
  | _ -> ()


(* [is_generated_typ ty]: checks ia a typ is a type used only for optitrust encoding *)
let is_generated_typ (ty : typ) : bool =
  List.mem GeneratedTyp ty.typ_attributes

(* [typ_map f ty]: applies f on type ty recursively *)
let typ_map (f : typ -> typ) (ty : typ) : typ =
  let annot = ty.typ_annot in
  let attributes = ty.typ_attributes in
  match ty.typ_desc with
  | Typ_ptr {ptr_kind= pk; inner_typ = ty} -> typ_ptr ~annot ~attributes pk (f ty)
  | Typ_array (ty, n) -> typ_array ~annot ~attributes (f ty) n
  | Typ_fun (tyl, ty) ->
     typ_fun ~annot ~attributes (List.map f tyl) (f ty)
  (* var, unit, int, float, double, bool, char *)
  | _ -> ty


(* [label_subterms_with_fresh_stringreprids f t]: annotates all the subterms of [t]
   that satisfy the boolean predicate [f] with a fresh string representation identifier.
   This operation should be performed to enable the term to doc function to memoize
   its results, and possibly export a table mapping subterms to their string representation. *)
let rec label_subterms_with_fresh_stringreprids (f : trm -> bool) (t : trm) : trm =
  let t2 =
    if not (f t) then t else begin
      let id = next_stringreprid () in
      trm_set_stringreprid id t
    end in
  trm_map (label_subterms_with_fresh_stringreprids f) t2


(* [contains_decl x t]: checks if t constains a sub-trm that is a redeclaration of a variable x *)
let contains_decl (x : var) (t : trm) : bool =
  let rec aux (t : trm) : bool =
    match t.desc with
    | Trm_let (_, (y, _), _) when y = x -> true
    | Trm_seq tl -> Mlist.fold_left (fun acc t -> acc || aux t) false tl
    | Trm_for (l_range, body) ->
        let (y, _, _, _, _, _) = l_range in
        y = x || aux body
    | Trm_let_fun (_, _, _, body) -> aux body
    | Trm_for_c (init, _, _, body) -> aux init || aux body
    | _ -> false
  in aux t

(* [is_qvar_var]: checks is [qv.qvar_var] is equal to [v]. *)
let is_qvar_var (qv : qvar) (v : var) : bool =
  qv.qvar_var = v


(* [contains_occurrence x t]: checks if [t] contains any occurrence of the variable [x]*)
let contains_occurrence (x : var) (t : trm) : bool =
  let rec aux (t : trm) : bool =
    match t.desc with
    | Trm_var (_, y) -> is_qvar_var y x
    | Trm_apps (_, tl) -> List.fold_left (fun acc t1 -> acc || aux t1) false tl
    | _ -> false
  in aux t

(* [contains_field_access f t]: checks if [t] contains an access on field [f] *)
let contains_field_access (f : field) (t : trm) : bool =
  let rec aux (t : trm) : bool =
   match t.desc with
   | Trm_apps (f', tl) ->
      begin match f'.desc with
      | Trm_val (Val_prim (Prim_unop (Unop_struct_access f1))) -> f = f1
      | Trm_val (Val_prim (Prim_unop (Unop_struct_get f1))) -> f = f1
      | _ -> List.fold_left (fun acc t1 -> acc || aux t1) false tl
      end
   | _ -> false
  in aux t

(* [decl_name t]: returns the name of the declared object *)
let decl_name (t : trm) : var option =
  match t.desc with
  | Trm_let (_,(x,_),_) -> Some x
  | Trm_let_fun (f, _, _, _) -> Some f.qvar_var
  | Trm_typedef td -> Some td.typdef_tconstr
  | _ -> None

(* [vars_bound_in_trm_init t]: gets the list of variables that are bound inside the initialization trm of the for_c loop*)
let vars_bound_in_trm_init (t : trm) : var list =
  match t.desc with
  | Trm_let (_, (x,_), _) -> [x]
  | Trm_let_mult (_, tvl, _) -> fst (List.split tvl)
  | _ -> []

(* [is_null_pointer ty t]: check if t == (void * ) 0 *)
let is_null_pointer (ty : typ) (t : trm) : bool =
  match ty.typ_desc, t.desc with
  | Typ_ptr {ptr_kind = Ptr_kind_mut; inner_typ = {typ_desc = Typ_unit;_}}, Trm_val (Val_lit (Lit_int 0)) -> true
  | _ -> false

(* [is_qvar_eq qv1 qv2]: checks is qv1 = qv2. *)
let is_qvar_eq (qv1 : qvar) (qv2 : qvar) : bool =
  (qv1.qvar_var = qv2.qvar_var) && (qv1.qvar_path = qv2.qvar_path) && (qv1.qvar_str = qv2.qvar_str)


(* [same_sizes sz1 sz2]: checks if two arrays are of the same size *)
let same_sizes (sz1 : size) (sz2 : size) : bool =
 match sz1, sz2 with
 | Undefined, Undefined -> true
 | Const i1, Const i2 -> i1 = i2
 | Trm t1, Trm t2->  t1 = t2
 | _, _ -> false

(* [same_types ~match_generated_start typ_1 typ_2]: checks if two types are the same *)
let rec same_types ?(match_generated_star : bool = false) (typ_1 : typ) (typ_2 : typ) : bool =
  let aux = same_types ~match_generated_star in
  (typ_1.typ_annot = typ_2.typ_annot) && (
    match typ_1.typ_desc, typ_2.typ_desc with
    | Typ_const typ_a1, Typ_const typ_a2 ->
      (aux typ_a1 typ_a2)
    | Typ_var (a1, _), Typ_var (a2, _) ->
      a1 = a2
    | Typ_constr (typ_var1, typ_id1, typ_list1), Typ_constr (typ_var2, typ_id2, typ_list2) ->
      (is_qvar_eq typ_var1 typ_var2) && (typ_id1 = typ_id2) && (typ_list1 = typ_list2)
    | Typ_unit, Typ_unit -> true
    | Typ_int, Typ_int -> true
    | Typ_float, Typ_float -> true
    | Typ_double, Typ_double -> true
    | Typ_bool, Typ_bool -> true
    | Typ_char, Typ_char -> true
    | Typ_string, Typ_string -> true
    | Typ_ptr {ptr_kind = pk1; inner_typ = typ_a1}, Typ_ptr {ptr_kind = pk2; inner_typ = typ_a2} ->
     if match_generated_star then (pk1 = pk2) && (is_generated_typ typ_1 && is_generated_typ typ_2) && (aux typ_a1 typ_a2)
      else (not (is_generated_typ typ_1 || is_generated_typ typ_2)) && (pk1 = pk2) && (aux typ_a1 typ_a2)
    | Typ_array (typa1, size1), Typ_array (typa2, size2) ->
        (same_types typa1 typa2) && (same_sizes size1 size2)
    | _, _ -> false)

(* [get_init_val t]: gets the value of a variable initialization *)
let rec get_init_val (t : trm) : trm option =
  match t.desc with
  | Trm_let (vk, (_, _), init) ->
      begin match vk with
      | Var_immutable -> Some init
      | _ -> get_init_val init
      end
  | Trm_apps(f,[base]) ->
        begin match f.desc with
        | Trm_val (Val_prim (Prim_new _)) -> Some base
        | _ -> Some t
        end
  | Trm_val (Val_prim (Prim_new _))  -> None
  | _ ->
      Some t

(* [for_loop_index t]: returns the index of the loop [t] *)
let for_loop_index (t : trm) : var =
  match t.desc with
  | Trm_for (l_range,  _) ->
     let (index, _, _, _, _, _) = l_range in
     index
  | Trm_for_c (init, _, _, _) ->
     (* covered cases:
        - for (i = …; …)
        - for (int i = …; …) *)
     begin match init.desc with
     | Trm_apps ({desc = Trm_val (Val_prim (Prim_binop Binop_set)); _},
                 [{desc = Trm_var (_, x); _}; _]) -> x.qvar_var
     | _ -> begin match decl_name init with
            | Some x -> x
            | None -> fail init.loc "Ast.for_loop_index: could't get the loop index"
            end
     end
  | _ -> fail t.loc "Ast.for_loop_index: expected for loop"

(* [for_loop_init t]: returns the initial value of the loop index *)
let for_loop_init (t : trm) : trm =
  match t.desc with
  | Trm_for_c (init, _, _, _) ->
     (* covered cases:
        - for (i = n; …)
        - for (int i = n; …) *)
     begin match init.desc with
     | Trm_apps ({desc = Trm_val (Val_prim (Prim_binop Binop_set)); _},
                 [_; n]) -> n
     | Trm_let (_,(_, _), init) ->
        begin match get_init_val init with
        | Some v  -> v
        | None -> fail init.loc "Ast.for_loop_init: bad for loop initialization"
        end
     | _ -> fail init.loc "Ast.for_loop_init: bad for loop initialisation"
     end
  | _ -> fail t.loc "Ast.for_loop_init: expected for loop"

(* [for_loop_bound t]: returns the bound of the for loop *)
let for_loop_bound (t : trm) : trm =
  match t.desc with
  | Trm_for_c (_, cond, _, _) ->
     (* covered cases:
       - for (…; i < n; …)
       - for (…; i <= n; …)
       - for (…; i > n; …)
       - for (…; i >= n; …) *)
     begin match cond.desc with
     | Trm_apps ({desc = Trm_val (Val_prim (Prim_binop Binop_lt)); _},
                 [_; n]) -> n
     | Trm_apps ({desc = Trm_val (Val_prim (Prim_binop Binop_le)); _},
                 [_; n]) -> n
     | Trm_apps ({desc = Trm_val (Val_prim (Prim_binop Binop_gt)); _},
                 [_; n]) -> n
     | Trm_apps ({desc = Trm_val (Val_prim (Prim_binop Binop_ge)); _},
                 [_; n]) -> n
     | _ -> fail cond.loc "Ast.for_loop_bound: bad for loop condition"
     end
  | _ -> fail t.loc "Ast.for_loop_bound: expected for loop"

(* [for_loop_step t]: returns the step increment of the for loop *)
let for_loop_step (t : trm) : trm =
  match t.desc with
  | Trm_for_c (_, _, step, _) ->
     (* covered cases:
        - for (…; …; i++)
        - for (…; …; ++i)
        - for (…; …; i--)
        - for (…; …; --i)
        - for (…; …; i += n) for n > 0
        - for (…; …; i -= n) for n > 0 *)
     begin match step.desc with
     | Trm_apps ({desc = Trm_val (Val_prim (Prim_unop Unop_post_inc)); _}, _) ->
        trm_lit (Lit_int 1)
     | Trm_apps ({desc = Trm_val (Val_prim (Prim_unop Unop_pre_inc)); _}, _) ->
        trm_lit (Lit_int 1)
     | Trm_apps ({desc = Trm_val (Val_prim (Prim_unop Unop_post_dec)); _}, _) ->
        trm_lit (Lit_int 1)
     | Trm_apps ({desc = Trm_val (Val_prim (Prim_unop Unop_pre_dec)); _}, _) ->
        trm_lit (Lit_int 1)
     | Trm_apps ({desc = Trm_val (Val_prim (Prim_binop Binop_set)); _},
                 [_; t']) ->
        begin match t'.desc with
        | Trm_apps ({desc = Trm_val (Val_prim (Prim_binop Binop_add)); _},
                    [_; n]) ->
           n
        | Trm_apps ({desc = Trm_val (Val_prim (Prim_binop Binop_sub)); _},
                    [_; n]) ->
           trm_apps (trm_unop Unop_minus) [n]
        | _ -> fail step.loc "Ast.for_loop_step: bad for loop step"
        end
     | _ -> fail step.loc "Ast.for_loop_step: bad for loop step"
     end
  | _ -> fail t.loc "Ast.for_loop_step: expected for loop"

(* [for_loop_nb_iter t]: gets the number of iterations of a for loop *)
let for_loop_nb_iter (t : trm) : trm =
  let init = for_loop_init t in
  let bound = for_loop_bound t in
  let step = for_loop_step t in
  (* reorder to use positive step *)
  let (init, bound, step) =
    match step.desc with
    | Trm_apps ({desc = Trm_val (Val_prim (Prim_unop Unop_minus)); _}, [step']) ->
       (bound, init, step')
    | _ -> (init, bound, step)
  in
  match init.desc, bound.desc, step.desc with
  (* if all vars are integers, perform the computation to simplify *)
  | Trm_val (Val_lit (Lit_int init)), Trm_val (Val_lit (Lit_int bound)),
    Trm_val (Val_lit (Lit_int step)) ->
     trm_lit (Lit_int ((bound - init + step - 1) / step))
  (* otherwise, use the same formula with terms *)
  | _ ->
     trm_apps (trm_binop Binop_div)
       [
         trm_apps (trm_binop Binop_sub)
           [
             trm_apps (trm_binop Binop_add)
               [
                 trm_apps (trm_binop Binop_sub)
                   [
                     bound;
                     init
                   ];
                 step
               ];
             trm_lit (Lit_int 1)
           ];
         step
       ]

(* [for_loop_body_trms t]: gets the list of trms from the body of the loop *)
let for_loop_body_trms (t : trm) : trm mlist =
  match t.desc with
  | Trm_for (_, body) ->
    begin match body.desc with
    | Trm_seq tl -> tl
    | _ -> fail body.loc "Ast.for_loop_body_trms: body of a simple loop should be a sequence"
    end
  | Trm_for_c (_, _, _,  body) ->
    begin match body.desc with
    | Trm_seq tl -> tl
    | _ -> fail body.loc "Ast.for_loop_body_trms: body of a generic loop should be a sequence"
    end
  | _ -> fail t.loc "Ast.for_loop_body_trms: expected a loop"

(* [typ_kind]: initialization type kind *)
type typ_kind =
  | Typ_kind_undefined
  | Typ_kind_reference
  | Typ_kind_array
  | Typ_kind_sum
  | Typ_kind_record
  | Typ_kind_basic of typ_desc
  | Typ_kind_fun
  | Typ_kind_var

(* [typ_kind_to_string tpk]: converts a type kind to a string *)
let typ_kind_to_string (tpk : typ_kind) : string =
  begin match tpk with
  | Typ_kind_undefined -> "undefined"
  | Typ_kind_reference -> "reference"
  | Typ_kind_array -> "array"
  | Typ_kind_sum -> "sum"
  | Typ_kind_record -> "prod"
  | Typ_kind_basic _ -> "basic"
  | Typ_kind_fun -> "fun"
  | Typ_kind_var -> "var"
  end

(* [is_atomic_typ ty]: checks if [ty] is an atomic type *)
let is_atomic_typ (ty : typ) : bool =
  match ty.typ_desc with
  | Typ_int | Typ_unit | Typ_float | Typ_double | Typ_bool | Typ_char |Typ_string -> true
  | _ -> false

(* [get_typ_kind ctx ty]: based on the context [ctx], get the kind of type [ty] *)
let rec get_typ_kind (ctx : ctx) (ty : typ) : typ_kind =
  if is_atomic_typ ty then Typ_kind_basic ty.typ_desc
    else
  match ty.typ_desc with
  | Typ_const ty1 -> get_typ_kind ctx ty1
  | Typ_ptr rf when rf.ptr_kind = Ptr_kind_ref -> Typ_kind_reference
  | (Typ_ptr _| Typ_array _) -> Typ_kind_array
  | Typ_fun _ -> Typ_kind_fun
  | Typ_var _ -> Typ_kind_var
  | Typ_constr (_, tyid, _) ->
     let td_opt = Typ_map.find_opt tyid ctx.ctx_typedef in
     begin match td_opt with
     | None -> Typ_kind_undefined
     | Some td ->
         begin match td.typdef_body with
        | Typdef_alias ty1 -> get_typ_kind ctx ty1
        | Typdef_record _ -> Typ_kind_record
        | Typdef_sum _| Typdef_enum _ -> Typ_kind_sum
        end
     end
  | _ -> Typ_kind_basic ty.typ_desc

(* [get_inner_ptr_type ty]: gets the underlying type of [ty] when [ty] is a generated pointer type *)
let get_inner_ptr_type (ty : typ) : typ =
  match ty.typ_desc with
  | Typ_ptr {inner_typ = ty1;_} when is_generated_typ ty -> ty1
  | _ -> ty

(* [get_inner_array_type ty]: returns the underlying type of [ty] when [ty] is an array type. *)
let get_inner_array_type (ty : typ) : typ =
  match ty.typ_desc with
  | Typ_array (ty, _) -> ty
  | _ -> ty


(* [get_inner_const_type ty]: gets the underlying type of [ty] when [ty] is a const type *)
let get_inner_const_type (ty : typ) : typ =
  match ty.typ_desc with
  | Typ_const ty -> ty
  | _ -> ty

(* [get_inner_type ty]: returns the inner type of [ty] when [ty] is a pointer type, const type or an array type. *)
let get_inner_type (ty : typ) : typ =
  match ty.typ_desc with
  | Typ_const ty -> ty
  | Typ_ptr {inner_typ = ty; _} -> ty
  | Typ_array (ty, _) -> ty
  | _ -> ty


(* [decl_type t]: returns the type of declaration [t]. *)
let decl_type (t : trm) : typ option =
  match t.desc with
  | Trm_let (_, (_, tx), _) -> Some (get_inner_ptr_type tx)
  | Trm_let_fun (_, ty, _, _) -> Some ty
  | _ -> None


(* [is_reference]: checks if the type is a reference type or not *)
let is_reference (ty : typ) : bool =
  let ty = get_inner_ptr_type ty in
  match ty.typ_desc with
  | Typ_ptr {ptr_kind = Ptr_kind_ref;_} -> true
  | _ -> false

(* [is_typ_const ty]: checks if [ty] is a const type *)
let is_typ_const (ty : typ) : bool =
  match ty.typ_desc with
  | Typ_const _ -> true
  (* | Typ_array (ty, s) -> is_typ_const ty *)
  | _ -> false

(* [tile_bound]: used for loop tiling transformation *)
type tile_bound = TileBoundMin | TileBoundAnd | TileDivides

(* [Nobrace]: module for managing nobrace sequences(hidden sequences), these sequence are visible only at the AST level *)
module Nobrace = struct

  let ids = ref []

  let current_id = ref 0

  let init () =
    ids := !current_id :: !ids

  let enter () =
    current_id := !current_id + 1;
    ids := !current_id :: !ids

  let current () =
    match !ids with
    | [] ->  failwith "current:empty list"
    | id :: _rest -> id

  let exit () =
    match !ids with
    | [] -> failwith "exit: empty list"
    | id :: rest ->
        ids := rest;
        id
end

(* [trm_seq_no_brace tl]: genereates a no_brace sequence with a fresh id *)
let trm_seq_no_brace (tl : trms) : trm=
    trm_add_cstyle (No_braces (Nobrace.current())) (trm_seq (Mlist.of_list tl))

(* [trm_main_inv_toplevel_defs ast]: returns a list of all toplevel declarations *)
let trm_main_inv_toplevel_defs (ast : trm) : trm list =
  match ast.desc with
  | Trm_seq tl when trm_is_mainfile ast -> Mlist.to_list tl
  | _ -> fail ast.loc "Ast.trm_main_inv_toplevel_defs: expected the ast of the main file"

(* [trm_seq_add_last t_insert t]: appends [t_insert] at the end of the sequence [t] *)
let trm_seq_add_last (t_insert : trm) (t : trm) : trm =
  match t.desc with
  | Trm_seq tl ->
     let new_tl = Mlist.insert_at (Mlist.length tl) t_insert tl in
     trm_seq ~annot:t.annot new_tl
  | _ -> fail t.loc "Ast.trm_seq_add_last: expected a sequence"

(* [get_nobrace_id t]: gets the id of the sequence annotated as No_braces *)
let get_nobrace_id (t : trm) : int option =
  let rec aux l = match l with
  | [] -> None
  | hd :: tl ->
    begin match hd with
    | No_braces i -> Some i
    | _ -> aux tl
    end in
  aux t.annot.trm_annot_cstyle

(* [rename]: variable renaming based on the suffix or by using a predefined list of pairs, where each pair gives the
    current variable and the one that is going to replace it *)
type rename = | Suffix of string | Rename_list of (var * var) list

(* [get_lit_from_trm_lit t]: gets the literal value from a trm_lit *)
let get_lit_from_trm_lit (t : trm) : lit =
  match t.desc with
  | Trm_val (Val_lit l) -> l
  | _ -> fail t.loc "Ast.get_lit_from_trm: this type of literal is not supported"

(* [is_type_unit t]: checks if the [t] has type void *)
let is_type_unit (t : typ) : bool =
  match t.typ_desc with
  | Typ_unit -> true
  | _ -> false

(* [is_lit t]: checks if [t] is a literal or not *)
let is_lit (t : trm) : bool =
  match t.desc with
  | Trm_val (Val_lit _) -> true
  | _ -> false

(* [is_typ_ptr ty]: checks if [ty] is a pointer type *)
let is_typ_ptr (ty : typ) : bool =
  match ty.typ_desc with
  | Typ_ptr {ptr_kind = Ptr_kind_mut;_} -> true
  | _ -> false

(* [is_typ_fun ty]: checks if [ty] is a function type *)
let is_typ_fun (ty : typ) : bool =
  match ty.typ_desc with
  | Typ_fun _ -> true | _ -> false

(* [is_typ_struct struct_name ty]: checks if [ty] is a constructed struct type *)
let is_typ_struct (struct_name : var) (ty_opt : typ option) : bool =
  match ty_opt with
  | Some ty ->
    begin match ty.typ_desc with
    | Typ_constr (sn, _, _) -> is_qvar_var sn struct_name
    | _ -> false
    end
  | None -> false

(* [is_get_operation t]: checks if [t] is a get operation(read operation) *)
let is_get_operation (t : trm) : bool =
  match t.desc with
  | Trm_apps ({desc = Trm_val(Val_prim (Prim_unop Unop_get))}, _) -> true
  | _ -> false

(* [is_new_operation t] checks if [t] is new operation *)
let is_new_operation (t : trm) : bool =
  match t.desc with
  | Trm_apps (f, _) ->
    begin match trm_prim_inv f with
    | Some (Prim_new _) -> true
    | _ -> false
    end
  | _ -> false

(* [is_set_operation t]: checks if [t] is a set operation(write operation) *)
let is_set_operation (t : trm) : bool =
  match t.desc with
  | Trm_apps (f, _) ->
    begin match trm_prim_inv f with
    | Some (Prim_binop Binop_set) | Some(Prim_compound_assgn_op _)
     | Some (Prim_overloaded_op (Prim_binop Binop_set)) -> true
    | _ -> false
    end
  | _ -> false


(* [is_compound_assignment]: checks if [t] is a compound assignment *)
let is_compound_assignment (t : trm) : bool =
  match t.desc with
  | Trm_apps ({ desc = Trm_val (Val_prim (Prim_compound_assgn_op _))}, _) -> true
  | _ -> false

(* [is_access t]: check if t is a struct or array access *)
let is_access (t : trm) : bool = match t.desc with
  | Trm_apps (f, _) ->
    begin match trm_prim_inv f with
    | Some p ->
      begin match p with
      | Prim_unop (Unop_struct_access _) | Prim_unop (Unop_struct_get _) | Prim_binop (Binop_array_access)
        | Prim_binop (Binop_array_get) -> true
      | _ -> false
      end
    | None -> false
    end
  | _ -> false

(* [get_operation_arg t]: gets the arg of a get operation. *)
let get_operation_arg (t : trm) : trm =
  match t.desc with
  | Trm_apps ({desc = Trm_val (Val_prim (Prim_unop Unop_get)); _}, [t1]) -> t1
  | _ -> t

(* [new_operation_arg t]: get the argument of the encoded new operation. *)
let new_operation_arg (t : trm) : trm =
  match t.desc with
  | Trm_apps (_, [arg]) when is_new_operation t -> arg
  | _ -> t


(* [new_operation_inv t]: returns the type and the argument of the new operation [t]. *)
let new_operation_inv (t : trm) : (typ * trm) option =
  match t.desc with
  | Trm_apps ({desc = Trm_val (Val_prim (Prim_new ty))}, [arg]) -> Some (ty, arg)
  | _ -> None


(* [trm_let_mut ~annot ~ctx typed_var init]: an extension of trm_let for
    creating mutable variable declarations *)
let trm_let_mut ?(annot = trm_annot_default) ?(loc = None)  ?(ctx : ctx option = None)
  (typed_var : typed_var) (init : trm): trm =
  let var_name, var_type = typed_var in
  let var_type_ptr = typ_ptr_generated var_type in
  let t_let = trm_let ~loc ~ctx Var_mutable (var_name, var_type_ptr) (trm_apps (trm_prim (Prim_new var_type)) [init]) in
  trm_add_cstyle Stackvar t_let

(* [trm_let_ref ~annot ~ctx typed_var init]: an extension of trm_let for creating references *)
let trm_let_ref ?(annot = trm_annot_default) ?(loc = None)  ?(ctx : ctx option = None)
  (typed_var : typed_var) (init : trm): trm =
  let var_name, var_type = typed_var in
  let var_type_ptr = typ_ptr_generated var_type in
  let t_let = trm_let ~loc ~ctx Var_mutable (var_name, var_type_ptr) init in
  trm_add_cstyle Reference t_let


(* [trm_let_IMmut ~annot ~ctx typed_var init]: an extension of trm_let for creating immutable variable declarations. *)
let trm_let_immut ?(annot = trm_annot_default) ?(loc = None) ?(ctx : ctx option = None)
  (typed_var : typed_var) (init : trm): trm =
  let var_name, var_type = typed_var in
  let var_type = typ_const var_type in
  trm_let ~annot ~loc ~ctx Var_immutable (var_name, var_type) (init)

(* [trm_let_array ~annot ~ctx typed_var sz init]: an extension of trm_let for creating array variable declarations *)
let trm_let_array ?(annot = trm_annot_default) ?(loc = None) ?(ctx : ctx option = None) (kind : varkind )
  (typed_var : typed_var) (sz : size)(init : trm): trm =
  let var_name, var_type = typed_var in
  let var_type = if kind = Var_immutable then typ_const (typ_array var_type sz) else typ_ptr_generated (typ_array var_type sz) in
  let var_init = if kind = Var_immutable then init else trm_apps (trm_prim (Prim_new var_type)) [init]  in
  let res = trm_let ~annot ~loc ~ctx kind (var_name, var_type) var_init in
  if kind = Var_mutable then trm_add_cstyle Stackvar res else res


(* [trm_for_c_inv_simple_init init]: checks if the init loop component is simple. If that's the case then return
   initial value of the loop index.
  Ex.:
    int x = a -> Some (x, a, true)
    x = a -> Some (x, a, false) *)
let trm_for_c_inv_simple_init (init : trm) : (var * trm) option =
  match init.desc with
  | Trm_let (_, (x, _), init_val) ->
    begin match get_init_val init_val with
    | Some init1 -> Some (x, init1)
    | _ -> None
    end
  | _ -> None


(* [trm_for_c_inv_simple_stop stop]: checks if the loop bound is simple.  If that's the case return that bound. *)
let trm_for_c_inv_simple_stop (stop : trm) : (loop_dir * trm) option =
  match stop.desc with
  | Trm_apps ({desc = Trm_val (Val_prim (Prim_binop Binop_lt)); _},
                 [_; n]) -> Some (DirUp, n)
  | Trm_apps ({desc = Trm_val (Val_prim (Prim_binop Binop_le)); _},
              [_; n]) -> Some (DirUpEq, n)
  | Trm_apps ({desc = Trm_val (Val_prim (Prim_binop Binop_gt)); _},
              [_; n]) -> Some (DirDown, n)
  | Trm_apps ({desc = Trm_val (Val_prim (Prim_binop Binop_ge)); _},
              [_; n]) -> Some (DirDownEq, n)
  | _ -> None

(* [trm_for_c_inv_simple_step step]: checks if the loop step is simple. If that's the case then return that step. *)
let trm_for_c_inv_simple_step (step : trm) : loop_step option =
  match step.desc with
  | Trm_apps ({desc = Trm_val (Val_prim (Prim_unop Unop_post_inc)); _}, _) ->
      Some Post_inc
  | Trm_apps ({desc = Trm_val (Val_prim (Prim_unop Unop_pre_inc)); _}, _) ->
     Some Pre_inc
  | Trm_apps ({desc = Trm_val (Val_prim (Prim_unop Unop_post_dec)); _}, _) ->
     Some Post_dec
  | Trm_apps ({desc = Trm_val (Val_prim (Prim_unop Unop_pre_dec)); _}, _) ->
     Some Pre_dec
  | Trm_apps ({desc = Trm_val (Val_prim (Prim_compound_assgn_op _)); _},
                 [_; n]) -> Some (Step n)
  | _ -> None


(* [trm_for_of_trm_for_c t]: checks if loops [t] is a simple loop or not, if yes then return the simple loop else returns [t]. *)
let trm_for_of_trm_for_c (t : trm) : trm =
  match t.desc with
  | Trm_for_c (init, cond , step, body) ->
    let init_ops = trm_for_c_inv_simple_init init in
    let bound_ops = trm_for_c_inv_simple_stop cond in
    let step_ops = trm_for_c_inv_simple_step step in
    let t_pragmas = trm_get_pragmas t in
    let is_parallel = List.exists (function | Parallel_for _ -> true | _ -> false) t_pragmas in
    begin match init_ops, bound_ops, step_ops with
    | Some (index, start), Some (direction, stop), Some step ->
      trm_for (index, start, direction, stop, step, is_parallel ) body
    | _ -> t
    end
  | _ -> fail t.loc "Ast.trm_for_of_trm_for_c: expected a for loop"

(* TODO: rename to monoid *)
(* [local_ops]: type used for the local_name transformation. *)
type local_ops =
(* | Functional_monoid of trm * trm (* 0 and +; what about += ? *)
   | Imperative_monoid of trm * trm (* create 0 and mutating += (e.g. bag extend) and others (e.g. bag push) *)
   Maybe should only take += even for functional
      *)
  | Local_arith of lit * binary_op
  | Local_obj of string * string * string

(* [get_include_filename t]: returns the included filename if [t] is an include directive. *)
let get_include_filename (t : trm) : string  =
  let f_name = List.fold_left (fun acc x ->
    match x with
    | Include s -> Some s
    | _ -> acc
  ) None t.annot.trm_annot_files in
  match f_name with
  | Some s -> s
  | _ -> fail t.loc "Ast.get_include_filename: couldn't get the requested filename"

(* [compute_app_unop_value p v1]: simplifies unary operations on literals. *)
let compute_app_unop_value (p : unary_op) (v1:lit) : trm =
  match p, v1 with
  | Unop_neg, Lit_bool b -> trm_bool (not b)
  | Unop_post_inc, Lit_int n -> trm_int (n + 1)
  | Unop_pre_inc, Lit_int n -> trm_int (n + 1)
  | Unop_post_dec, Lit_int n -> trm_int (n - 1)
  | Unop_pre_dec, Lit_int n -> trm_int (n - 1)
  | _ -> fail None "Ast.compute_app_unop_value: only negation can be applied here"

(* [compute_app_binop_value]: simplifies binary operations on literals. *)
let compute_app_binop_value (p : binary_op) (v1 : lit) (v2 : lit) : trm =
  match p,v1, v2 with
  | Binop_eq , Lit_int n1, Lit_int n2 -> trm_bool (n1 == n2)
  | Binop_eq, Lit_double d1, Lit_double d2 -> trm_bool (d1 == d2)
  | Binop_neq , Lit_int n1, Lit_int n2 -> trm_bool (n1 <> n2)
  | Binop_neq, Lit_double d1, Lit_double d2 -> trm_bool (d1 <> d2)
  | Binop_sub, Lit_int n1, Lit_int n2 -> trm_int (n1 - n2)
  | Binop_sub, Lit_double d1, Lit_double d2 -> trm_double (d1 -. d2)
  | Binop_add, Lit_int n1, Lit_int n2 -> trm_int (n1 + n2)
  | Binop_add, Lit_double d1, Lit_double d2 -> trm_double (d1 +. d2)
  | Binop_mul, Lit_int n1, Lit_int n2 -> trm_int (n1 * n2)
  | Binop_mul, Lit_double n1, Lit_double n2 -> trm_double (n1 *. n2)
  | Binop_mod, Lit_int n1, Lit_int n2 -> trm_int (n1 mod n2)
  | Binop_div, Lit_int n1, Lit_int n2 -> trm_int (n1 / n2)
  | Binop_div, Lit_double d1, Lit_double d2 -> trm_double (d1 /. d2)
  | Binop_le, Lit_int n1, Lit_int n2 -> trm_bool (n1 <= n2)
  | Binop_le, Lit_double d1, Lit_double d2 -> trm_bool (d1 <= d2)
  | Binop_lt, Lit_int n1, Lit_int n2 -> trm_bool (n1 < n2)
  | Binop_lt, Lit_double d1, Lit_double d2 -> trm_bool (d1 < d2)
  | Binop_ge, Lit_int n1, Lit_int n2 -> trm_bool (n1 >= n2)
  | Binop_ge, Lit_double d1, Lit_double d2 -> trm_bool (d1 >= d2)
  | Binop_gt, Lit_int n1, Lit_int n2 -> trm_bool (n1 > n2)
  | Binop_gt, Lit_double d1, Lit_double d2 -> trm_bool (d1 > d2)
  | _ -> fail None "Ast.compute_app_binop_value: operator not supporeted"

(* [decl_list_to_typed_vars tl]: converts a list of variable declarations to a list of paris where each pair
    consists of a variable and its type *)
let decl_list_to_typed_vars (tl : trms) : typed_vars =
  List.map (fun t ->
    match t.desc with
    | Trm_let (_, (x, tx),_) -> (x, get_inner_ptr_type tx)
    | _ -> fail t.loc "Ast.decl_list_to_typed_vars: expected a list of declarations"
  ) tl

(* [trm_is_val_or_var t]: checks if [t] is a variable occurrence or a value *)
let rec trm_is_val_or_var (t : trm) : bool =
  match t.desc with
  | Trm_val _ | Trm_var _ -> true
  | Trm_apps (_, [var_occ]) when is_get_operation t -> trm_is_val_or_var var_occ
  | _ -> false

(* [trm_for_inv t]: gets the loop range from loop [t] *)
let trm_for_inv (t : trm) : (loop_range * trm)  option =
  match t.desc with
  | Trm_for (l_range, body) -> Some (l_range, body)
  | _ -> None

(* [is_trm_seq t]: checks if [t] is a sequence. *)
let is_trm_seq (t : trm) : bool =
  match t.desc with
  | Trm_seq _ -> true  | _ -> false

(* [trm_fors rgs tbody]: creates nested loops with the main body [tbody] each nested loop
   takes its components from [rgs] *)
let trm_fors (rgs : loop_range list) (tbody : trm) : trm =
  List.fold_right (fun l_range acc ->
    trm_for l_range (if (is_trm_seq acc) then acc else trm_seq_nomarks [acc])
  ) rgs tbody


(* [trm_var_def_inv t] gets the name type and the initialization value *)
let trm_var_def_inv (t : trm) : (varkind * var * typ * trm option) option =
  match t.desc with
  | Trm_let (vk, (x,tx), init) ->
    let init1 = match get_init_val init with
    | Some init1 -> Some init1
    | _ -> None in Some (vk, x, get_inner_ptr_type tx, init1)
  | _ -> None

(* [trm_fors_inv nb t]: gets a list of loop ranges up to the loop at depth [nb] from nested loops [t] *)
let trm_fors_inv (nb : int) (t : trm) : (loop_range list * trm) option =
  let nb_loops = ref 0 in
  let body_to_return  = ref (trm_int 0) in
  let rec aux (t : trm) : loop_range list =
    match t.desc with
    | Trm_for (l_range, body) ->
      incr nb_loops;
      begin match body.desc with
      | Trm_seq tl when Mlist.length tl = 1 ->
        if !nb_loops = nb
          then begin
            body_to_return := body;
            l_range :: []
            end
          else l_range :: aux (Mlist.nth tl 0)
      | _ ->  l_range :: []
      end

    | _ -> []
    in

  let loop_range_list = aux t in
  if List.length loop_range_list <> nb then None else Some (loop_range_list, !body_to_return)

let trm_new_inv (t : trm) : (typ * trm) option =
  match trm_apps_inv t with
  | Some (f, [v]) ->
    begin match trm_prim_inv f with
    | Some (Prim_new ty) -> Some (ty, v)
    | _ -> None
    end
  | _ -> None

(* [is_trm_uninitialized t]: checks if [t] is the body of an uninitialized function or variable *)
let is_trm_uninitialized (t:trm) : bool =
  match t.desc with
  | Trm_val (Val_lit Lit_uninitialized) -> true
  | _ -> false

let is_trm_new_uninitialized (t : trm) : bool =
  match trm_new_inv t with
  | Some (_, v) -> is_trm_uninitialized v
  | None -> false

exception Unknown_key

(* [tmap_to_list keys map]: gets the list of values for all keys [keys] in [map] *)
let tmap_to_list (keys : vars) (map : tmap) : trms =
  List.map (fun x -> match Trm_map.find_opt x map with
    | Some v -> v
    | None -> raise Unknown_key
  ) keys

(* [tmap_filter keys tmap]: removes all the bindings with [keys] in [map] and return [map] *)
let tmap_filter (keys : vars) (map : tmap) : tmap =
  Trm_map.filter (fun k _ -> not (List.mem k keys)) map


(* [is_trm_arbit t]: checks if [t] is a proper trm *)
let is_trm_arbit (t : trm) : bool =
  match t.desc with
  | Trm_arbitrary _ -> true
  | _ -> false

(* [is_typ ty]: checks if [ty] is a proper type *)
let is_typ (ty : typ) : bool =
  match ty.typ_desc with
  | Typ_arbitrary _ -> false
  | _ -> true

(* [hide_function_bodies f_pred tl]: all the toplevel function with their names satisfying [f_pred] will have hidden bodies.
    Others will be kept unchanged. The new ast is called the chopped_ast. This function wlll return the choped_ast and
    a map with keys the names of the functions whose body has been removed and values their removed body. *)
let hide_function_bodies (f_pred : var -> bool) (t : trm) : trm * tmap =
  let t_map = ref Trm_map.empty in
    let rec aux (t : trm) : trm =
      match t.desc with
      | Trm_let_fun (f, ty, tv, _) ->
        if f_pred f.qvar_var then begin
          t_map := Trm_map.add f.qvar_var t !t_map;
         trm_let_fun ~annot:t.annot ~qvar:f "" ty tv (trm_lit  Lit_uninitialized) end
        else t
      | _ -> trm_map aux t
      in
  let res = aux t in
  res, !t_map

(* [update_chopped_ast chopped_ast chopped_fun_map]: for all the functions whose bodies were removed during the creation
    of the chopped_ast restore their bodies by using [chopped_fun_map], which is map with keys beingthe the names
    of the functions that were chopped and values being their actual declaration *)
let update_chopped_ast (chopped_ast : trm) (chopped_fun_map : tmap): trm =
  match chopped_ast.desc with
  | Trm_seq tl ->
      let new_tl =
      Mlist.map (fun def -> match def.desc with
      | Trm_let_fun (f, _, _, _) ->
        begin match Trm_map.find_opt f.qvar_var chopped_fun_map with
        | Some tdef ->  tdef
        | _ -> def
        end
      | Trm_let (_, (x, _), _) ->
        (* There is a slight difference between clang and menhir how they handle function declarations, that's why we
         need to check if there are variables inside the function map *)
        begin match Trm_map.find_opt x chopped_fun_map with
        | Some tdef -> tdef
        | _ -> def
        end
      |_ ->  def
    ) tl in trm_seq ~annot:chopped_ast.annot new_tl
  | _ -> fail chopped_ast.loc "Ast.update_ast_with_chopped_ast: ast of the main file should start with a top level sequence"


(* [is_infix_prim_fun p]: checks if the primitive function [p] is one of those that supports app and set operations or not *)
let is_infix_prim_fun (p : prim) : bool =
  match p with
  | Prim_compound_assgn_op __ -> true
  | Prim_binop op ->
    begin match op with
    | Binop_add | Binop_sub | Binop_mul | Binop_div | Binop_mod | Binop_shiftl | Binop_shiftr | Binop_and | Binop_or -> true
    | _ -> false
    end
  | _ -> false

(* [get_binop_from_prim p]: if [p] is a binop operation then return its underlying binary operation *)
let get_binop_from_prim (p : prim) : binary_op option =
  match p with
  | Prim_compound_assgn_op binop -> Some binop
  | Prim_binop binop -> Some binop
  | _ -> None

(* [is_postfix_unary unop]: checks if [unop] is a postfix unary operator *)
let is_postfix_unary (unop : unary_op) : bool =
  match unop with
  | Unop_post_inc | Unop_post_dec -> true
  | _ -> false

(* [is_arith_fun p]: checks if the primitive function [p] is an arithmetic operation or not *)
let is_arith_fun (p : prim) : bool =
  match p with
  | Prim_binop bin_op ->
    begin match bin_op with
    | Binop_add | Binop_sub | Binop_mul | Binop_div | Binop_mod -> true
    | _ -> false
    end
  | _ -> false

(* [is_prim_arith p]: checks if [p] is a primitive arithmetic operation *)
let is_prim_arith (p : prim) : bool =
  match p with
  | Prim_binop (Binop_add | Binop_sub | Binop_mul | Binop_div | Binop_exact_div)
  | Prim_unop Unop_neg ->
      true
  | _ -> false

(* [is_prim_arith_call t]: checks if [t] is a function call to a primitive arithmetic operation *)
let is_prim_arith_call (t : trm) : bool =
  match t.desc with
  | Trm_apps ({desc = Trm_val (Val_prim p);_}, args) when is_prim_arith p -> true
  | _ -> false

(* [is_struct_init t]: checks if [t] is struct_init *)
let is_struct_init (t : trm) : bool =
  match t.desc with
  | Trm_record _ -> true | _ -> false

(* [is_trm_seq t]: checks if [t] has [Trm_seq tl] description. *)
let is_trm_seq (t : trm) : bool =
  match t.desc with | Trm_seq _ -> true | _ -> false

(* [is_same_binop op1 op2 ]: checks if two primitive operations are the same *)
let is_same_binop (op1 : binary_op) (op2 : binary_op) : bool =
  match op1, op2 with
  | Binop_set, Binop_set -> true
  | Binop_array_access, Binop_array_access -> true
  | Binop_array_get, Binop_array_get -> true
  | Binop_eq, Binop_eq -> true
  | Binop_neq, Binop_neq -> true
  | Binop_sub, Binop_sub -> true
  | Binop_add, Binop_add -> true
  | Binop_mul, Binop_mul -> true
  | Binop_mod, Binop_mod -> true
  | Binop_div, Binop_div -> true
  | Binop_le, Binop_le -> true
  | Binop_lt, Binop_lt -> true
  | Binop_ge, Binop_ge -> true
  | Binop_gt, Binop_gt -> true
  | Binop_and, Binop_and -> true
  | Binop_bitwise_and, Binop_bitwise_and -> true
  | Binop_or, Binop_or -> true
  | Binop_bitwise_or, Binop_bitwise_or -> true
  | Binop_shiftl, Binop_shiftl -> true
  | Binop_shiftr, Binop_shiftr -> true
  | Binop_xor, Binop_xor -> true
  | _, _ -> false


(* [trm_struct_access ~annot ~typ base field]: creates a struct_access encoding *)
let trm_struct_access ?(annot = trm_annot_default) ?(typ : typ option = None) (base : trm) (field : var) : trm =
  trm_apps ~typ (trm_unop ~annot (Unop_struct_access field)) [base]

(* [trm_struct_get ~annot ~typ base field]: creates a struct_get encoding *)
let trm_struct_get ?(annot = trm_annot_default) ?(typ : typ option = None) (base : trm) (field : var) : trm =
  trm_apps ~typ (trm_unop ~annot (Unop_struct_get field)) [base]

(* [trm_array_access~annot ~typ base index]: creates array_access(base, index) encoding *)
let trm_array_access ?(annot = trm_annot_default) ?(typ : typ option = None) (base : trm) (index : trm) : trm =
  trm_apps ~typ (trm_binop ~annot Binop_array_access) [base; index]

(* [trm_array_get ~annot ~typ base index]: creates array_get (base, index) encoding *)
let trm_array_get ?(annot = trm_annot_default) ?(typ : typ option = None) (base : trm) (index : trm) : trm =
  trm_apps ~typ (trm_binop ~annot Binop_array_get) [base; index]

(* [trm_get ~annot ~typ t]: embeds [t] into a get operation *)
let trm_get ?(annot = trm_annot_default) ?(typ : typ option = None) (t : trm) : trm =
  trm_apps ~annot (trm_unop Unop_get) [t]

(* [trm_address_of ~anot ~typ t]: creates an address operation in [t] *)
let trm_address_of ?(annot = trm_annot_default) ?(typ : typ option = None) (t : trm) : trm =
  trm_apps ~typ:t.typ (trm_unop Unop_address) [t]

(* [trm_var_get ~typ x]: generates *x *)
let trm_var_get ?(typ : typ option = None) (x : var) : trm =
  trm_get ~typ (trm_var ~typ x)

(* [trm_var_addr ~typ x]: generates &x*)
let trm_var_addr ?(typ : typ option = None) (x : var) : trm =
  trm_address_of ~typ (trm_var ~typ x)

(* [trm_var_possibly_mut ~const ~typ x]: reads the value of x, it can be x or *x  *)
let trm_var_possibly_mut ?(const : bool = false) ?(typ : typ option = None) (x : var) : trm =
  if const then trm_var ~typ ~kind:Var_immutable x else trm_var_get ~typ x

(* [trm_new ty t]: generates "new ty" *)
let trm_new (ty : typ) (t : trm) : trm =
  trm_apps (trm_prim (Prim_new ty)) [t]

(* [trm_any_bool]: generates ANY_BOOL () *)
let trm_any_bool : trm =
  trm_apps (trm_var "ANY_BOOL") []

(* [trm_minus ~loc ~ctx ~typ t]: generates -t *)
let trm_minus ?(loc = None) ?(ctx : ctx option = None) ?(typ = None) (t : trm) : trm =
  trm_apps ~loc ~ctx ~typ (trm_unop ~loc ~ctx Unop_minus) [t]

(* [trm_eq ~loc ~ctx ~typ t1 t2]: generates t1 = t2 *)
let trm_eq ?(loc = None) ?(ctx : ctx option = None) ?(typ = None) (t1 : trm) (t2 : trm) : trm =
  trm_apps ~loc ~ctx ~typ (trm_binop ~loc ~ctx  Binop_eq) [t1; t2]

(* [trm_neq t1 t2]: generates t1 != t2 *)
let trm_neq ?(loc = None) ?(ctx : ctx option = None) ?(typ = None) (t1 : trm) (t2 : trm) : trm =
  trm_apps ~loc ~ctx ~typ (trm_binop ~loc ~ctx Binop_neq) [t1; t2]

(* [trm_sub t1 t2]: generates t1 - t2 *)
let trm_sub ?(loc = None) ?(ctx : ctx option = None) ?(typ = None) (t1 : trm) (t2 : trm) : trm =
  trm_apps ~loc ~ctx ~typ (trm_binop ~loc ~ctx Binop_sub) [t1; t2]

(* [trm_add t1 t2]: generates t1 + t2 *)
let trm_add ?(loc = None) ?(ctx : ctx option = None) ?(typ = None) (t1 : trm) (t2 : trm) : trm =
  trm_apps ~loc ~ctx ~typ (trm_binop ~loc ~ctx Binop_add) [t1; t2]

(* [trm_binop_inv t]: deconstructs t = t1 op t2 *)
let trm_binop_inv (op : binary_op) (t : trm) : (trm * trm) option =
  match trm_apps_inv t with
  | Some (f, args) -> begin
    match (trm_prim_inv f, args) with
    | Some (Prim_binop op'), [a; b] when op = op' -> Some (a, b)
    | _ -> None
    end
  | _ -> None

(* [trm_add_inv t1 t2]: deconstructs t = t1 + t2 *)
let trm_add_inv (t : trm) : (trm * trm) option  =
  trm_binop_inv Binop_add t

(* [trm_mul t1 t2]: generates t1 * t2 *)
let trm_mul ?(loc = None) ?(ctx : ctx option = None) ?(typ = None) (t1 : trm) (t2 : trm) : trm =
  trm_apps ~loc ~ctx ~typ (trm_binop ~loc ~ctx Binop_mul) [t1; t2]

(* [trm_div t1 t2]: generates t1 / t2 *)
let trm_div ?(loc = None) ?(ctx : ctx option = None) ?(typ = None) (t1 : trm) (t2 : trm) : trm =
  trm_apps ~loc ~ctx ~typ (trm_binop ~loc ~ctx Binop_div) [t1; t2]

(* [trm_exact_div t1 t2]: generates exact_div(t1, t2) *)
let trm_exact_div ?(loc = None) ?(ctx : ctx option = None) ?(typ = None) (t1 : trm) (t2 : trm) : trm =
  trm_apps ~loc ~ctx ~typ (trm_binop ~loc ~ctx Binop_exact_div) [t1; t2]

(* [trm_le t1 t2]: generates t1 <= t2 *)
let trm_le ?(loc = None) ?(ctx : ctx option = None) ?(typ = None) (t1 : trm) (t2 : trm) : trm =
  trm_apps ~loc ~ctx ~typ (trm_binop ~loc ~ctx Binop_le) [t1; t2]

(* [trm_lt t1 t2]: generates t1 < t2 *)
let trm_lt ?(loc = None) ?(ctx : ctx option = None) ?(typ = None) (t1 : trm) (t2 : trm) : trm =
  trm_apps ~loc ~ctx ~typ (trm_binop ~loc ~ctx Binop_lt) [t1; t2]

(* [trm_ge t1 t2]: generates t1 >= t2 *)
let trm_ge ?(loc = None) ?(ctx : ctx option = None) ?(typ = None) (t1 : trm) (t2 : trm) : trm =
  trm_apps ~loc ~ctx ~typ (trm_binop ~loc ~ctx Binop_ge) [t1; t2]

(* [trm_gt t1 t2]: generates t1 > t2 *)
let trm_gt ?(loc = None) ?(ctx : ctx option = None) ?(typ = None) (t1 : trm) (t2 : trm) : trm =
  trm_apps ~loc ~ctx ~typ (trm_binop ~loc ~ctx Binop_gt) [t1; t2]

(* [trm_ineq ineq_sgn t1 t2]: generates an inequality t1 # t2 where # is one of the following operators <, <=, >, >=.
    The operator is provided implicitly through the [ineq_sng] arg *)
let trm_ineq (ineq_sgn : loop_dir) (t1 : trm) (t2 : trm) : trm =
  match ineq_sgn with
  | DirUp -> trm_lt t1 t2
  | DirUpEq -> trm_le t1 t2
  | DirDown ->  trm_gt t1 t2
  | DirDownEq -> trm_ge t1 t2


(* [trm_and t1 t2]: generates t1 && t2 *)
let trm_and ?(loc = None) ?(ctx : ctx option = None) ?(typ = None) (t1 : trm) (t2 : trm) : trm =
  trm_apps ~loc ~ctx ~typ (trm_binop ~loc ~ctx Binop_and) [t1;t2]

(* [trm_bit_and t1 t2]: generates t1 & t2 *)
let trm_bit_and ?(loc = None) ?(ctx : ctx option = None) ?(typ = None) (t1 : trm) (t2 : trm) : trm =
  trm_apps ~loc ~ctx ~typ (trm_binop ~loc ~ctx Binop_bitwise_and) [t1;t2]

(* [trm_or t1 t2]: generates t1 || t2 *)
let trm_or ?(loc = None) ?(ctx : ctx option = None) ?(typ = None) (t1 : trm) (t2 : trm) : trm =
  trm_apps ~loc ~ctx ~typ (trm_binop ~loc ~ctx Binop_or) [t1;t2]

(* [trm_bit_or t1 t2]: generates t1 | t2 *)
let trm_bit_or ?(loc = None) ?(ctx : ctx option = None) ?(typ = None) (t1 : trm) (t2 : trm) : trm =
  trm_apps ~loc ~ctx ~typ (trm_binop ~loc ~ctx Binop_bitwise_or) [t1;t2]

(* [trm_shiftl t1 t2]: generates t1 << t2*)
let trm_shiftl ?(loc = None) ?(ctx : ctx option = None) ?(typ = None) (t1 : trm) (t2 : trm) : trm =
  trm_apps ~loc ~ctx ~typ (trm_binop ~loc ~ctx Binop_shiftl) [t1; t2]

(* [trm_shiftr t1 t2]: generates t1 >> t2*)
let trm_shiftr ?(loc = None) ?(ctx : ctx option = None) ?(typ = None) (t1 : trm) (t2 : trm) : trm =
  trm_apps ~loc ~ctx ~typ (trm_binop ~loc ~ctx Binop_shiftr) [t1; t2]

(* [trm_mod t1 t2]: generates t1 % t2*)
let trm_mod ?(loc = None) ?(ctx : ctx option = None) ?(typ = None) (t1 : trm) (t2 : trm) : trm =
  trm_apps ~loc ~ctx ~typ (trm_binop ~loc ~ctx Binop_mod) [t1;t2]

(* LATER [trm_fmod t1 t2]: generates fmod(t1, t2)
let trm_fmod ?(loc = None) ?(ctx : ctx option = None) ?(typ = None) (t1 : trm) (t2 : trm) : trm =
  trm_apps ~loc ~ctx ~typ (trm_binop ~loc ~ctx Binop_fmod) [t1;t2]
*)

(* [trm_xor t1 t2]: generates t1 ^ t2 *)
let trm_xor ?(loc = None) ?(ctx : ctx option = None) ?(typ = None) (t1 : trm) (t2 : trm) : trm =
  trm_apps ~loc ~ctx ~typ (trm_binop ~loc ~ctx Binop_xor) [t1; t2]

(* [trm_ands ts] generalized version of trm_and *)
let trm_ands (ts : trm list) : trm =
  Xlist.fold_lefti (fun i acc t1 ->
    if i = 0 then t1 else trm_and acc t1
  ) (trm_bool true) ts

(* [trm_prim_compound ~annot ~ctx ~loc ~typ binop t1 t2]: generates a compound operation, ex t1+=t2*)
let trm_prim_compound ?(annot : trm_annot = trm_annot_default) ?(ctx : ctx option = None) ?(loc = None) ?(typ = None)
  (binop : binary_op) (t1 : trm) (t2 : trm) : trm =
  trm_apps ~loc ~annot ~typ (trm_prim ~loc ~ctx (Prim_compound_assgn_op binop)) [t1; t2]

(* [code_to_str]: extracts the code from the trms that contain the arbitrary code. *)
let code_to_str (code : code_kind) : string =
  match code with
  | Lit l -> l
  | Atyp ty -> ty
  | Expr e -> e
  | Stmt s -> s
  | Instr s -> s

(* [AstParser]: module for integrating pieces of code given as input by the user. *)
module AstParser = struct
  let var v = trm_var v

  let var_mut v = trm_var_get v

  let lit l = code (Lit l)

  let ty ty = typ_str (Atyp ty)

  let subst_dollar_number (inst : string list) (s : string) : string =
  Xlist.fold_lefti (fun i acc insti ->
    Tools.string_subst ("${"^(string_of_int i) ^ "}") insti acc
  ) s inst

  let expr ?(vars : var list = []) (e : string)  =
    let e = if vars = [] then e else subst_dollar_number vars e in
    code (Expr e)

  let stmt s = code (Stmt s)

  let instr s = code (Instr s)

end

(* [var_mutability_unkown]: dummy value used for variable mutability *)
let var_mutability_unknown = Var_mutable

(* [top_level_fun_bindings t]: returns a map with keys the names of toplevel function names and values being their bodies *)
let top_level_fun_bindings (t : trm) : tmap =
  let tmap = ref Trm_map.empty in
    let aux (t : trm) : unit =
      match t.desc with
      | Trm_seq tl ->
        Mlist.iter (fun t1 ->
          match t1.desc with
          | Trm_let_fun (f, _, _, body) -> tmap := Trm_map.add f.qvar_var body !tmap
          | _ -> ()
        ) tl
      | _ -> fail t.loc "Ast.top_level_fun_bindings: expected the global sequence that contains all the toplevel declarations"
   in
  aux t;
  !tmap

(* [get_common_top_fun tm1 tm2]: takes two maps, binding function names to terms describing the function bodies,
    and returns the list of function names that ard bound to the same terms in the two maps. *)
let get_common_top_fun (tm1 : tmap) (tm2 : tmap) : vars =
  let common = ref [] in
  Trm_map.iter (fun f1 b1 ->
    match Trm_map.find_opt f1 tm2 with
    | Some b2 when b1 == b2 -> common := f1 :: !common
    | _ -> ()
  ) tm1;
  !common

(* [get_mutability t]: if [t] is a variable declaration or a variable occurrence then return its occurrences
    otherwise return nothing *)
let get_mutability (t : trm) : varkind option =
  match t.desc with
  | Trm_let (vk, _, _) -> Some vk
  | Trm_var (vk, _) -> Some vk
  | _ -> None


(* [serialize_to_file filename t]: writes a serialized version of the AST [t] into the file [filename] *)
let serialize_to_file (filename : string) (t : trm) : unit =
  Xfile.serialize_to_file filename t

(* [unserialize_from_file filename]: reads a serialized AST from the file [filename]. *)
let unserialize_from_file (filename : string) : trm =
  Xfile.unserialize_from_file filename

(* [empty_ast]: generates {} *)
let empty_ast : trm =
  trm_set_mainfile (trm_seq_nomarks [])

(* [trm_simplify_addressof_and_get t]: simplifies [&*t] and [*&t] to [t] *)
let trm_simplify_addressof_and_get (t : trm) : trm =
  match t.desc with
  | Trm_apps ({desc = Trm_val (Val_prim (Prim_unop Unop_address)); _}, [
      {desc = Trm_apps ({desc = Trm_val (Val_prim (Prim_unop Unop_get)); _}, [t1]) }
    ])
  | Trm_apps ({desc = Trm_val (Val_prim (Prim_unop Unop_get)); _}, [
      {desc = Trm_apps ({desc = Trm_val (Val_prim (Prim_unop Unop_address)); _}, [t1]) }
    ]) -> t1
  | _ -> t

(* [simpl_struct_get_get t]: transform struct_get (get(t1), f) to get(struct_access (t1, f)) *)
let simpl_struct_get_get (t : trm) : trm = (* DEPRECATED? *)
  match t.desc with
  | Trm_apps ({desc = Trm_val (Val_prim (Prim_unop (Unop_struct_get f)));_} as op, [t1]) ->
    begin match t1.desc with
    | Trm_apps ({desc = Trm_val (Val_prim (Prim_unop Unop_get));_} as op1, [t2]) ->
      {t with desc = (Trm_apps (op1, [{t with desc = (Trm_apps ({op with desc = Trm_val (Val_prim (Prim_unop (Unop_struct_access f)))}, [t2]))}]))}
    | _ -> t
    end
  | _ -> t

(* [simpl_array_get t]: tranform array_get (get(t1), index) to get(array_access (t1), index) *)
let rec simpl_array_get_get (t : trm) : trm = (* DEPRECATED? *)
  let aux = simpl_array_get_get in
  match t.desc with
  | Trm_apps ({desc = Trm_val (Val_prim (Prim_binop (Binop_array_get)));_} as op, [base; index]) ->
    begin match base.desc with
    | Trm_apps ({desc = Trm_val (Val_prim (Prim_unop Unop_get));_} as op1, [base1]) ->
       {t with desc = (Trm_apps (op1, [{t with desc = (Trm_apps ({op with desc = Trm_val (Val_prim (Prim_binop Binop_array_access))}, [base1; index]))}]))}
    | _ -> trm_map aux t
    end
  | _ -> trm_map aux t


(* [array_access base index]: generates array_access (base, index) *)
let array_access (base : trm) (index : trm) : trm =
  trm_apps (trm_binop Binop_array_access) [base; index]

let array_access_inv (t : trm) : (trm * trm) option =
  match t.desc with
  | Trm_apps ({desc = Trm_val (Val_prim (Prim_binop Binop_array_access));_},
              [base;index]) -> Some (base, index)
  | _ -> None

<<<<<<< HEAD
=======
let array_inv (t : trm) : trm mlist option =
  match t.desc with
  | Trm_array els -> Some els
  | _ -> None

>>>>>>> a45d8307
let array_get_inv (t : trm) : (trm * trm) option =
  match t.desc with
  | Trm_apps ({desc = Trm_val (Val_prim (Prim_binop Binop_array_get));_},
              [base;index]) -> Some (base, index)
  | _ -> None

(* [get_array_access base index]: generates get(array_access (base, index)) *)
let get_array_access (base : trm) (index : trm) : trm =
  trm_get (array_access base index)

(* [get_array_access_inv t] returns the Some(base, index) of an array_access if [t]
     is of the form get(array_access(base, index) otherwise None *)
let get_array_access_inv (t : trm) : (trm * trm) option =
  match t.desc with
  | Trm_apps ({desc = Trm_val (Val_prim (Prim_unop Unop_get));_}, [arg]) ->
    array_access_inv arg
  | _ -> None

(* [struct_access base index]: generates struct_access (base, index) *)
let struct_access (f : field) (base : trm) : trm =
  trm_apps (trm_unop (Unop_struct_access f)) [base]

(* [get_struct_access base index]: generates get(struct_access (base, index)) *)
let get_struct_access (f : field) (base : trm) : trm =
  trm_get (struct_access f base)

(* [struct_access_inv t]: if [t] is  a struct access then return its base and the accessed field; else Npone *)
let struct_access_inv (t : trm) : (trm * field) option =
  match t.desc with
  | Trm_apps ({desc = Trm_val (Val_prim (Prim_unop (Unop_struct_access f)));_}, [base]) -> Some (base, f)
  | _ -> None

(* [struct_access_inv_some t]: if [t] is  a struct access then return its base and the accessed field *)
let struct_access_inv_some (t : trm) : (trm * field) =
  match struct_access_inv t with
  | None -> assert false
  | Some r -> r

(* [struct_get_inv t]: if [t] is a struct get then return its base and the accesses field; else none *)
let struct_get_inv (t : trm) : (trm * field) option =
  match t.desc with
  | Trm_apps ({desc = Trm_val (Val_prim (Prim_unop (Unop_struct_get f)));_}, [base]) -> Some (base, f)
  | _ -> None

(* [struct_get_inv_some t]: if [t] is a struct get then return its base and the accesses field *)
let struct_get_inv_some (t : trm) : (trm * field) =
  match struct_get_inv t with
  | None -> assert false
  | Some r -> r

(* [get_struct_access_inv t]: if [t] is of the form get(struct_access (f, base)) returns Some (f,base); else None *)
let get_struct_access_inv (t : trm) : (trm * field) option =
  match t.desc with
  | Trm_apps ({desc = Trm_val (Val_prim (Prim_unop Unop_get));_}, [arg]) -> struct_access_inv arg
  | _ -> None

(* [get_struct_access_inv_some t]: if [t] is of the form get(struct_access (f, base)) returns (f,base) *)
let get_struct_access_inv_some (t : trm) : (trm * field) =
  match get_struct_access_inv t with
  | None -> assert false
  | Some r -> r


(* [set_struct_access_inv t]: if [t] is a write on a struct access, then return the base, the field of that access
    and the value that has been assigned to; else None *)
let set_struct_access_inv (t : trm) : (trm * field * trm) option =
  match t.desc with
  | Trm_apps (_, [lhs; rhs]) when is_set_operation t ->
   begin match struct_access_inv lhs with
   | Some (base, f) -> Some (base, f, rhs)
   | _ -> None
   end
  | _ -> None

(* [set_struct_access_inv t]: if [t] is a write operation on a struct field, then it will return the base, the field and the
     value that has been assigned to.  *)
let set_struct_access_inv_some (t : trm) : (trm * field * trm) =
  match set_struct_access_inv t with
  | None -> assert false
  | Some r -> r


(* [set_struct_get_inv t]: if [t] is a write operation on a struct field, then it will return the base, the field and the
     value that has been assigned to.  *)
let set_struct_get_inv (t : trm) : (trm * field * trm) option =
  match t.desc with
  | Trm_apps (_, [lhs; rhs]) when is_set_operation t ->
    begin match struct_get_inv lhs with
    | Some (base, f) -> Some (base, f, rhs)
    | _ -> None
    end
  | _ -> None


(* [set_struct_get_inv_some t]: similar to [set_struct_get_inv] but this one fails if [t] is not a write on a struct_get operation.  *)
let set_struct_get_inv_some (t : trm) : (trm * field * trm) =
  match set_struct_get_inv t with
  | None -> assert false
  | Some r -> r

(* [struct_init_inv t]: if is t is a struct initialization, get the list of terms; else None *)
let struct_init_inv (t : trm) : (label option * trm) mlist option =
  match t.desc with
  | Trm_record sl -> Some sl
  | _ -> None

(* [struct_init_inv_some t]: gets struct initialization list trms *)
let struct_init_inv_some (t : trm) : (label option * trm) mlist =
 match struct_init_inv t with
  | None -> assert false
  | Some r -> r

(* [set_inv t]: gets the lhs and the rhs of a set(write) operation *)
let set_inv (t : trm) : (trm * trm) option =
  match t.desc with
  | Trm_apps (_, [lhs; rhs]) when is_set_operation  t-> Some (lhs, rhs)
  | _ -> None

(* [trm_var_assoc_list to_map al]: creats a map from an association list wher keys are string and values are trms *)
let map_from_trm_var_assoc_list (al : (string * trm) list) : tmap =
  let tm = Trm_map.empty in
  List.fold_left (fun acc (k, v) -> Trm_map.add k v acc) tm al

(* [typ_align align ty]: adds the alignas attribute to type ty *)
let typ_align (align : trm) (ty : typ) =
  typ_add_attribute (Alignas align) ty

(* [typedef_get_members ~access t]: returns all the memebers of typedef [t]. If [access] is provided as an argument
     then only members with the specified access_control are returned. *)
let typedef_get_members ?(access : access_control option) (t : trm) : (label * typ) list =
  match t.desc with
  | Trm_typedef td ->
    begin match td.typdef_body with
    | Typdef_record rf ->
      List.fold_left (fun acc (rf, rf_ann) ->
        match rf with
        | Record_field_member (lb, ty) ->
          begin match access with
          | Some accs -> if accs = rf_ann then (lb, ty) :: acc else acc
          | None -> (lb, ty) :: acc
          end
        | Record_field_method _ -> acc
      ) [] (List.rev rf)
    | _ -> fail t.loc "Ast.typdef_get_members: this function should be called only for typedef structs and classes"
    end
  | _ -> fail t.loc "Ast.typedef_get_members: can't get members of a trm that's not a type definition."


(* [typedef_get_methods ~access t]: returns all the methods of typedef [t]. If [access] is provided as an argument
      then only methods with the specified access_control are returned. *)
let typedef_get_methods ?(access : access_control option) (t : trm) : trm list =
  match t.desc with
  | Trm_typedef td ->
    begin match td.typdef_body with
    | Typdef_record rf ->
      List.fold_left (fun acc (rf, rf_ann) ->
        match rf with
        | Record_field_member _fm ->  acc
        | Record_field_method trm ->
          begin match access with
          | Some accss -> if accss = rf_ann then trm :: acc else acc
          | None -> trm :: acc
          end
      ) [] (List.rev rf)
    | _ -> fail t.loc "Ast.typdef_get_methods: this function should be called only for typedef structs and classes."
    end
  | _ -> fail t.loc "Ast.typedef_get_methods: can't get methods of a trm that's not a type definition. "

(* [typedef_get_all_fields t]: returns all the fields of [t]. *)
let typedef_get_all_fields (t : trm) : record_fields =
  match t.desc with
  | Trm_typedef td ->
    begin match td.typdef_body with
    | Typdef_record rf -> rf
    | _ -> fail t.loc "Ast.typdef_get_all_fields: this function should be called only for structs and classes."
    end
  | _ -> fail t.loc "Ast.get_all_fields: only structs and classes have fields"


(* [get_member_type rf]: returns the type of the member [rf]. *)
let get_member_type (rf : record_field) : typ =
  match rf with
  | Record_field_member (_, ty) -> ty
  | Record_field_method t1 ->
    begin match t1.desc with
    | Trm_let_fun (_, ty, _, _) -> ty
    | _ -> fail None "Ast.get_member_type: can't get the type of the member [rf]."
    end

(* [get_typ_arguments t]: returns the list of types used during a template specialization. *)
let get_typ_arguments (t : trm) : typ list =
  let c_annot = trm_get_cstyles t in
  List.fold_left (fun acc c_ann ->
    match c_ann with
    | Typ_arguments tyl -> tyl
    | _ -> acc
  ) [] c_annot

(* [insert_at_top_of_seq tl t]: insert the list of trms [tl] at the top of sequence [t]. *)
let insert_at_top_of_seq (tl : trm list) (t : trm) : trm =
  match t.desc with
  | Trm_seq tl1 ->
    let new_tl = Mlist.insert_sublist_at 0 tl tl1 in
    trm_alter ~desc:(Some (Trm_seq new_tl)) t
  | _ -> t


(* [filter_out_from_seq f t]: extracts all the trms that satisfy the predicate [f] from sequence [t].
      The final result is a pair consisting of the final sequence and the filtered out trms.*)
let filter_out_from_seq (f : trm -> bool) (t : trm) : (trm * trms)  =
  match t.desc with
  | Trm_seq tl ->
    let tl_to_remove, tl_to_keep = Mlist.partition f tl in
    (trm_alter ~desc:(Some (Trm_seq tl_to_keep)) t , Mlist.to_list tl_to_remove)
  | _  -> (t, [])

(* [is_class_constructor t] checks if [t] is a class constructor declaration or definition. *)
let is_class_constructor (t : trm) : bool =
  List.exists (function  | Class_constructor _ -> true | _ -> false) (trm_get_cstyles t)

(* [is_typ_array ty]: checks if [ty] is of type array. *)
let is_typ_array (ty : typ) : bool =
  match ty.typ_desc with
  | Typ_array _ -> true
  | _ -> false

(* [is_trm_record t]: checks if [t] has [Trm_record] or [Trm_array] description or not. *)
let is_trm_record (t : trm) : bool =
  match t.desc with
  | Trm_record _ | Trm_array _ -> true | _ -> false


(* [is_return t]: checks if [t] is a return statement. *)
let is_return (t : trm) : bool =
  match t.desc with
  | Trm_abort (Ret _) -> true | _ -> false

(* [is_trm_abort t]: checks if [t] has [Trm_abort abort] description. *)
let is_trm_abort (t: trm) : bool =
  match t.desc with
  | Trm_abort _ -> true | _ -> false

(* [is_trm_initialization_list] *)
let is_trm_initialization_list (t : trm) : bool =
  match t.desc with
  | Trm_array _ | Trm_record _ -> true
  | _ -> false

(* [has_empty_body t]: checks if the function [t] has an empty body or not. *)
let has_empty_body (t : trm) : bool =
  match t.desc with
  | Trm_let_fun (_, _, _, body) when is_trm_uninitialized body -> true
  | _ -> false

(* ========== matrix helpers =========== *)

(* [mindex dims indices]: builds a call to the macro MINDEX(dims, indices)
    [dims] - dimensions of the matrix access,
    [indices ] - indices of the matrix access.

     Example:
     MINDEXN(N1,N2,N3,i1,i2,i3) = i1 * N2 * N3 + i2 * N3 + i3
     Here, dims = [N1, N2, N3] and indices = [i1, i2, i3]. *)
let mindex (dims : trms) (indices : trms) : trm =
  if List.length dims <> List.length indices then fail None "Matrix_core.mindex: the number of
      dimension should correspond to the number of indices";
  let n = List.length dims in
  let mindex = "MINDEX" ^ (string_of_int n) in
  trm_apps (trm_var mindex) (dims @ indices)

(* [mindex_inv t]: returns the list of dimensions and indices from the call to MINDEX [t]/ *)
let mindex_inv (t : trm) : (trms * trms) option =
  match t.desc with
  | Trm_apps (f, dims_and_indices) ->
    begin match f.desc with
    | Trm_var (_, f_name) when (Tools.pattern_matches "MINDEX" f_name.qvar_var) ->
      let n = List.length dims_and_indices in
      if (n mod 2 = 0) then
        Some (Xlist.split_at (n/2) dims_and_indices)
      else None
    | _ -> None
    end
  | _ -> None<|MERGE_RESOLUTION|>--- conflicted
+++ resolved
@@ -773,7 +773,6 @@
   | Reorder_all of var list
 
 (* **************************** Typ constructors *************************** *)
-<<<<<<< HEAD
 
 (* [typ_build ~annot ~attributes ~desc ()]: builds typ [ty] with its fields given as arguments. *)
 let typ_build ~(annot : typ_annot list) ?(attributes : attribute list = []) ~(desc : typ_desc) () : typ =
@@ -785,19 +784,6 @@
 let typ_make ?(annot : typ_annot list = []) ?(attributes = []) (desc : typ_desc) : typ =
   typ_build ~annot ~attributes ~desc ()
 
-=======
-
-(* [typ_build ~annot ~attributes ~desc ()]: builds typ [ty] with its fields given as arguments. *)
-let typ_build ~(annot : typ_annot list) ?(attributes : attribute list = []) ~(desc : typ_desc) () : typ =
-  let ty = {typ_annot = annot; typ_attributes = attributes; typ_desc = desc} in
-  (* Stats for types? *)
-  ty
-
-(* [typ_make ~annot ~attributes desc]: builds typ [ty] with the type description [desc] and other fields given. *)
-let typ_make ?(annot : typ_annot list = []) ?(attributes = []) (desc : typ_desc) : typ =
-  typ_build ~annot ~attributes ~desc ()
-
->>>>>>> a45d8307
 (* [typ_alter ~annot ~attributes ~desc ty]: alters any of the fields of [ty] that was provided as argument. *)
 let typ_alter ?(annot : typ_annot list = []) ?(attributes = []) ?(desc : typ_desc option = None) (ty : typ) : typ =
   let annot = match annot with [] -> ty.typ_annot |_ -> annot in
@@ -843,7 +829,6 @@
   let qtx = if qtypvar = empty_qvar then qtx else qtypvar in
   (* DEPRECATED {typ_annot = annot; typ_desc = Typ_constr (qtx, tid, tl); typ_attributes} *)
   typ_make ~annot ~attributes (Typ_constr (qtx, tid, tl))
-<<<<<<< HEAD
 
 (* [typ_auto ~annot ~attributes ()]: auto type constructor *)
 let typ_auto ?(annot : typ_annot list = []) ?(attributes = []) () : typ =
@@ -879,43 +864,6 @@
 let typ_string ?(annot : typ_annot list = []) ?(attributes = []) () : typ =
   typ_make ~annot ~attributes Typ_string
 
-=======
-
-(* [typ_auto ~annot ~attributes ()]: auto type constructor *)
-let typ_auto ?(annot : typ_annot list = []) ?(attributes = []) () : typ =
-  typ_make ~annot ~attributes Typ_auto
-
-(* [typ_unit ~annot ~attributes ()]: void type constructor *)
-let typ_unit ?(annot : typ_annot list = []) ?(attributes = []) () : typ =
-  typ_make ~annot ~attributes Typ_unit
-
-
-(* [typ_int ~annot ~attributes ()]: int type constructor *)
-let typ_int ?(annot : typ_annot list = []) ?(attributes = []) () : typ =
-  typ_make ~annot ~attributes Typ_int
-
-(* [typ_float ~annot ~attributes ()]: float type constructor *)
-let typ_float ?(annot : typ_annot list = []) ?(attributes = []) () : typ =
-  typ_make ~annot ~attributes Typ_float
-
-(* [typ_double ~annot ~attributes ()]: double type constructor *)
-let typ_double ?(annot : typ_annot list = []) ?(attributes = []) () : typ =
-  typ_make ~annot ~attributes Typ_double
-
-(* [typ_bool ~annot ~attributes ()]: bool type constructor *)
-let typ_bool ?(annot : typ_annot list = []) ?(attributes = []) () : typ =
-  typ_make ~annot ~attributes Typ_bool
-
-(* [typ_char ~annot ~attributes ()]: char type constructor *)
-let typ_char ?(annot : typ_annot list = []) ?(attributes = []) () : typ =
-  typ_make ~annot ~attributes Typ_char
-
-
-(* [typ_string ~annot ~attributes ()]: char type constructor *)
-let typ_string ?(annot : typ_annot list = []) ?(attributes = []) () : typ =
-  typ_make ~annot ~attributes Typ_string
-
->>>>>>> a45d8307
 (* [typ_ptr ~annot ~attributes kind t]: pointer type constructor,
    Note: references are considered as pointer types in OptiTrust *)
 let typ_ptr ?(annot : typ_annot list = []) ?(attributes = [])
@@ -953,7 +901,6 @@
 let typ_str ?(annot : typ_annot list = []) ?(attributes = [])
   (s : code_kind) : typ =
   typ_make ~annot ~attributes (Typ_arbitrary s )
-<<<<<<< HEAD
 
 (* [typ_decl ~annot ~attributes expr]: type declaration based on an expression. *)
 let typ_decl ?(annot : typ_annot list = []) ?(attributes = []) (expr : trm) =
@@ -964,18 +911,6 @@
   (ty : typ) : typ =
   typ_ptr ~annot ~attributes Ptr_kind_ref ty
 
-=======
-
-(* [typ_decl ~annot ~attributes expr]: type declaration based on an expression. *)
-let typ_decl ?(annot : typ_annot list = []) ?(attributes = []) (expr : trm) =
-  typ_make ~annot ~attributes (Typ_decl expr )
-
-(* [typ_ref ~annot ~attributes ty]: alias to typ_ptr Ptr_kind_ref ty *)
-let typ_ref ?(annot : typ_annot list = []) ?(attributes = [])
-  (ty : typ) : typ =
-  typ_ptr ~annot ~attributes Ptr_kind_ref ty
-
->>>>>>> a45d8307
 (* [typ_lref ~annot ~attributes ty]: alias to typ_ref (typ_ref ty). *)
 let typ_lref ?(annot : typ_annot list = []) ?(attributes = [])
   (ty : typ) : typ =
@@ -1301,14 +1236,6 @@
   | Typ_ptr {ptr_kind = Ptr_kind_mut; inner_typ = ty1} -> Some ty1
   | _ -> None
 
-<<<<<<< HEAD
-(* [typ_const_ptr_inv ty]: get the inner type of a constant pointer *)
-let typ_const_ptr_inv (ty : typ) : typ option =
-  match ty.typ_desc with
-  | Typ_const ty2 -> typ_ptr_inv ty2
-  | _ -> None
-
-=======
 let typ_array_inv (ty : typ) : (typ * size) option =
   match ty.typ_desc with
   | Typ_array (typ, size) -> Some (typ, size)
@@ -1327,7 +1254,6 @@
   Option.bind (typ_array_inv ty) (fun (ty2, size) ->
     Option.map (fun ty3 -> (ty3, size)) (typ_const_inv ty2))
 
->>>>>>> a45d8307
 (* [typ_add_attribute att ty]: adds the attribute [att] to the type [ty] *)
 let typ_add_attribute (att : attribute)(ty : typ) : typ =
   {ty with typ_attributes = att :: ty.typ_attributes}
@@ -1689,11 +1615,7 @@
   match trm_get_inv t with
   | Some t2 -> trm_var_inv t2
   | None -> None
-<<<<<<< HEAD
-  
-=======
-
->>>>>>> a45d8307
+
 (* DEPRECATED because REDUNDANT
 (* [trm_int n]: converts an integer to trm *)
 let trm_int (n : int) : trm = trm_lit (Lit_int n)
@@ -3327,14 +3249,11 @@
               [base;index]) -> Some (base, index)
   | _ -> None
 
-<<<<<<< HEAD
-=======
 let array_inv (t : trm) : trm mlist option =
   match t.desc with
   | Trm_array els -> Some els
   | _ -> None
 
->>>>>>> a45d8307
 let array_get_inv (t : trm) : (trm * trm) option =
   match t.desc with
   | Trm_apps ({desc = Trm_val (Val_prim (Prim_binop Binop_array_get));_},
