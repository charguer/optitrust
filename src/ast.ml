--- conflicted
+++ resolved
@@ -1684,7 +1684,7 @@
 let trm_inv ?(error : string = "") ?(loc : location) (k : trm -> 'a option) (t : trm) : 'a =
   let loc = if loc = None then t.loc else loc in
   match k t with
-  | None -> if error = "" then assert false else fail loc error
+  | None -> fail loc (if error = "" then "failed inversion" else error)
   | Some r -> r
 
 let typ_inv ?(error : string = "") (loc : location) (k : typ -> 'a option) (t : typ) : 'a =
@@ -2091,14 +2091,9 @@
     end
   | _ -> t
 
-
 (* [trm_map_with_terminal is_terminal f t] *)
 let trm_map_with_terminal (is_terminal : bool)  (f : bool -> trm -> trm) (t : trm) : trm =
   trm_map_with_terminal_opt is_terminal f t
-<<<<<<< HEAD
-=======
-  (* trm_map_with_terminal_unopt is_terminal f t *)
->>>>>>> 57f26bf4
 
 (* [trm_map f]: applies f on t recursively *)
 let trm_map (f : trm -> trm) (t : trm) : trm =
