(* for debugging and message printing *)
let printf = Printf.printf
let sprintf = Printf.sprintf

(*****************************************************************************)

(* TODO: move to loc.ml *)

(* [pos]: record used to represent a specific location inside the code *)
type pos = {
    pos_line : int;
    pos_col : int; }

(* [trm_loc]: record used to keep track of the trm information like the
file it belongs, and the start and the end positions inside the code. *)
type trm_loc = {
  loc_file : string;
  loc_start : pos;
  loc_end : pos;}

(* [location]: an optional type representing the location of a trm *)
type location = trm_loc option

(* [loc_to_string loc]: pretty print a trm location *)
let loc_to_string (loc : location) : string =
  match loc with
  | None -> "Unknown location"
  | Some {loc_file = filename; loc_start = {pos_line = start_row; pos_col = start_column};
          loc_end = {pos_line = end_row; pos_col = end_column}} ->
    if start_row <> end_row then
      Printf.sprintf "File %s, lines %d-%d, columns %d-%d" filename start_row end_row start_column end_column
    else if start_column <> end_column then
      Printf.sprintf "File %s, line %d, columns %d-%d" filename start_row start_column end_column
    else
      Printf.sprintf "File %s, line %d, column %d" filename start_row start_column

(*****************************************************************************)

(* [loc]: memory location *)
type loc = int (* TODO: remove this? and rename location to loc for conciseness *)

(* [mark]: annotation used for resolving targets, see module mark.ml *)
type mark = string

(* [marks]: a list of marks *)
and marks = mark list

(* [mlists]: generalized lists, see module mlist.ml *)
type 'a mlist = 'a Mlist.t

(* [strm]: string representation of a term, as provided by the user *)
type strm = string

(* [styp]: string representation of a type, as provided by the user *)
type styp = string

type var_id = int
(* [var]: variables are uniquely identified with [id], but are printed using a qualified name. *)
type var = { qualifier: string list; name: string; id: var_id }

let var_to_string (v : var) : string =
  String.concat "" (List.map (fun q -> q ^ "::") v.qualifier) ^
  v.name ^ "#" ^ (string_of_int v.id)

let var_eq (v1 : var) (v2 : var) : bool = v1.id = v2.id

module Var = struct
  type t = var
  let compare v1 v2 = Int.compare v1.id v2.id
end

(* [vars]: variables, a list of elements of type variable *)
type vars = var list

(* [Var_set]: a set module used for storing variables *)
module Var_set = Set.Make(Var)

(* [Var_map]: a map module used for mapping variables to values *)
module Var_map = Map.Make(Var)

(* [varmap]: instantiation of Var_map *)
type 'a varmap = 'a Var_map.t

let var_map_of_list l = Var_map.of_seq (List.to_seq l)

(* let vars_to_string vs = Tools.list_to_string vs *)
let vars_to_string vs = Trace_printers.(list_arg_printer var_to_string vs)

(* [next_var_int]: generates an integer for variable names *)
let next_var_int : unit -> int =
  Tools.fresh_generator()

(* [fresh_var]: creates a variable name based on [next_var_int] generator *)
let fresh_var_name : unit -> string =
  fun () -> (
    let id = next_var_int () in
    "_v" ^ string_of_int id
  )

module Qualified_name = struct
  type t = string list * string
  let compare ((q1, n1) : t) ((q2, n2) : t) =
    match List.compare (String.compare) q1 q2 with
    | 0 -> String.compare n1 n2
    | c -> c
end

module Qualified_set = Map.Make(Qualified_name)
module Qualified_map = Map.Make(Qualified_name)

(* The id is a unique name for the hypothesis that cannot be shadowed *)
type hyp = var
module Hyp_map = Var_map

(* [typconstr]: name of type constructors (e.g. [list] in Ocaml's type [int list];
   or [vect] in C type [struct { int x,y }; *)
type typconstr = Qualified_name.t

(* [typvar]: name of type variables (e.g. ['a] in type ['a list] *)
type typvar = string

(* [typvars]: a list of typvar *)
type typvars = typvar list

(* [typconstrid]: unique identifier for typ constructors*)
(* LATER: #type-id, should type ids be like var ids ? how does that interect with typconstrid ? *)
type typconstrid = int

(* [next_typconstrid ()] generates and return a new id *)
let next_typconstrid : (unit -> typconstrid) =
  Tools.fresh_generator ()

(* [stringreprid]: unique identifier used as keys for memoization of string representation of subterms *)
type stringreprid = int

(* [next_stringreprid ()] generates and return a new string representation id *)
let next_stringreprid : (unit -> stringreprid) =
  Tools.fresh_generator ()

(* ['a typmap] is a map from [typeid] to ['a] *)
module Typ_map = Map.Make(Int)

(* [typmap]: instantiation of Typ_map *)
type 'a typmap = 'a Typ_map.t

(* [field]: struct field defined as a string *)
type field = string

(* [fields]: struct fields as a list of fields *)
type fields = field list

(* [label]: labels (for records) *)
type label = string
type 'a labelmap = 'a Tools.String_map.t

(* [labels]: a list of labels. *)
type labels = label list

(* [string_trm]: description of a term as a string (convenient for the user) *)
type string_trm = string

(* [constrname]: constructor name (for typedef, enum and algebraic datatypes) *)
type constrname = string
type 'a constrnamemap = 'a Tools.String_map.t

(* [size]: array sizes *)
type size =
  | Undefined    (* t[] *)
  | Const of int (* t[3] *)
  | Trm of trm   (* t[2*nb] *)

(* [loop_step]: loop step kinds *)
and loop_step =
  | Pre_inc     (* ++i   *)
  | Post_inc    (* i++   *)
  | Pre_dec     (* --i   *)
  | Post_dec    (* i--   *)
  | Step of trm (* i += 2*)

(* [loop_dir]: loop bound inequalities *)
and loop_dir =
  | DirUp      (* i < 2  *)
  | DirUpEq    (* i <= 2 *)
  | DirDown    (* i > 0  *)
  | DirDownEq  (* i >= 0 *)

(* [code_kind]; code kind entered by the user *)
and code_kind =
  | Lit of string   (* 1, "hello", 1.0, (), true, false *)
  | Atyp of string  (* int, double float, vect, particle *)
  | Expr of string  (* expression of the form a * (b + 1) *)
  | Stmt of string  (* functions, for loops, while loops etc *)
  | Instr of string (* a = b, a += b *)


(*****************************************************************************)
(* [typ_desc]: type description *)
and typ_desc =
  | Typ_const of typ   (* e.g. [const int *] is a pointer on a [const int] type. *)
  | Typ_var of typvar * typconstrid (* e.g. ['a] in the type ['a -> 'a] -- *)
  (* FIXME: ^ One of the two argument is redundant, we should probably only keep the id, or use sharing
     #type-id *)
  | Typ_constr of typconstr * typconstrid * typ list (* e.g. [int list] or
                                                  [(int,string) map] or [vect] *)
  (* FIXME: ^ One of the two first argument is redundant, we should probably only keep the id, or use sharing
     #type-id *)
  | Typ_auto                                (* auto *)
  (* FIXME: ^ It seems that auto should not be treated as a type but more like the absence of type information *)
  | Typ_unit                                (* void *)
  | Typ_int                                 (* int *)
  | Typ_float                               (* float *)
  | Typ_double                              (* double *)
  | Typ_bool                                (* bool *)
  | Typ_char                                (* char *)
  | Typ_string                              (* string a *)
  | Typ_ptr of
    {ptr_kind : ptr_kind; inner_typ: typ }  (* "int*" *)
  | Typ_array of typ * size                 (* int[3], or int[], or int[2*n] *)
  | Typ_fun of (typ list) * typ             (* int f(int x, int y) *)
  | Typ_record of record_type * typ         (* class, struct, union *)
  | Typ_template_param of string            (* template(Soon..) *)
    (* FIXME: ^ What exactly is this ? Shouldn't it be inside Typ_constr ? *)
  | Typ_arbitrary of code_kind              (* types entered as string  *)
  (* The decltype is required for C++ because templates are not typed before
     monomorphization. I don't think there is any hope for proving anything
     with these types, but in theory they can be resolved in all
     monomorphic codes. *)
  | Typ_decl of trm                        (* Since C++11, decltype (nullptr), create a type out of an expression *)

(* [ptr_kind]: type used for distinguishing pointers from references, note that
    both pointers and references are considered by OptiTrust as pointers.*)
and ptr_kind =
  | Ptr_kind_mut   (* int* *)
  | Ptr_kind_ref   (* int& *)

(* [typ_annot]: annotation for types that can be build from the main ones *)
and typ_annot =
  | Unsigned  (* unsigned int *)
  | Long      (* long int *)
  | Short     (* short int *)

(* [typ]: is a record containing the description, annotation and some attributes*)
and typ = {
  typ_desc : typ_desc;
  typ_annot : typ_annot list;
  typ_attributes : attribute list;
  }

(* [typed_var]: used for function arguments *)
and typed_var = var * typ

(* [typed_vars]: a list of typed_var *)
and typed_vars = typed_var list

(*****************************************************************************)
(* [typedef]: is a record containing the id of the type, the name of the new defined
    type, for sum types there can be also more then one variable. And finally the
     body of the type *)
and typedef = {
  typdef_loc : location;      (* the location of the typedef *)
  typdef_tconstr : constrname; (* the defined type [t] *)
  typdef_typid : typconstrid; (* the unique id associated with the type [t] *)
  (* FIXME: ^ One of the two first argument is redundant, we should probably only keep the id, or use sharing
    #type-id *)
  typdef_vars : typvars;      (* the list containing the names ['a] and ['b];
         [typedef_vars] is always the empty list in C code without templates *)
  typdef_body : typdef_body;(* the body of the definition,
                            i.e. the description of [...] *)
}

(* [record_fields]: fields representation for classes, structs and unions. *)
and record_fields = (record_field * record_field_annot) list

and record_field =
  | Record_field_member of (label * typ)
  | Record_field_method of trm

and record_field_annot = access_control

and access_control =
  | Access_public
  | Access_private
  | Access_protected
  | Access_unspecified


(* [typedef_body]: typedef kinds *)
and typdef_body =
  | Typdef_alias of typ   (* for abbreviations, e.g. [type 'a t = ('a * 'a)
                          list] or [typdef vect t] *)
  | Typdef_record of record_fields
    (* for records / struct, e.g. [type 'a t = { f : 'a; g : int } *)
  | Typdef_sum of (constrname * typ) list (* for algebraic definitions / enum,
                                             e.g. [type 'a t = A | B of 'a] *)
  | Typdef_enum of (var * (trm option)) list (* for C/C++ enums *)



(*****************************************************************************)


(* [trm_annot]: annotations are used to decorate this AST when it is built from
    the Clang AST in such a way to be able to print back the AST like
    the original C code.*)

(* [cstyle_annot]: annotations used for encodings and decodings. *)
and cstyle_annot =

  (* distinguish [p->f] vs [( *p ).f], represented as [get(access(p,f)],
     with an annotation carried by the [get] operation *)
  | Display_no_arrow

  (* [ for (int i = 0; ; i++) ]  vs [for (int i = 0; true; i++)],
     the latter form is used in the encoding. *)
  | Empty_cond      (* used for loops with empty conditions *)

  (* [inline] meta-information on a C-function *)
  | Fun_inline

  (* describe a sequence that does not impose a scope;
     LATER: maybe refine this notion *)
  | No_braces of int (* LATER: Add another category *)

  (* [int x, y]  encoded as [{ int x; int y}] with an annotation
     on this special kind of no-scope block *)
  | Multi_decl      (* annotation for encoding mutiple one line declarations *)

  (* DEPRECATED *)
  | Postfix_set     (* annotates all x++ and x-- unary operations aswrite operations *)

  (* [int& x = 3]  encoded as  [let x : ( int* ) = ref 3] in the internal AST *)
  | Reference

  (* annotation to distinguish [int x = 3]  vs [int* const x = ref 3]
     because the two have the same encoding in the internal AST.
     annotation is carried by the Trm_let. *) (* LATER: is the type also annotation? *)
  | Stackvar

  (* distinguish between class vs struct *)
  | Is_struct

  (*  [typedef struct node { int item; struct node* p } node; ]
      this flag [Is_rec_struct] indicates whether to reprint the type at the front. *)
  | Is_rec_struct

  (* distinguish between class vs struct -- seems redundant with is_struct *)
  | Is_class


  (* [static] meta-information on a C-function *)
  | Static_fun

  (* syntax [x.f(a)] vs [f(x,a)] because we encode "this" object as first argument *)
  (* LATER: beware when refering to the "nth" argument *)
  | Method_call

  (* syntax [x] where [x] is a class field instead of [this->x],
     which is the encoding in OptiTrust *)
  | Implicit_this (* Direct access to a class member. *)

  (* call to a polymorphic function   [f<int>(x)]
      where definition is [template<typename T> f(T x) { return x }] *)
  (* LATER: keep track of whether the user has written it explicitly;
     ---would be needed in particular when the return type is generic *)
  | Typ_arguments of typ list  (* <int, float> , type arguments used for template specializations. *)

  (* Automatically-synthesized constructors *)
  | Implicit_constructor
  | Explicit_constructor
  | Default_constructor

  (* [const] meta-information on a C++ method, to indicate that the object is not modified *)
  | Const_method

  (*  [class foo {  int x;  foo() : x(3) { bla} }] is encoded as
     [class foo {  int x; foo() { x = 3; bla  }], where [x=3] is tagged as Constructed_init
     LATER: verify.  *)
  | Constructed_init (* objects initialized with a constructor. *)

  (* LATER: document *)
  | Class_constructor of constructor_kind
  | Class_destructor of destructor_kind
  | Member_initializer

  (* LATER: what use? *)
  | Redundant_decl

  (* used for int[2] = { 3, 4 }, the trm_array is annotated with [Brace_init] *)
  | Brace_init

  | Clang_cursor of Clang.cxcursor

  (* tag for printing [NULL] instead of [nullptr] *)
  | Display_null_uppercase

(* [constructor_kind]: special annotation for constructors *)
and constructor_kind =
  | Constructor_implicit
  | Constructor_explicit
  | Constructor_default
  | Constructor_simpl

and destructor_kind =
  | Destructor_default
  | Destructor_delete
  | Destructor_simpl

(* [files_annot]: file annotation *)
and files_annot =
  | Include of string
  | Main_file

(* [cpragma]: type alias for directives *)
and cpragma = directive

(* [trm_annot]: a record containing all kinds of annotations used on the AST of OptiTrust. *)
and trm_annot = {
    trm_annot_attributes : attribute list;
    trm_annot_marks : marks;
    trm_annot_labels : labels;
    trm_annot_stringrepr : stringreprid option;
    trm_annot_pragma : cpragma list;
    trm_annot_cstyle : cstyle_annot list;
    trm_annot_files : files_annot list;
  }
  (* LATER: use a smartconstruct for trm_annot with optional arguments *)

(*****************************************************************************)

(* [unary_op]: unary operators *)
and unary_op =
  | Unop_get                     (* the "*" operator as in *p  *)
  | Unop_address                 (* the "&" operator as in &p *)
  | Unop_bitwise_neg             (* ~ *)
  | Unop_neg                     (* !true *)
  | Unop_minus                   (* -a *)
  | Unop_plus                    (* +a *)
  | Unop_post_inc                (* x++ *)
  | Unop_post_dec                (* x-- *)
  | Unop_pre_inc                 (* ++x *)
  | Unop_pre_dec                 (* --x *)
  | Unop_struct_access of field  (* struct access encoding*)
  | Unop_struct_get of field     (* struct access *)
  | Unop_cast of typ             (* (int)x *)

(* LATER: numeric operation takes a type argument *)
(* [binary_op]: binary operators *)
and binary_op =
  | Binop_set           (* lvalue = rvalue *)
  | Binop_array_access  (* array acces encoding *)
  | Binop_array_get     (* array access *)
  | Binop_eq            (* a = b *)
  | Binop_neq           (* a != b *)
  | Binop_sub           (* a - b *)
  | Binop_add           (* a + b *)
  | Binop_mul           (* a * b *)
  | Binop_mod           (* a % b *)
  | Binop_div           (* a / b *)
  | Binop_exact_div     (* a / b with a % b = 0 *)
  | Binop_le            (* a <= b *)
  | Binop_lt            (* a < b *)
  | Binop_ge            (* a >= b *)
  | Binop_gt            (* a > b *)
  | Binop_and           (* a && b *)
  | Binop_bitwise_and   (* a & b *)
  | Binop_or            (* a || b *)
  | Binop_bitwise_or    (* a | b *)
  | Binop_shiftl        (* a >> k*)
  | Binop_shiftr        (* a << k *)
  | Binop_xor           (* a ^ b *)
  (* LATER: add types to operations wherever relevant *)
  (* TODO: not coherent to use a grammar of binary_op for certain ops, and use conventional functions for others, eg. fmod *)
  (* | Binop_fmod          (* floatting point modulo, LATER: merge with mod when annotated with type *) *)


(* [consistency_mode]: C++ memory model consistency *)
and consistency_mode =
  | Sequentially_consistent
  | Release
  | Acquire

(* [prim]: primitives  *)
and prim =
  | Prim_unop of unary_op (* e.g. "!b" *)
  | Prim_binop of binary_op (* e.g. "n + m" *)
  | Prim_compound_assgn_op of binary_op (* e.g. "a += b" *)
  | Prim_overloaded_op of prim (* used for overloaded operators *)
  | Prim_new of typ (* "new T" *)
  | Prim_conditional_op (* "(foo) ? x : y" *)

(* [lit]: literals *)
and lit =
  | Lit_unit              (* void, e.g. "return;" is represented as "Lit_unit" *)
  | Lit_uninitialized     (* e.g. "int x;" is "int x = Lit_uninitalized" *)
  | Lit_bool of bool      (* true, false *)
  | Lit_int of int        (* 1, 10, 100 *)
  | Lit_double of float   (* 1.0, 2.0, 0.5 *)
  | Lit_string of string  (* "hello"  *)
  | Lit_nullptr               (* nullptr *)

(* [value]: values *)
and value =
  | Val_lit of lit   (* literal values *)
  | Val_prim of prim (* primitive values *)
  (* These are values that can only be constructed during the program execution,
     and thus useful only for carrying out proofs about the program Generic *)
  (* LATER: add functions, which are also values that can be created at execution time *)
  (* Is this really useful? Contrary to CFML, I (GB) don't think we need to have
     a value grammar *)

(* [attribute]: trm attributes *)
and attribute =
  | Alignas of trm (* alignas(64) double* deposit; *)
  | GeneratedTyp   (* pointers used only for encoding stack variables*)
  | Injected       (* injected type *)
  | Others         (* TO BE CONTINUED ... *)

(* [record_type]: C++ record types *)
and record_type =
  | Struct  (* struct *)
  | Union   (* union *)
  | Class   (* class *)

(*****************************************************************************)

(* [trm] is a record representing an ast node *)
and trm =
 { annot : trm_annot;
   desc : trm_desc;
   loc : location;
   is_statement : bool;
   typ : typ option;
   mutable ctx : ctx;
}

(* [trms]: a list of trms *)
and trms = trm list

(* [ctx]: stores context information that can be recomputed and must be updated
   when changes occur (reset the field to unknown_ctx for invalidation). *)
and ctx = {
  mutable ctx_types: typ_ctx option;

  (* The set of accessible resources before this term. *)
  mutable ctx_resources_before: resource_set option;
  (* The map of used variables inside the trm (recursively) *)
  mutable ctx_resources_usage: resource_usage_map option;
  (* The resources framed, used and produced during a contract invocation *)
  mutable ctx_resources_contract_invoc: contract_invoc option;
  (* The set of accessible resources after this term. *)
  mutable ctx_resources_after: resource_set option;
  (* The instantiation of the requested post condition *)
  mutable ctx_resources_post_inst: used_resource_set option;
}

(* [typ_ctx]: stores all the information about types, labels, constructors, etc. *)
and typ_ctx = {
  ctx_var : typ varmap;             (* from [var] to [typ], i.e. giving the type
                                       of program variables *)
  ctx_tconstr : typconstrid Qualified_map.t; (* from [typconstr] to [typconstrid]. *)
  ctx_typedef : typedef typmap;     (* from [typconstrid] to [typedef] *)
  ctx_label : typconstrid labelmap;   (* from [label] to [typconstrid] *)
  ctx_constr : typconstrid constrnamemap;  (* from [constrname] to [typconstrid] *)
     (* ^ FIXME: #type-id cleanup all these maps, document better. *)
}

(*****************************************************************************)


(* [loop_parallel]: for parallel loops this flag is set to true *)
and loop_parallel = bool

(* [loop_range]: a type for representing  for loops *)
and loop_range = var * trm * loop_dir * trm * loop_step * loop_parallel

(* [trm_desc]: description of an ast node *)
and trm_desc =
  | Trm_val of value
  | Trm_var of varkind * var (* TODO: varkind ?? *)
  | Trm_array of trm mlist (* { 0, 3, 5} as an array *)
  | Trm_record of (label option * trm) mlist (* { 4, 5.3 } as a record *)
  | Trm_let of varkind * typed_var * trm * resource_spec (* int x = 3 *)
  | Trm_let_mult of varkind * typed_vars * trm list
  | Trm_let_fun of var * typ * typed_vars * trm * fun_spec
  | Trm_typedef of typedef
  | Trm_if of trm * trm * trm  (* if (x > 0) {x += 1} else{x -= 1} *)
  | Trm_seq of trm mlist       (* { st1; st2; st3 } *)
  | Trm_apps of trm * trm list (* f(t1, t2) *)
  | Trm_while of trm * trm     (* while (t1) { t2 } *)
  | Trm_for of loop_range  * trm * loop_spec
  | Trm_for_c of trm * trm * trm * trm * resource_spec
  | Trm_do_while of trm * trm (* TODO: Can this be efficiently desugared? *)
  (* Remark: in the AST, arguments of cases that are enum labels
     appear as variables, hence the use of terms as opposed to
     closed values to represent case arguments.
    Trm_switch (cond, [([t1; t2], b1); ([t3], b2); ([], b3)]) =
    switch (cond) {
      case t1:
      case t2:
        b1;
        break;
      case t3:
        b2;
        break;
      default:
        b3;
        break;
    }
   *)
  | Trm_switch of trm * ((trms * trm) list)
  | Trm_abort of abort                            (* return or break or continue *)
  | Trm_goto of label                             (* goto foo *)
  | Trm_arbitrary of code_kind                    (* "int x = 10" *)
  | Trm_omp_routine of omp_routine                (* get_thread_id *)
  | Trm_extern of string * trms                   (* extern keyword *)
  | Trm_namespace of string * trm * bool          (* namespaces *)
  | Trm_template of template_parameter_list * trm (* templates *)
  | Trm_using_directive of string                 (* using namespace std *)
  | Trm_fun of typed_vars * typ option * trm * fun_spec (* anonymous functions, [&](int const& x) -> void ({r += x;}) *) (* TODO: Is return type useful ? *)
  | Trm_delete of bool * trm                      (* delete t, delete[] t *)
  | Trm_hyp of hyp (* FIXME: Temporary until all vars have id *)



(*****************************************************************************)


and formula = trm
and resource_item = hyp * formula

and resource_set = {
  pure: resource_item list;
  linear: resource_item list;
  fun_contracts: (var list * fun_contract) varmap;
}

and resource_spec = resource_set option

and fun_contract = {
  pre: resource_set;
  post: resource_set;
}

and fun_spec = fun_contract option

(* forall ghosts, { invariant(0) * Group(range(), fun i -> iter_contract.pre(i)) } loop { invariant(n) * Group(iter_contract.post(i)) } *)
(* forall ghosts, { invariant(i) * iter_contract.pre(i) } loop body { invariant(i) * iter_contract.post(i) } *)
and loop_contract = {
  loop_ghosts: resource_item list;
  invariant: resource_set;
  iter_contract: fun_contract;
}

and loop_spec = loop_contract option

and used_resource_item = {
  hyp_to_inst: hyp;
  inst_by: formula;
  used_formula: formula;
}
and used_resource_set = {
  used_pure: used_resource_item list;
  used_linear: used_resource_item list
}

and produced_resource_item = {
  produced_hyp: hyp;
  produced_from: hyp;
  produced_formula: formula;
}
and produced_resource_set = {
  produced_pure: produced_resource_item list;
  produced_linear: produced_resource_item list;
}

and resource_usage =
  | NotUsed
  | UsedReadOnly
  | UsedFull

(* may be useful: resource_consumed_map + resource_produced_map? *)
(* All hyps in contexts have Some entry, None entry means hyp is not in context. *)
and resource_usage_map = resource_usage Hyp_map.t

and contract_invoc = {
  contract_frame: resource_item list;
  contract_inst: used_resource_set;
  contract_produced: produced_resource_set;
}

(* ajouter à trm Typ_var, Typ_constr id (list typ), Typ_const, Typ_array (typ * trm) *)

(* [template_param_kind]: parameters kind, typename , empty or another template *)
and template_param_kind =
  | Type_name of typ option               (* <T> *)
  | NonType of typ * trm option           (* <> *)
  | Template of template_parameter_list   (* vect<int, int> (i,j) *)

(* [template_parameter_list]: template parameter list *)
and template_parameter_list = (string * template_param_kind * bool) list

(* [varkind]: type for the mutability of the variable *)
and varkind =
  | Var_immutable (* const variables *)
  | Var_mutable   (* non-const stack-allocated variable. *)

(* [abort]: ways of aborting *)
and abort =
  | Ret of trm option        (* return;  or return 3; *)
  | Break of label option    (* break; *)
  | Continue of label option (* continue; *)


(*****************************************************************************)

(* [mode]: mode used for default OpenMP clause *)
and mode =
  | Shared_m
  | None_

(* [expression]: representing the code inside an If OpenMP clause *)
and expression = string

(* [sched_type]: scheduling type for OpenMP *)
and sched_type =
  | Static
  | Dynamic
  | Guided
  | Runtime

(* [reduction_identifier]: reduction operation for OpenMP reduction clause *)
and reduction_identifier =
  | Plus
  | Minus
  | Prod
  | And
  | Or
  | Power
  | BitAnd
  | BitOr
  | Min
  | Max

(* [map_type] map type for map OpenMP clause *)
and map_type =
  | Alloc
  | To
  | From
  | ToFrom
  | No_map

(* [proc_bind]: process binding *)
and proc_bind =
  | Master_pb
  | Close
  | Spread

(* [dep]:  *)
and dep =
  | Dep_var of var
  | Dep_ptr of dep

(* [deps]: *)
and deps = dep list

(* [dependecy_type]: dependency kind *)
and dependence_type =
  | In of deps
  | Out of deps
  | Inout of deps
  | Outin of deps
  | Sink of deps
  | Source

(* [clause]: OpenMP clauses *)
and clause =
  (* Data sharing clauses *)
  | Default of mode
  | Shared of vars
  | Private of vars
  | FirstPrivate of vars
  | LastPrivate of vars
  | Linear of vars * int
  | Reduction of reduction_identifier * (vars)
  (* Data copying clasuses *)
  | Copyin of vars
  | CopyPrivate of vars
  | Map_c of map_type * vars
  | Defaultmap of map_type * vars
  (* SIMD clauses *)
  | Safelen of int
  | Collapse of int
  | Simdlen of int
  | Aligned of vars * int
  | Uniform of vars
  | Inbranch
  | NotInbranch
  (* General clauses *)
  | Nowait
  | Ordered_c of int
  | If of expression
  | Device of var
  | Num_threads of var
  | Schedule of sched_type * var
  | Dist_schedule of sched_type * var
  | Parallel_c
  | Section_c
  | For_c
  | Taskgroup_c
  | Proc_bind of proc_bind
  | Priority of var
  | Depend of dependence_type list
  | Grainsize of int
  | Mergeable
  | Nogroup
  | Num_tasks of int
  | Untied
  | Final of expression
  | To_c of vars
  | From_c of vars
  | Link of vars
  | Num_teams of var
  | Thread_limit of var
(* [atomic_operation]: atomic operations for atomic OpenMP directives *)
and atomic_operation =
  | Read
  | Write
  | Update
  | Capture

(* [directive]: OpenMP directives *)
and directive =
  | Atomic of atomic_operation option
  | Atomic_capture
  | Barrier
  | Cancel of clause * clause list
  | Cancellation_point of clause * clause list
  | Critical of var * string
  | Declare_simd of clause list
  | Declare_reduction of reduction_identifier * typvars * expression * clause
  | Declare_target of clause list
  | Distribute of clause list
  | Distribute_parallel_for of clause list
  | Distribute_parallel_for_simd of clause list
  | Distribute_simd
  | End_declare_target
  | Flush of vars
  | For of clause list
  | For_simd of clause list
  | Master
  | Ordered of clause list
  | Parallel of clause list
  | Parallel_for of clause list
  | Parallel_for_simd of clause list
  | Parallel_sections of clause list
  | Section
  | Sections of clause list
  | Simd of clause list
  | Single of clause list
  | Target of clause list
  | Target_data of clause list
  | Target_enter_data of clause list
  | Target_exit_data of clause list
  | Target_teams of clause list
  | Target_teams_distribute of clause list
  | Target_teams_distribute_parallel_for of clause list
  | Target_teams_distribute_parallel_for_simd of clause list
  | Target_teams_distribute_simd of clause list
  | Target_update of clause list
  | Task of clause list
  | Taskgroup
  | Taskloop of clause list
  | Taskloop_simd of clause list
  | Taskwait of clause list
  | Taskyield
  | Teams of clause list
  | Teams_distribute of clause list
  | Teams_distribute_end of clause list
  | Teams_distribute_parallel_for of clause list
  | Teams_distribute_parallel_for_simd of clause list
  | Threadprivate of vars

(* [omp_routine]: OpenMP Routines *)
and omp_routine =
  | Set_num_threads of int
  | Get_num_threads
  | Get_max_threads
  | Get_thread_num
  | Get_num_procs
  | In_parallel
  | Set_dynamic of int
  | Get_dynamic
  | Get_cancellation
  | Set_nested of int
  | Get_nested
  | Set_schedule of sched_type * int
  | Get_schedule of sched_type * int
  | Get_thread_limit
  | Set_max_active_levels of int
  | Get_max_active_levels
  | Get_level
  | Get_ancestor_thread_num
  | Get_team_size of int
  | Get_active_level
  | In_final
  | Get_proc_bind
  | Set_default_device of var
  | Get_default_device
  | Get_num_devices
  | Get_num_teams
  | Get_team_num
  | Is_initial_device
  | Init_lock of var
  | Init_nest_lock of var
  | Destroy_lock of var
  | Destroy_nest_lock of var
  | Set_lock of var
  | Set_nest_lock of var
  | Unset_lock of var
  | Unset_nest_lock of var
  | Test_lock of var
  | Test_nest_lock of var
  | Get_wtime
  | Get_wtick

(*****************************************************************************)

let resource_usage_opt_to_string = function
| None -> "None"
| Some NotUsed -> "NotUsed"
| Some UsedReadOnly -> "UsedReadOnly"
| Some UsedFull -> "UsedFull"

(* **************************** Rewrite rules ****************************** *)
(* [pat]: patterns *)
type pat = trm

(* [rewrite_rule]: a type for defining rewrite rules *)
type rewrite_rule = {
  rule_vars : typed_vars;
  rule_aux_vars : typed_vars;
  rule_from : pat;
  rule_to : pat }

(* basic rewrite rules *)
type base = rewrite_rule list

(* trm map used for rewrite rules and pattern matching *)
type tmap = trm Var_map.t

(* [fields_order]: the order should be provided as argument to the transformation [reorder_fields]. *)
type fields_order =
  | Move_before of (field * field list)
  | Move_after of (field * field list)
  | Reorder_all of field list

(* ************************* Resource constructors ************************* *)

let unknown_ctx: ctx = {
  ctx_types = None; ctx_resources_before = None; ctx_resources_after = None;
  ctx_resources_usage = None; ctx_resources_contract_invoc = None;
  ctx_resources_post_inst = None;
}

let typing_ctx (ctx_types: typ_ctx): ctx =
  { unknown_ctx with ctx_types = Some ctx_types }

(*****************************************************************************)


(* [TransfoError]: exception raised in case a transformation fails *)
exception TransfoError of location * string

(* [Resolve_target_failure]: exception raised when a target couldn't be resolved *)
exception Resolve_target_failure of location option * string


let _ = Printexc.register_printer (function
  | TransfoError (loc, errmsg) -> Some (Printf.sprintf "%s: %s" (loc_to_string loc) errmsg)
  | _ -> None)

(* [fail loc err]: fails with error [err] raised at location [loc] *)
let fail (loc : location) (err : string) : 'a =
  raise (TransfoError (loc, err))

let unsome_or_fail (loc: location) (error: string) (x_opt : 'a option) : 'a =
    match x_opt with
    | Some x -> x
    | None -> fail loc error

let assert_transfo_error (msg : string) (f : unit -> unit) : unit =
  try f () with
  | TransfoError (_, msg2) -> assert (msg = msg2)




(* ********************************************************************************************** *)


<<<<<<< HEAD
=======
(* [trm_filter_mark m t]: filters all marks that satisfy the predicate [pred]. *)
let trm_filter_mark (pred : mark -> bool) (t : trm): trm =
  apply_on_marks (fun marks -> List.filter (fun m -> pred m) marks) t

(* [trm_rem_mark m t]: removes mark [m] from trm [t]. *)
let trm_rem_mark (m : mark) (t : trm) : trm =
  trm_filter_mark (fun m1 -> m <> m1) t

(* [trm_add_mark_between index m t]: adds mark [m] at [index] in the mlist of [t], where [t] should be a sequence. *)
let trm_add_mark_between (index : int) (m : mark) (t : trm) : trm =
  match t.desc with
  | Trm_seq tl ->
    let new_tl = Mlist.insert_mark_at index m tl in
    trm_seq ~annot:t.annot new_tl
  | _ -> fail t.loc "Ast.trm_add_mark_between: expected a sequence"

(* [trm_remove_marks t]: removes all the marks from trm [t] *)
let trm_remove_marks (t : trm) : trm =
  let res =
  match t.desc with
  (* In the case of sequences, special treatment is needed for in between marks*)
  | Trm_seq tl -> trm_replace (Trm_seq {items = tl.items; marks = []}) t
  | _ -> t in
  trm_filter_mark (fun _ -> false) res

(* [trm_rem_mark_between m t]: removes the between mark [m] from trm [t] *)
let trm_rem_mark_between (m : mark) (t : trm) : trm =
  match t.desc with
  | Trm_seq tl ->
    let new_tl = Mlist.remove_mark m tl in
    trm_seq ~annot:t.annot new_tl
  | _ -> fail t.loc "Ast.trm_rem_mark_between: expected a sequence"

(* [trm_has_mark m t]: checks if trm [t] has mark [m]. *)
let trm_has_mark (m : mark) (t : trm) : bool =
  List.mem m t.annot.trm_annot_marks

(* [trm_get_marks t]: returns all the marks of [t]. *)
let trm_get_marks (t : trm) : marks =
  t.annot.trm_annot_marks

(* [trm_pass_marks t1 t2]: passes the marks of trm [t1] to trm [t2]. *)
let trm_pass_marks (t1 : trm) (t2 : trm) : trm =
  let t1_marks = trm_get_marks t1 in
  let t2_marks = trm_get_marks t2 in
  let t2_annot = {t2.annot with trm_annot_marks = t2_marks @ t1_marks} in
  trm_alter ~annot:t2_annot t2

(**** Labels  ****)

(* [trm_get_labels t]: gets all the labels of trm [t]. *)
let trm_get_labels (t : trm) =
 t.annot.trm_annot_labels

(* [apply_on_labels f t]: applies [f] on the labels of [t]. *)
let apply_on_labels (f : marks -> marks) (t : trm) : trm =
  let t_labels = trm_get_labels t in
  let t_annot_labels = f t_labels in
  let t_annot = {t.annot with trm_annot_labels = t_annot_labels} in
  trm_alter ~annot:t_annot t

(* [trm_add_label l]: adds label [l] to trm [t]. *)
let trm_add_label (l : label) (t : trm) : trm =
  apply_on_labels (fun labels -> l :: labels) t

(* [trm_filter_label pred t]: filters all labels that satisfy predicate [pred]. *)
let trm_filter_label (pred : label -> bool) (t : trm) : trm =
  apply_on_labels (fun labels -> List.filter (fun l -> pred l) labels) t

(* [trm_rem_label l t]: removes label [l] from trm [t]. *)
let trm_rem_label (l : label) (t : trm) : trm =
  trm_filter_label (fun l1 -> l <> l1) t

(* [trm_rem_labels t]: removes all the labels from trm [t]. *)
let trm_rem_labels (t : trm) : trm =
  apply_on_labels (fun _ -> []) t

(* [trm_has_label l t]: checks if trm [t] has label [l]. *)
let trm_has_label (l : label) (t : trm) : bool =
  let t_labels = trm_get_labels t in
  List.mem l t_labels

(* [trm_pass_labels t1 t2]: passes the labels of trm [t1] to trm [t2]. *)
let trm_pass_labels (t1 : trm) (t2 : trm) : trm =
  let t1_labels = trm_get_labels t1 in
  let t2_labels = trm_get_labels t2 in
  let t2_annot = {t2.annot with trm_annot_labels = t2_labels @ t1_labels} in
  {t2 with annot = t2_annot}

(**** Stringrepr  ****)

(* [trm_set_stringreprid id t]: sets the string representation id [t] to [id]. *)
let trm_set_stringreprid (id : stringreprid) (t : trm) : trm =
  let annot = {t.annot with trm_annot_stringrepr = Some id} in
  trm_alter ~annot t

(* [trm_get_stringreprid t]: gets the string representation of trm [t]. *)
let trm_get_stringreprid (t : trm) : stringreprid option =
  t.annot.trm_annot_stringrepr


(**** CPragmas  ****)

(* [apply_on_pragmas f t]: applies [f] on the pragma directives associated with [t]. *)
let apply_on_pragmas (f : cpragma list -> cpragma list) (t : trm) : trm =
  let t_annot_pragmas = f (t.annot.trm_annot_pragma) in
  let annot = {t.annot with trm_annot_pragma = t_annot_pragmas} in
  trm_alter ~annot t

(* [trm_add_pragma p t]: adds the pragma [p] into [t]. *)
let trm_add_pragma (p : cpragma) (t : trm) : trm =
  apply_on_pragmas (fun pragmas -> p :: pragmas) t

let trm_add_pragmas (p : cpragma list) (t : trm) : trm =
  apply_on_pragmas (fun pragmas -> p @ pragmas) t

(* [trm_filter_pragma pred t]: filters all the pragmas that satisfy the predicate [pred]. *)
let trm_filter_pragma (pred : cpragma -> bool) (t : trm) : trm =
  apply_on_pragmas (fun pragmas -> List.filter (fun p -> pred p) pragmas) t

(* [trm_rem_pragma p t]: removes the pragma [p] from [t]. *)
let trm_rem_pragma (p : cpragma) (t : trm) : trm =
  trm_filter_pragma (fun p1 -> p <> p1) t

(* [trm_get_pragmas t]: returns all the pragmas annotated to [t]. *)
let trm_get_pragmas (t : trm) : cpragma list =
  t.annot.trm_annot_pragma

(* [trm_has_pragma pred t]: check if [t] has pragmas that satisfy [pred]. *)
let trm_has_pragma (pred : cpragma -> bool) (t : trm) : bool =
  let t_pragmas = trm_get_pragmas t in
  List.exists pred t_pragmas

(* [trm_pass_pragmas t1 t2]: pass pragmas of trm [t1] to trm [t2]. *)
let trm_pass_pragmas (t1 : trm) (t2 : trm) : trm =
  let t1_pragmas = trm_get_pragmas t1 in
  let t2_pragmas = trm_get_pragmas t2 in
  let t2_annot = {t2.annot with trm_annot_pragma = t1_pragmas @ t2_pragmas} in
  {t2 with annot = t2_annot}

(**** Files  ****)

(* [trm_get_files_annot t]: returns all file annotations of trm [t]. *)
let trm_get_files_annot (t : trm) : files_annot list =
  t.annot.trm_annot_files

(* [trm_set_mainfile]: adds [Main_file] annotation to trm [t]. *)
let trm_set_mainfile (t : trm) : trm =
   let t_files = trm_get_files_annot t in
   let t_annot_files = Main_file :: t_files in
   let annot = {t.annot with trm_annot_files=t_annot_files} in
   trm_alter ~annot t

(* [trm_set_include filename t]: add [Include filename] annotation to trm [t]. *)
let trm_set_include (filename : string) (t : trm) : trm =
  let t_files = trm_get_files_annot t in
  let t_annot_files = Include filename :: t_files in
  let annot = {t.annot with trm_annot_files = t_annot_files} in
  trm_alter ~annot t

(* [trm_is_mainfile t]: checks if [t] contains the [Main_file] annotation. *)
let trm_is_mainfile (t : trm) : bool =
  let t_files = trm_get_files_annot t in
  List.mem Main_file t_files

(* [trm_is_include]: checks if [t] contains the [Include f] annotation. *)
let trm_is_include (t : trm) : bool =
  let t_files = trm_get_files_annot t in
  List.exists (function |Include _ -> true | _ -> false) t_files

(* [trm_is_nobrace_seq t]: checks if [t] is a visible sequence or not *)
let trm_is_nobrace_seq (t : trm) : bool =
  List.exists (function No_braces _ -> true | _ -> false) t.annot.trm_annot_cstyle

(* ********************************************************************************************** *)

(* [trm_vardef_get_trm_varse]: gets the singleton declaration variable in the case when [t] is a variable declaration
    or a list of variable in the case when we have multiple variable declarations in one line *)
let rec trm_vardef_get_vars (t : trm) : var list =
  match t.desc with
  | Trm_let (_, (x, _), _, _) -> [x]
  | Trm_seq tl when trm_has_cstyle Multi_decl t -> List.flatten (List.map trm_vardef_get_vars (Mlist.to_list tl))
  | _ -> []

(* [trm_ret ~annot a]; special trm_abort case, used for return statements *)
let trm_ret ?(annot = trm_annot_default) ?loc ?ctx (a : trm option) : trm =
  trm_abort ~annot ?loc ?ctx (Ret a)

(* [trm_prim_inv t]: gets the primitive operation *)
let trm_prim_inv (t : trm) : prim option =
  match t.desc with
  | Trm_val (Val_prim p) -> Some p
  | _ -> None

(* [trm_lit_inv t]: gets the literal from a literal trm *)
let trm_lit_inv (t : trm) : lit option =
  match t.desc with
  | Trm_val (Val_lit v) -> Some v
  | _ -> None

(* [trm_int_inv t] gets an int literal from a trm *)
let trm_int_inv (t : trm) : int option =
  match trm_lit_inv t with
  | Some (Lit_int n) -> Some n
  | _ -> None


(* [trm_inv ~error k t]: returns the results of applying [k] on t, if the result is [None]
     then function fails with error [error]. *)
let trm_inv ?(error : string = "") ?(loc : location) (k : trm -> 'a option) (t : trm) : 'a =
  let loc = if loc = None then t.loc else loc in
  match k t with
  | None -> fail loc (if error = "" then "failed inversion" else error)
  | Some r -> r

let typ_inv ?(error : string = "") (loc : location) (k : typ -> 'a option) (t : typ) : 'a =
  match k t with
  | None -> if error = "" then assert false else fail loc error
  | Some r -> r

(* [trm_let_inv t]: returns the components of a [trm_let] constructor if [t] is a let declaration.
     Otherwise it returns [None]. *)
let trm_let_inv (t : trm) : (varkind * var * typ * trm) option =
  match t.desc with
  | Trm_let (vk, (x, tx), init, _) -> Some (vk, x, tx, init)
  | _ -> None

(* [trm_let_mult_inv t]: returns the components of a [trm_let_mult] constructor if [t] is a multiple let declaration.
     Otherwise it returns [None]. *)
let trm_let_mult_inv (t : trm) : (varkind * typed_vars * trm list) option =
  match t.desc with
  | Trm_let_mult (vk, tvs, inits) -> Some (vk, tvs, inits)
  | _ -> None

(* [trm_let_fun_inv t]: returns the componnets of a [trm_let_fun] constructor if [t] is a function declaration.
     Otherwise it returns a [None]. *)
let trm_let_fun_inv (t : trm) : (qvar * typ * typed_vars * trm) option =
  match t.desc with
  | Trm_let_fun (f, ret_ty, args, body, _) -> Some (f, ret_ty, args, body)
  | _ -> None


(* [trm_apps_inv t]: returns the components of a [trm_apps] constructor in case [t] is function application.
    Otherwise it returns [None]. *)
let trm_apps_inv (t : trm) : (trm * trm list) option =
  match t.desc with
  | Trm_apps (f, tl) -> Some (f, tl)
  | _ -> None

(* [trm_seq_inv t]: returns the components of a [trm_seq] constructor when [t] is a sequence.
    Otherwise it returns [None]. *)
let trm_seq_inv (t : trm) : (trm mlist) option =
  match t.desc with
  | Trm_seq tl ->  Some tl
  | _ -> None

let trm_seq_nth_inv (i : int) (t : trm) : trm option =
  Option.bind (trm_seq_inv t) (fun instrs ->
    if i < Mlist.length instrs
    then Some (Mlist.nth instrs i)
    else None
  )

(* [trm_val_inv t]: returns the components of a [trm_val] constructor when [t] is a value.
    Otherwise it returns [None]. *)
let trm_val_inv (t: trm): value option =
  match t.desc with
  | Trm_val v -> Some v
  | _ -> None

(* [trm_var_inv t]: returns the components of a [trm_var] constructor when [t] is a variable occurrence.
    Otherwise it returns [None]. *)
let trm_var_inv (t : trm) : var option =
  match t.desc with
  | Trm_var (_, x) -> Some x.qvar_var
  | _ -> None

(* [trm_var_inv_qvar t]: like [trm_var_inv] but if [t] is a variable occurrence,
   it returns the entire [qvar] component, not only its [qvar_var] member. *)
let trm_var_inv_qvar (t : trm) : qvar option =
  match t.desc with
  | Trm_var (_, x) -> Some x
  | _ -> None

(* [trm_free_inv]: deconstructs a 'free(x)' call. *)
let trm_free_inv (t : trm) : trm option =
  match trm_apps_inv t with
  | Some (f, [x]) ->
    begin match trm_var_inv f with
    | Some f_name when f_name = "free" -> Some x
    | _ -> None
    end
  | _ -> None

(* [trm_if_inv t]: returns the components of a [trm_if] constructor when [t] is an if statement.
    Otherwise it returns [None]. *)
let trm_if_inv (t : trm) : (trm * trm * trm) option =
  match t.desc with
  | Trm_if (cond, then_, else_) -> Some (cond, then_, else_)
  | _ -> None

(* [trm_typedef_inv t]: returns the components of a [trm_typedef] constructor when [t] is a type definition. *)
let trm_typedef_inv (t : trm) : typedef option =
  match t.desc with
  | Trm_typedef td -> Some td
  | _ -> None

(* [trm_unop_inv t]: deconstructs t = op t1 *)
let trm_unop_inv (t : trm) : (unary_op * trm) option =
  match trm_apps_inv t with
  | Some (f, args) -> begin
    match (trm_prim_inv f, args) with
    | Some (Prim_unop op), [a] -> Some (op, a)
    | _ -> None
    end
  | _ -> None

(* [trm_binop_inv t]: deconstructs t = t1 op t2 *)
let trm_binop_inv (op : binary_op) (t : trm) : (trm * trm) option =
  match trm_apps_inv t with
  | Some (f, args) -> begin
    match (trm_prim_inv f, args) with
    | Some (Prim_binop op'), [a; b] when op = op' -> Some (a, b)
    | _ -> None
    end
  | _ -> None

let trm_cast_inv (t : trm) : (typ * trm) option =
  match trm_unop_inv t with
  | Some (Unop_cast ty, t2) -> Some (ty, t2)
  | _ -> None

let trm_get_inv (t : trm) : trm option =
  match trm_unop_inv t with
  | Some (Unop_get, t2) -> Some t2
  | _ -> None

let trm_var_get_inv (t : trm) : var option =
  match trm_get_inv t with
  | Some t2 -> trm_var_inv t2
  | None -> None

(* [trm_prod_inv t]: gets a the list of factors involved in a multiplication*)
let trm_prod_inv (t : trm) : trm list =
  let rec aux (indepth : bool) (acc : trm list) (t : trm) : trm list =
    match t.desc with
    | Trm_apps ({desc = Trm_val (Val_prim (Prim_binop (Binop_mul))); _}, [l; r]) -> (aux true acc l) @ (aux true acc r)
    | _ -> if indepth then acc @ [t] else acc
  in aux false [] t

(* [trm_mlist_inv_marks t] gets the description of marks in a term that
   contains a MList, for example [Trm_seq], [Trm_array], or [Trm_record]. *)
let trm_mlist_inv (t : trm) : mark list list option =
  match t.desc with
  | Trm_seq tl | Trm_array tl -> Some tl.marks
  | Trm_record tl -> Some tl.marks
  | _ -> None

(* [get_mark_index m t]: for relative targets marks are stored on the parent sequence, this function give the index
   that mark m targets to *)
let get_mark_index (m : mark) (t : trm) : int option =
  match t.desc with
  | Trm_seq tl ->
    Xlist.fold_lefti (fun i acc ml ->
      match acc with
      | Some _ -> acc
      | None ->
        if List.mem m ml then Some i else None
    ) None tl.marks
  | _ -> fail t.loc "Ast.get_mark_index: expected a sequence trm"
>>>>>>> 561b76ac

(* [print_info loc]: computes a function that prints information related to some location in file only if the verbose
   flag is activated *)
let print_info (loc : location) : ('a, out_channel, unit) format -> 'a =
  if !Flags.verbose then
    match loc with
    | None -> Printf.printf
    | Some {loc_file = filename; loc_start = {pos_line = start_row; pos_col = start_column};
                                  loc_end = {pos_line = end_row; pos_col = end_column}} ->
       Printf.kfprintf Printf.fprintf stdout ("<%s> from <%d>,<%d> to   <%d>,<%d>")
       filename start_row start_column end_row end_column
  else
    Printf.ifprintf stdout

(* ********************************************************************************************** *)

(* MIGHT DISAPPEAR? *)
(* [trm_access]: concrete accesses in a trm *)
type trm_access =
  | Array_access_get of trm (* operator -> [i] *)
  | Array_access_addr of trm (* operator [i] *)
  | Struct_access_get of field (* operator->f *)
  | Struct_access_addr of field (* operator.f *)

(* [get_nested_accesses t]: for a given trm [t], if it's an access trm return the list of accesses,
    the list starts with the base, and ends with the last access *)
let rec get_nested_accesses (t : trm) : trm * (trm_access list) =
  match t.desc with
  | Trm_apps ({desc = Trm_val (Val_prim (Prim_unop (Unop_struct_access f))); _},
              [t']) ->
     let (base, al) = get_nested_accesses t' in
     (base, Struct_access_addr f :: al)
  | Trm_apps ({desc = Trm_val (Val_prim (Prim_unop (Unop_struct_get f))); _},
              [t']) ->
     let (base, al) = get_nested_accesses t' in
     (base, Struct_access_get f :: al)
  | Trm_apps ({desc = Trm_val (Val_prim (Prim_binop Binop_array_access)); _},
              [t'; i]) ->
     let (base, al) = get_nested_accesses t' in
     (base, Array_access_addr i :: al)
  | Trm_apps ({desc = Trm_val (Val_prim (Prim_binop Binop_array_get)); _},
              [t'; i]) ->
     let (base, al) = get_nested_accesses t' in
     (base, Array_access_get i :: al)
  | _ -> (t, [])


(* ********************************************************************************************** *)

(* [contains_decl x t]: checks if t constains a sub-trm that is a redeclaration of a variable x *)
let contains_decl (x : var) (t : trm) : bool =
  let rec aux (t : trm) : bool =
    match t.desc with
    | Trm_let (_, (y, _), _, _) when y = x -> true
    | Trm_seq tl -> Mlist.fold_left (fun acc t -> acc || aux t) false tl
    | Trm_for (l_range, body, _) ->
        let (y, _, _, _, _, _) = l_range in
        y = x || aux body
    | Trm_let_fun (_, _, _, body, _) -> aux body
    | Trm_for_c (init, _, _, body, _) -> aux init || aux body
    | _ -> false
  in aux t

(* [contains_field_access f t]: checks if [t] contains an access on field [f] *)
let contains_field_access (f : field) (t : trm) : bool =
  let rec aux (t : trm) : bool =
   match t.desc with
   | Trm_apps (f', tl) ->
      begin match f'.desc with
      | Trm_val (Val_prim (Prim_unop (Unop_struct_access f1))) -> f = f1
      | Trm_val (Val_prim (Prim_unop (Unop_struct_get f1))) -> f = f1
      | _ -> List.fold_left (fun acc t1 -> acc || aux t1) false tl
      end
   | _ -> false
  in aux t

(* ********************************************************************************************** *)

(* [same_sizes sz1 sz2]: checks if two arrays are of the same size *)
let same_sizes (sz1 : size) (sz2 : size) : bool =
 match sz1, sz2 with
 | Undefined, Undefined -> true
 | Const i1, Const i2 -> i1 = i2
 | Trm t1, Trm t2->  t1 = t2
 | _, _ -> false

(* ********************************************************************************************** *)


(* [typ_kind]: initialization type kind *)
type typ_kind =
  | Typ_kind_undefined
  | Typ_kind_reference
  | Typ_kind_array
  | Typ_kind_sum
  | Typ_kind_record
  | Typ_kind_basic of typ_desc
  | Typ_kind_fun
  | Typ_kind_var

(* [typ_kind_to_string tpk]: converts a type kind to a string *)
let typ_kind_to_string (tpk : typ_kind) : string =
  begin match tpk with
  | Typ_kind_undefined -> "undefined"
  | Typ_kind_reference -> "reference"
  | Typ_kind_array -> "array"
  | Typ_kind_sum -> "sum"
  | Typ_kind_record -> "prod"
  | Typ_kind_basic _ -> "basic"
  | Typ_kind_fun -> "fun"
  | Typ_kind_var -> "var"
  end

(* LATER: move *)
(* [tile_bound]: used for loop tiling transformation *)
type tile_bound = TileBoundMin | TileBoundAnd | TileDivides

let tile_bound_to_string = function
  | TileBoundMin -> "TileBoundMin"
  | TileBoundAnd -> "TileBoundAnd"
  | TileDivides -> "TileDivides"


(*****************************************************************************)

(* TODO: move *)
(* [rename]: variable renaming based on the suffix or by using a predefined list of pairs, where each pair gives the
    current variable and the one that is going to replace it *)
type rename = | Suffix of string | Rename_list of (var * var) list

<<<<<<< HEAD
(* TODO: move *)
=======
(* [get_lit_from_trm_lit t]: gets the literal value from a trm_lit *)
let get_lit_from_trm_lit (t : trm) : lit =
  match t.desc with
  | Trm_val (Val_lit l) -> l
  | _ -> fail t.loc "Ast.get_lit_from_trm: this type of literal is not supported"

(* [is_type_unit t]: checks if the [t] has type void *)
let is_type_unit (t : typ) : bool =
  match t.typ_desc with
  | Typ_unit -> true
  | _ -> false

(* [is_lit t]: checks if [t] is a literal or not *)
let is_lit (t : trm) : bool =
  match t.desc with
  | Trm_val (Val_lit _) -> true
  | _ -> false

(* [is_typ_ptr ty]: checks if [ty] is a pointer type *)
let is_typ_ptr (ty : typ) : bool =
  match ty.typ_desc with
  | Typ_ptr {ptr_kind = Ptr_kind_mut;_} -> true
  | _ -> false

(* [is_typ_ptr ty]: checks if [ty] is a reference type *)
let is_typ_ref (ty : typ) : bool =
  match ty.typ_desc with
  | Typ_ptr {ptr_kind = Ptr_kind_ref;_} -> true
  | _ -> false

(* [is_typ_fun ty]: checks if [ty] is a function type *)
let is_typ_fun (ty : typ) : bool =
  match ty.typ_desc with
  | Typ_fun _ -> true | _ -> false

(* [is_typ_struct struct_name ty]: checks if [ty] is a constructed struct type *)
let is_typ_struct (struct_name : var) (ty_opt : typ option) : bool =
  match ty_opt with
  | Some ty ->
    begin match ty.typ_desc with
    | Typ_constr (sn, _, _) -> is_qvar_var sn struct_name
    | _ -> false
    end
  | None -> false

(* [is_get_operation t]: checks if [t] is a get operation(read operation) *)
let is_get_operation (t : trm) : bool =
  match t.desc with
  | Trm_apps ({desc = Trm_val(Val_prim (Prim_unop Unop_get))}, _) -> true
  | _ -> false

(* [is_new_operation t] checks if [t] is new operation *)
let is_new_operation (t : trm) : bool =
  match t.desc with
  | Trm_apps (f, _) ->
    begin match trm_prim_inv f with
    | Some (Prim_new _) -> true
    | _ -> false
    end
  | _ -> false

let trm_set_inv (t : trm) : (trm * trm) option =
  trm_binop_inv Binop_set t

(* [is_set_operation t]: checks if [t] is a set operation(write operation) *)
let is_set_operation (t : trm) : bool =
  match t.desc with
  | Trm_apps (f, _) ->
    begin match trm_prim_inv f with
    | Some (Prim_binop Binop_set) | Some(Prim_compound_assgn_op _)
    (* FIXME: not supported by [trm_set_inv] *)
     | Some (Prim_overloaded_op (Prim_binop Binop_set)) -> true
    | _ -> false
    end
  | _ -> false


(* [is_compound_assignment]: checks if [t] is a compound assignment *)
let is_compound_assignment (t : trm) : bool =
  match t.desc with
  | Trm_apps ({ desc = Trm_val (Val_prim (Prim_compound_assgn_op _))}, _) -> true
  | _ -> false

(* [is_access t]: check if t is a struct or array access *)
let is_access (t : trm) : bool = match t.desc with
  | Trm_apps (f, _) ->
    begin match trm_prim_inv f with
    | Some p ->
      begin match p with
      | Prim_unop (Unop_struct_access _) | Prim_unop (Unop_struct_get _) | Prim_binop (Binop_array_access)
        | Prim_binop (Binop_array_get) -> true
      | _ -> false
      end
    | None -> false
    end
  | _ -> false

(* [get_operation_arg t]: gets the arg of a get operation. *)
let get_operation_arg (t : trm) : trm =
  match t.desc with
  | Trm_apps ({desc = Trm_val (Val_prim (Prim_unop Unop_get)); _}, [t1]) -> t1
  | _ -> t

(* [new_operation_arg t]: get the argument of the encoded new operation. *)
let new_operation_arg (t : trm) : trm =
  match t.desc with
  | Trm_apps (_, [arg]) when is_new_operation t -> arg
  | _ -> t


(* [new_operation_inv t]: returns the type and the argument of the new operation [t]. *)
let new_operation_inv (t : trm) : (typ * trm) option =
  match t.desc with
  | Trm_apps ({desc = Trm_val (Val_prim (Prim_new ty))}, [arg]) -> Some (ty, arg)
  | _ -> None


(* [trm_let_mut ~annot ?ctx typed_var init]: an extension of trm_let for
    creating mutable variable declarations *)
let trm_let_mut ?(annot = trm_annot_default) ?(loc) ?(ctx : ctx option)
  (typed_var : typed_var) (init : trm): trm =
  let var_name, var_type = typed_var in
  let var_type_ptr = typ_ptr_generated var_type in
  let t_let = trm_let ?loc ?ctx Var_mutable (var_name, var_type_ptr) (trm_apps (trm_prim (Prim_new var_type)) [init]) in
  trm_add_cstyle Stackvar t_let

(* [trm_let_ref ~annot ?ctx typed_var init]: an extension of trm_let for creating references *)
let trm_let_ref ?(annot = trm_annot_default) ?(loc)  ?(ctx : ctx option)
  (typed_var : typed_var) (init : trm): trm =
  let var_name, var_type = typed_var in
  let var_type_ptr = typ_ptr_generated var_type in
  let t_let = trm_let ?loc ?ctx Var_mutable (var_name, var_type_ptr) init in
  trm_add_cstyle Reference t_let


(* [trm_let_IMmut ~annot ?ctx typed_var init]: an extension of trm_let for creating immutable variable declarations. *)
let trm_let_immut ?(annot = trm_annot_default) ?(loc) ?(ctx : ctx option)
  (typed_var : typed_var) (init : trm): trm =
  let var_name, var_type = typed_var in
  let var_type = typ_const var_type in
  trm_let ~annot ?loc ?ctx Var_immutable (var_name, var_type) (init)

(* [trm_let_array ~annot ?ctx typed_var sz init]: an extension of trm_let for creating array variable declarations *)
let trm_let_array ?(annot = trm_annot_default) ?(loc) ?(ctx : ctx option) (kind : varkind )
  (typed_var : typed_var) (sz : size)(init : trm): trm =
  let var_name, var_type = typed_var in
  let var_type = if kind = Var_immutable then typ_const (typ_array var_type sz) else typ_ptr_generated (typ_array var_type sz) in
  let var_init = if kind = Var_immutable then init else trm_apps (trm_prim (Prim_new var_type)) [init]  in
  let res = trm_let ~annot ?loc ?ctx kind (var_name, var_type) var_init in
  if kind = Var_mutable then trm_add_cstyle Stackvar res else res


(* [trm_for_c_inv_simple_init init]: checks if the init loop component is simple. If that's the case then return
   initial value of the loop index.
  Ex.:
    int x = a -> Some (x, a, true)
    x = a -> Some (x, a, false) *)
let trm_for_c_inv_simple_init (init : trm) : (var * trm) option =
  match init.desc with
  | Trm_let (_, (x, _), init_val, _) ->
    begin match get_init_val init_val with
    | Some init1 -> Some (x, init1)
    | _ -> None
    end
  | _ -> None


(* [trm_for_c_inv_simple_stop stop]: checks if the loop bound is simple.  If that's the case return that bound. *)
let trm_for_c_inv_simple_stop (stop : trm) : (loop_dir * trm) option =
  match stop.desc with
  | Trm_apps ({desc = Trm_val (Val_prim (Prim_binop Binop_lt)); _},
                 [_; n]) -> Some (DirUp, n)
  | Trm_apps ({desc = Trm_val (Val_prim (Prim_binop Binop_le)); _},
              [_; n]) -> Some (DirUpEq, n)
  | Trm_apps ({desc = Trm_val (Val_prim (Prim_binop Binop_gt)); _},
              [_; n]) -> Some (DirDown, n)
  | Trm_apps ({desc = Trm_val (Val_prim (Prim_binop Binop_ge)); _},
              [_; n]) -> Some (DirDownEq, n)
  | _ -> None

(* [trm_for_c_inv_simple_step step]: checks if the loop step is simple. If that's the case then return that step. *)
let trm_for_c_inv_simple_step (step : trm) : loop_step option =
  match step.desc with
  | Trm_apps ({desc = Trm_val (Val_prim (Prim_unop Unop_post_inc)); _}, _) ->
      Some Post_inc
  | Trm_apps ({desc = Trm_val (Val_prim (Prim_unop Unop_pre_inc)); _}, _) ->
     Some Pre_inc
  | Trm_apps ({desc = Trm_val (Val_prim (Prim_unop Unop_post_dec)); _}, _) ->
     Some Post_dec
  | Trm_apps ({desc = Trm_val (Val_prim (Prim_unop Unop_pre_dec)); _}, _) ->
     Some Pre_dec
  | Trm_apps ({desc = Trm_val (Val_prim (Prim_compound_assgn_op _)); _},
                 [_; n]) -> Some (Step n)
  | _ -> None


(* [trm_for_of_trm_for_c t]: checks if loops [t] is a simple loop or not, if yes then return the simple loop else returns [t]. *)
let trm_for_of_trm_for_c (t : trm) : trm =
  match t.desc with
  | Trm_for_c (init, cond , step, body, _) ->
    let init_ops = trm_for_c_inv_simple_init init in
    let bound_ops = trm_for_c_inv_simple_stop cond in
    let step_ops = trm_for_c_inv_simple_step step in
    let t_pragmas = trm_get_pragmas t in
    let is_parallel = List.exists (function | Parallel_for _ -> true | _ -> false) t_pragmas in
    begin match init_ops, bound_ops, step_ops with
    | Some (index, start), Some (direction, stop), Some step ->
      trm_for (index, start, direction, stop, step, is_parallel ) body
    | _ -> t
    end
  | _ -> fail t.loc "Ast.trm_for_of_trm_for_c: expected a for loop"

>>>>>>> 561b76ac
(* TODO: rename to monoid *)
(* [local_ops]: type used for the local_name transformation. *)
type local_ops =
(* | Functional_monoid of trm * trm (* 0 and +; what about += ? *)
   | Imperative_monoid of trm * trm (* create 0 and mutating += (e.g. bag extend) and others (e.g. bag push) *)
   Maybe should only take += even for functional
      *)
  | Local_arith of lit * binary_op
<<<<<<< HEAD
  | Local_obj of var * var * var
=======
  | Local_obj of string * string * string

(* [get_include_filename t]: returns the included filename if [t] is an include directive. *)
let get_include_filename (t : trm) : string  =
  let f_name = List.fold_left (fun acc x ->
    match x with
    | Include s -> Some s
    | _ -> acc
  ) None t.annot.trm_annot_files in
  match f_name with
  | Some s -> s
  | _ -> fail t.loc "Ast.get_include_filename: couldn't get the requested filename"

(* [compute_app_unop_value p v1]: simplifies unary operations on literals. *)
let compute_app_unop_value (p : unary_op) (v1:lit) : trm =
  match p, v1 with
  | Unop_neg, Lit_bool b -> trm_bool (not b)
  | Unop_post_inc, Lit_int n -> trm_int (n + 1)
  | Unop_pre_inc, Lit_int n -> trm_int (n + 1)
  | Unop_post_dec, Lit_int n -> trm_int (n - 1)
  | Unop_pre_dec, Lit_int n -> trm_int (n - 1)
  | _ -> fail None "Ast.compute_app_unop_value: only negation can be applied here"

(* [compute_app_binop_value]: simplifies binary operations on literals. *)
let compute_app_binop_value (p : binary_op) (typ1 : typ option) (typ2 : typ option) (v1 : lit) (v2 : lit) : trm =
  match p,v1, v2 with
  | Binop_eq , Lit_int n1, Lit_int n2 -> trm_bool (n1 == n2)
  | Binop_eq, Lit_double d1, Lit_double d2 -> trm_bool (d1 == d2)
  | Binop_neq , Lit_int n1, Lit_int n2 -> trm_bool (n1 <> n2)
  | Binop_neq, Lit_double d1, Lit_double d2 -> trm_bool (d1 <> d2)
  | Binop_sub, Lit_int n1, Lit_int n2 -> trm_int (n1 - n2)
  | Binop_sub, Lit_double d1, Lit_double d2 ->
    let typ = Tools.option_or typ1 typ2 in
    trm_float ?typ (d1 -. d2)
  | Binop_add, Lit_int n1, Lit_int n2 -> trm_int (n1 + n2)
  | Binop_add, Lit_double d1, Lit_double d2 ->
    let typ = Tools.option_or typ1 typ2 in
    trm_float ?typ (d1 +. d2)
  | Binop_mul, Lit_int n1, Lit_int n2 -> trm_int (n1 * n2)
  | Binop_mul, Lit_double n1, Lit_double n2 ->
    let typ = Tools.option_or typ1 typ2 in
    trm_float ?typ (n1 *. n2)
  | Binop_mod, Lit_int n1, Lit_int n2 -> trm_int (n1 mod n2)
  | Binop_div, Lit_int n1, Lit_int n2 -> trm_int (n1 / n2)
  | Binop_div, Lit_double d1, Lit_double d2 ->
    let typ = Tools.option_or typ1 typ2 in
    trm_float ?typ (d1 /. d2)
  | Binop_le, Lit_int n1, Lit_int n2 -> trm_bool (n1 <= n2)
  | Binop_le, Lit_double d1, Lit_double d2 -> trm_bool (d1 <= d2)
  | Binop_lt, Lit_int n1, Lit_int n2 -> trm_bool (n1 < n2)
  | Binop_lt, Lit_double d1, Lit_double d2 -> trm_bool (d1 < d2)
  | Binop_ge, Lit_int n1, Lit_int n2 -> trm_bool (n1 >= n2)
  | Binop_ge, Lit_double d1, Lit_double d2 -> trm_bool (d1 >= d2)
  | Binop_gt, Lit_int n1, Lit_int n2 -> trm_bool (n1 > n2)
  | Binop_gt, Lit_double d1, Lit_double d2 -> trm_bool (d1 > d2)
  | _ -> fail None "Ast.compute_app_binop_value: operator not supporeted"

(* [decl_list_to_typed_vars tl]: converts a list of variable declarations to a list of paris where each pair
    consists of a variable and its type *)
let decl_list_to_typed_vars (tl : trms) : typed_vars =
  List.map (fun t ->
    match t.desc with
    | Trm_let (_, (x, tx),_, _) -> (x, get_inner_ptr_type tx)
    | _ -> fail t.loc "Ast.decl_list_to_typed_vars: expected a list of declarations"
  ) tl

(* [trm_is_var t]: checks if [t] is a variable occurrence. *)
let trm_is_var (t : trm) : bool =
  match t.desc with
  | Trm_var _ -> true
  | _ -> false

(* [trm_is_val_or_var t]: checks if [t] is a variable occurrence or a value *)
let rec trm_is_val_or_var (t : trm) : bool =
  match t.desc with
  | Trm_val _ | Trm_var _ -> true
  | Trm_apps (_, [var_occ]) when is_get_operation t -> trm_is_val_or_var var_occ
  | _ -> false

(* [is_prefix_unary unop]: checks if [unop] is a prefix unary operator *)
let is_prefix_unary (unop : unary_op) : bool =
  match unop with
  | Unop_post_inc | Unop_post_dec -> true
  | _ -> false

(* [is_postfix_unary unop]: checks if [unop] is a postfix unary operator *)
let is_postfix_unary (unop : unary_op) : bool =
  match unop with
  | Unop_pre_inc | Unop_pre_dec -> true
  | _ -> false

(* [trm_is_unop_inc_or_dec t] checks whether [t] represents a unary increment or
   decrement operation. *)
let trm_is_unop_inc_or_dec (t : trm) : bool =
  match t.desc with
  | Trm_apps ({ desc = Trm_val (Val_prim (Prim_unop op)); _}, _) when
         (is_prefix_unary op) || (is_postfix_unary op) -> true
  | _ -> false

(* [trm_for_inv t]: gets the loop range from loop [t] *)
let trm_for_inv (t : trm) : (loop_range * trm)  option =
  match t.desc with
  | Trm_for (l_range, body, _) -> Some (l_range, body)
  | _ -> None
>>>>>>> 561b76ac


(*****************************************************************************)

<<<<<<< HEAD
=======
(* [trm_fors rgs tbody]: creates nested loops with the main body [tbody] each nested loop
   takes its components from [rgs] *)
let trm_fors (rgs : loop_range list) (tbody : trm) : trm =
  List.fold_right (fun l_range acc ->
    trm_for l_range (if (is_trm_seq acc) then acc else trm_seq_nomarks [acc])
  ) rgs tbody


(* [trm_var_def_inv t] gets the name type and the initialization value *)
let trm_var_def_inv (t : trm) : (varkind * var * typ * trm option) option =
  match t.desc with
  | Trm_let (vk, (x,tx), init, _) ->
    let init1 = match get_init_val init with
    | Some init1 -> Some init1
    | _ -> None in Some (vk, x, get_inner_ptr_type tx, init1)
  | _ -> None

(* [trm_fors_inv nb t]: gets a list of loop ranges up to the loop at depth [nb] from nested loops [t] *)
let trm_fors_inv (nb : int) (t : trm) : (loop_range list * trm) option =
  let nb_loops = ref 0 in
  let body_to_return  = ref (trm_int 0) in
  let rec aux (t : trm) : loop_range list =
    match t.desc with
    | Trm_for (l_range, body, _) ->
      incr nb_loops;
      begin match body.desc with
      | Trm_seq tl when Mlist.length tl = 1 ->
        if !nb_loops = nb
          then begin
            body_to_return := body;
            l_range :: []
            end
          else l_range :: aux (Mlist.nth tl 0)
      | _ ->  l_range :: []
      end

    | _ -> []
    in

  let loop_range_list = aux t in
  if List.length loop_range_list <> nb then None else Some (loop_range_list, !body_to_return)

let trm_new_inv (t : trm) : (typ * trm) option =
  match trm_apps_inv t with
  | Some (f, [v]) ->
    begin match trm_prim_inv f with
    | Some (Prim_new ty) -> Some (ty, v)
    | _ -> None
    end
  | _ -> None

(* [is_trm_uninitialized t]: checks if [t] is the body of an uninitialized function or variable *)
let is_trm_uninitialized (t:trm) : bool =
  match t.desc with
  | Trm_val (Val_lit Lit_uninitialized) -> true
  | _ -> false

let is_trm_new_uninitialized (t : trm) : bool =
  match trm_new_inv t with
  | Some (_, v) -> is_trm_uninitialized v
  | None -> false

exception Unknown_key

(* [tmap_to_list keys map]: gets the list of values for all keys [keys] in [map] *)
let tmap_to_list (keys : vars) (map : tmap) : trms =
  List.map (fun x -> match Var_map.find_opt x map with
    | Some v -> v
    | None -> raise Unknown_key
  ) keys

(* [tmap_filter keys tmap]: removes all the bindings with [keys] in [map] and return [map] *)
let tmap_filter (keys : vars) (map : tmap) : tmap =
  Var_map.filter (fun k _ -> not (List.mem k keys)) map


(* [is_trm_arbit t]: checks if [t] is a proper trm *)
let is_trm_arbit (t : trm) : bool =
  match t.desc with
  | Trm_arbitrary _ -> true
  | _ -> false

(* [is_typ ty]: checks if [ty] is a proper type *)
let is_typ (ty : typ) : bool =
  match ty.typ_desc with
  | Typ_arbitrary _ -> false
  | _ -> true

(* [hide_function_bodies f_pred tl]: all the toplevel function with their names satisfying [f_pred] will have hidden bodies.
    Others will be kept unchanged. The new ast is called the chopped_ast. This function wlll return the choped_ast and
    a map with keys the names of the functions whose body has been removed and values their removed body. *)
let hide_function_bodies (f_pred : var -> bool) (t : trm) : trm * tmap =
  let t_map = ref Var_map.empty in
    let rec aux (t : trm) : trm =
      match t.desc with
      | Trm_let_fun (f, ty, tv, _, _) ->
        if f_pred f.qvar_var then begin
          t_map := Var_map.add f.qvar_var t !t_map;
         trm_let_fun ~annot:t.annot ~qvar:f ~ctx:t.ctx "" ty tv (trm_lit Lit_uninitialized) end
        else t
      | _ -> trm_map aux t
      in
  let res = aux t in
  res, !t_map

(* [update_chopped_ast chopped_ast chopped_fun_map]: for all the functions whose bodies were removed during the creation
    of the chopped_ast restore their bodies by using [chopped_fun_map], which is map with keys beingthe the names
    of the functions that were chopped and values being their actual declaration *)
let update_chopped_ast (chopped_ast : trm) (chopped_fun_map : tmap): trm =
  match chopped_ast.desc with
  | Trm_seq tl ->
      let new_tl =
      Mlist.map (fun def -> match def.desc with
      | Trm_let_fun (f, _, _, _, _) ->
        begin match Var_map.find_opt f.qvar_var chopped_fun_map with
        | Some tdef ->  tdef
        | _ -> def
        end
      | Trm_let (_, (x, _), _, _) ->
        (* There is a slight difference between clang and menhir how they handle function declarations, that's why we
         need to check if there are variables inside the function map *)
        begin match Var_map.find_opt x chopped_fun_map with
        | Some tdef -> tdef
        | _ -> def
        end
      |_ ->  def
    ) tl in trm_seq ~annot:chopped_ast.annot new_tl
  | _ -> fail chopped_ast.loc "Ast.update_ast_with_chopped_ast: ast of the main file should start with a top level sequence"


(* [is_infix_prim_fun p]: checks if the primitive function [p] is one of those that supports app and set operations or not *)
let is_infix_prim_fun (p : prim) : bool =
  match p with
  | Prim_compound_assgn_op __ -> true
  | Prim_binop op ->
    begin match op with
    | Binop_add | Binop_sub | Binop_mul | Binop_div | Binop_mod | Binop_shiftl | Binop_shiftr | Binop_and | Binop_or -> true
    | _ -> false
    end
  | _ -> false

(* [get_binop_from_prim p]: if [p] is a binop operation then return its underlying binary operation *)
let get_binop_from_prim (p : prim) : binary_op option =
  match p with
  | Prim_compound_assgn_op binop -> Some binop
  | Prim_binop binop -> Some binop
  | _ -> None

(* [is_arith_fun p]: checks if the primitive function [p] is an arithmetic operation or not *)
let is_arith_fun (p : prim) : bool =
  match p with
  | Prim_binop bin_op ->
    begin match bin_op with
    | Binop_add | Binop_sub | Binop_mul | Binop_div | Binop_mod -> true
    | _ -> false
    end
  | _ -> false

(* [is_prim_arith p]: checks if [p] is a primitive arithmetic operation *)
let is_prim_arith (p : prim) : bool =
  match p with
  | Prim_binop (Binop_add | Binop_sub | Binop_mul | Binop_div | Binop_exact_div)
  | Prim_unop Unop_neg ->
      true
  | _ -> false

(* [is_prim_arith_call t]: checks if [t] is a function call to a primitive arithmetic operation *)
let is_prim_arith_call (t : trm) : bool =
  match t.desc with
  | Trm_apps ({desc = Trm_val (Val_prim p);_}, args) when is_prim_arith p -> true
  | _ -> false

(* [is_struct_init t]: checks if [t] is struct_init *)
let is_struct_init (t : trm) : bool =
  match t.desc with
  | Trm_record _ -> true | _ -> false

(* [is_same_binop op1 op2 ]: checks if two primitive operations are the same *)
let is_same_binop (op1 : binary_op) (op2 : binary_op) : bool =
  match op1, op2 with
  | Binop_set, Binop_set -> true
  | Binop_array_access, Binop_array_access -> true
  | Binop_array_get, Binop_array_get -> true
  | Binop_eq, Binop_eq -> true
  | Binop_neq, Binop_neq -> true
  | Binop_sub, Binop_sub -> true
  | Binop_add, Binop_add -> true
  | Binop_mul, Binop_mul -> true
  | Binop_mod, Binop_mod -> true
  | Binop_div, Binop_div -> true
  | Binop_le, Binop_le -> true
  | Binop_lt, Binop_lt -> true
  | Binop_ge, Binop_ge -> true
  | Binop_gt, Binop_gt -> true
  | Binop_and, Binop_and -> true
  | Binop_bitwise_and, Binop_bitwise_and -> true
  | Binop_or, Binop_or -> true
  | Binop_bitwise_or, Binop_bitwise_or -> true
  | Binop_shiftl, Binop_shiftl -> true
  | Binop_shiftr, Binop_shiftr -> true
  | Binop_xor, Binop_xor -> true
  | _, _ -> false


(* [trm_struct_access ~annot ?typ base field]: creates a struct_access encoding *)
let trm_struct_access ?(annot = trm_annot_default) ?(typ : typ option) (base : trm) (field : var) : trm =
  trm_apps ?typ (trm_unop ~annot (Unop_struct_access field)) [base]

(* [trm_struct_get ~annot ?typ base field]: creates a struct_get encoding *)
let trm_struct_get ?(annot = trm_annot_default) ?(typ : typ option) (base : trm) (field : var) : trm =
  trm_apps ?typ (trm_unop ~annot (Unop_struct_get field)) [base]

(* [trm_array_access~annot ?typ base index]: creates array_access(base, index) encoding *)
let trm_array_access ?(annot = trm_annot_default) ?(typ : typ option) (base : trm) (index : trm) : trm =
  trm_apps ?typ (trm_binop ~annot Binop_array_access) [base; index]

(* [trm_array_get ~annot ?typ base index]: creates array_get (base, index) encoding *)
let trm_array_get ?(annot = trm_annot_default) ?(typ : typ option) (base : trm) (index : trm) : trm =
  trm_apps ?typ (trm_binop ~annot Binop_array_get) [base; index]

(* [trm_get ~annot ?typ t]: embeds [t] into a get operation *)
let trm_get ?(annot = trm_annot_default) ?(typ : typ option) (t : trm) : trm =
  trm_apps ~annot (trm_unop Unop_get) [t]

(* [trm_address_of ~anot ?typ t]: creates an address operation in [t] *)
let trm_address_of ?(annot = trm_annot_default) ?(typ : typ option) (t : trm) : trm =
  trm_apps ?typ:t.typ (trm_unop Unop_address) [t]

(* [trm_var_get ?typ x]: generates *x *)
let trm_var_get ?(typ : typ option) (x : var) : trm =
  trm_get ?typ (trm_var ?typ x)

(* [trm_var_addr ?typ x]: generates &x*)
let trm_var_addr ?(typ : typ option) (x : var) : trm =
  trm_address_of ?typ (trm_var ?typ x)

(* [trm_var_possibly_mut ~const ?typ x]: reads the value of x, it can be x or *x  *)
let trm_var_possibly_mut ?(const : bool = false) ?(typ : typ option) (x : var) : trm =
  if const then trm_var ?typ ~kind:Var_immutable x else trm_var_get ?typ x

(* [trm_new ty t]: generates "new ty" *)
let trm_new (ty : typ) (t : trm) : trm =
  trm_apps (trm_prim (Prim_new ty)) [t]

(* [trm_any_bool]: generates ANY_BOOL () *)
let trm_any_bool : trm =
  trm_apps (trm_var "ANY_BOOL") []

(* [trm_minus ?loc ?ctx ?typ t]: generates -t *)
let trm_minus ?(loc) ?(ctx : ctx option) ?(typ) (t : trm) : trm =
  let typ = Tools.option_or typ t.typ in
  trm_apps ?loc ?ctx ?typ (trm_unop ?loc ?ctx Unop_minus) [t]

(* [trm_eq ?loc ?ctx ?typ t1 t2]: generates t1 = t2 *)
let trm_eq ?(loc) ?(ctx : ctx option) ?(typ) (t1 : trm) (t2 : trm) : trm =
  let typ = Tools.option_or typ (Some (typ_bool ())) in
  trm_apps ?loc ?ctx ?typ (trm_binop ?loc ?ctx  Binop_eq) [t1; t2]

(* [trm_neq t1 t2]: generates t1 != t2 *)
let trm_neq ?(loc) ?(ctx : ctx option) ?(typ) (t1 : trm) (t2 : trm) : trm =
  let typ = Tools.option_or typ (Some (typ_bool ())) in
  trm_apps ?loc ?ctx ?typ (trm_binop ?loc ?ctx Binop_neq) [t1; t2]

(* [trm_sub t1 t2]: generates t1 - t2 *)
let trm_sub ?(loc) ?(ctx : ctx option) ?(typ) (t1 : trm) (t2 : trm) : trm =
  let typ = Tools.option_ors [typ; t1.typ; t2.typ] in
  trm_apps ?loc ?ctx ?typ (trm_binop ?loc ?ctx Binop_sub) [t1; t2]

(* [trm_add t1 t2]: generates t1 + t2 *)
let trm_add ?(loc) ?(ctx : ctx option) ?(typ) (t1 : trm) (t2 : trm) : trm =
  let typ = Tools.option_ors [typ; t1.typ; t2.typ] in
  trm_apps ?loc ?ctx ?typ (trm_binop ?loc ?ctx Binop_add) [t1; t2]

(* [trm_mod t1 t2]: generates t1 % t2 *)
let trm_mod ?(loc) ?(ctx : ctx option) ?(typ) (t1 : trm) (t2 : trm) : trm =
  let typ = Tools.option_ors [typ; t1.typ; t2.typ] in
  trm_apps ?loc ?ctx ?typ (trm_binop ?loc ?ctx Binop_mod) [t1; t2]

(* [trm_add_inv t1 t2]: deconstructs t = t1 + t2 *)
let trm_add_inv (t : trm) : (trm * trm) option  =
  trm_binop_inv Binop_add t

(* [trm_mul t1 t2]: generates t1 * t2 *)
let trm_mul ?(loc) ?(ctx : ctx option) ?(typ) (t1 : trm) (t2 : trm) : trm =
  let typ = Tools.option_ors [typ; t1.typ; t2.typ] in
  trm_apps ?loc ?ctx ?typ (trm_binop ?loc ?ctx Binop_mul) [t1; t2]

(* [trm_div t1 t2]: generates t1 / t2 *)
let trm_div ?(loc) ?(ctx : ctx option) ?(typ) (t1 : trm) (t2 : trm) : trm =
  let typ = Tools.option_ors [typ; t1.typ; t2.typ] in
  trm_apps ?loc ?ctx ?typ (trm_binop ?loc ?ctx Binop_div) [t1; t2]

(* [trm_exact_div t1 t2]: generates exact_div(t1, t2) *)
let trm_exact_div ?(loc) ?(ctx : ctx option) ?(typ) (t1 : trm) (t2 : trm) : trm =
  let typ = Tools.option_ors [typ; t1.typ; t2.typ] in
  trm_apps ?loc ?ctx ?typ (trm_binop ?loc ?ctx Binop_exact_div) [t1; t2]

(* [trm_le t1 t2]: generates t1 <= t2 *)
let trm_le ?(loc) ?(ctx : ctx option) ?(typ) (t1 : trm) (t2 : trm) : trm =
  let typ = Tools.option_or typ (Some (typ_bool ())) in
  trm_apps ?loc ?ctx ?typ (trm_binop ?loc ?ctx Binop_le) [t1; t2]

(* [trm_lt t1 t2]: generates t1 < t2 *)
let trm_lt ?(loc) ?(ctx : ctx option) ?(typ) (t1 : trm) (t2 : trm) : trm =
  let typ = Tools.option_or typ (Some (typ_bool ())) in
  trm_apps ?loc ?ctx ?typ (trm_binop ?loc ?ctx Binop_lt) [t1; t2]

(* [trm_ge t1 t2]: generates t1 >= t2 *)
let trm_ge ?(loc) ?(ctx : ctx option) ?(typ) (t1 : trm) (t2 : trm) : trm =
  let typ = Tools.option_or typ (Some (typ_bool ())) in
  trm_apps ?loc ?ctx ?typ (trm_binop ?loc ?ctx Binop_ge) [t1; t2]

(* [trm_gt t1 t2]: generates t1 > t2 *)
let trm_gt ?(loc) ?(ctx : ctx option) ?(typ) (t1 : trm) (t2 : trm) : trm =
  let typ = Tools.option_or typ (Some (typ_bool ())) in
  trm_apps ?loc ?ctx ?typ (trm_binop ?loc ?ctx Binop_gt) [t1; t2]

(* [trm_ineq ineq_sgn t1 t2]: generates an inequality t1 # t2 where # is one of the following operators <, <=, >, >=.
    The operator is provided implicitly through the [ineq_sng] arg *)
let trm_ineq (ineq_sgn : loop_dir) (t1 : trm) (t2 : trm) : trm =
  match ineq_sgn with
  | DirUp -> trm_lt t1 t2
  | DirUpEq -> trm_le t1 t2
  | DirDown ->  trm_gt t1 t2
  | DirDownEq -> trm_ge t1 t2


(* [trm_and t1 t2]: generates t1 && t2 *)
let trm_and ?(loc) ?(ctx : ctx option) ?(typ) (t1 : trm) (t2 : trm) : trm =
  let typ = Tools.option_or typ (Some (typ_bool ())) in
  trm_apps ?loc ?ctx ?typ (trm_binop ?loc ?ctx Binop_and) [t1;t2]

(* [trm_bit_and t1 t2]: generates t1 & t2 *)
let trm_bit_and ?(loc) ?(ctx : ctx option) ?(typ) (t1 : trm) (t2 : trm) : trm =
  let typ = Tools.option_ors [typ; t1.typ; t2.typ] in
  trm_apps ?loc ?ctx ?typ (trm_binop ?loc ?ctx Binop_bitwise_and) [t1;t2]

(* [trm_or t1 t2]: generates t1 || t2 *)
let trm_or ?(loc) ?(ctx : ctx option) ?(typ) (t1 : trm) (t2 : trm) : trm =
  let typ = Tools.option_or typ (Some (typ_bool ())) in
  trm_apps ?loc ?ctx ?typ (trm_binop ?loc ?ctx Binop_or) [t1;t2]

(* [trm_bit_or t1 t2]: generates t1 | t2 *)
let trm_bit_or ?(loc) ?(ctx : ctx option) ?(typ) (t1 : trm) (t2 : trm) : trm =
  let typ = Tools.option_ors [typ; t1.typ; t2.typ] in
  trm_apps ?loc ?ctx ?typ (trm_binop ?loc ?ctx Binop_bitwise_or) [t1;t2]

(* [trm_shiftl t1 t2]: generates t1 << t2*)
let trm_shiftl ?(loc) ?(ctx : ctx option) ?(typ) (t1 : trm) (t2 : trm) : trm =
  trm_apps ?loc ?ctx ?typ (trm_binop ?loc ?ctx Binop_shiftl) [t1; t2]

(* [trm_shiftr t1 t2]: generates t1 >> t2*)
let trm_shiftr ?(loc) ?(ctx : ctx option) ?(typ) (t1 : trm) (t2 : trm) : trm =
  let typ = Tools.option_ors [typ; t1.typ; t2.typ] in
  trm_apps ?loc ?ctx ?typ (trm_binop ?loc ?ctx Binop_shiftr) [t1; t2]
(* LATER [trm_fmod t1 t2]: generates fmod(t1, t2)
let trm_fmod ?(loc) ?(ctx : ctx option) ?(typ) (t1 : trm) (t2 : trm) : trm =
  trm_apps ?loc ?ctx ?typ (trm_binop ?loc ?ctx Binop_fmod) [t1;t2]
*)

(* [trm_xor t1 t2]: generates t1 ^ t2 *)
let trm_xor ?(loc) ?(ctx : ctx option) ?(typ) (t1 : trm) (t2 : trm) : trm =
  trm_apps ?loc ?ctx ?typ (trm_binop ?loc ?ctx Binop_xor) [t1; t2]

(* [trm_ands ts] generalized version of trm_and *)
let trm_ands (ts : trm list) : trm =
  Xlist.fold_lefti (fun i acc t1 ->
    if i = 0 then t1 else trm_and acc t1
  ) (trm_bool true) ts

(* [trm_prim_compound ~annot ?ctx ?loc ?typ binop t1 t2]: generates a compound operation, ex t1+=t2*)
let trm_prim_compound ?(annot : trm_annot = trm_annot_default) ?(ctx : ctx option) ?(loc) ?(typ)
  (binop : binary_op) (t1 : trm) (t2 : trm) : trm =
  trm_apps ?loc ~annot ?typ (trm_prim ?loc ?ctx (Prim_compound_assgn_op binop)) [t1; t2]
>>>>>>> 561b76ac

(* [code_to_str]: extracts the code from the trms that contain the arbitrary code. *)
let code_to_str (code : code_kind) : string =
  match code with
  | Lit l -> l
  | Atyp ty -> ty
  | Expr e -> e
  | Stmt s -> s
  | Instr s -> s


(* [var_mutability_unkown]: dummy value used for variable mutability *)
let var_mutability_unknown = Var_mutable


(*****************************************************************************)

(* [top_level_fun_bindings t]: returns a map with keys the names of toplevel function names and values being their bodies *)
let top_level_fun_bindings (t : trm) : tmap =
  let tmap = ref Var_map.empty in
    let aux (t : trm) : unit =
      match t.desc with
      | Trm_seq tl ->
        Mlist.iter (fun t1 ->
          match t1.desc with
          | Trm_let_fun (f, _, _, body, _) -> tmap := Var_map.add f body !tmap
          | _ -> ()
        ) tl
      | _ -> fail t.loc "Ast.top_level_fun_bindings: expected the global sequence that contains all the toplevel declarations"
   in
  aux t;
  !tmap

(* [get_common_top_fun tm1 tm2]: takes two maps, binding function names to terms describing the function bodies,
    and returns the list of function names that are bound to the same terms in the two maps. *)
let get_common_top_fun (tm1 : tmap) (tm2 : tmap) : vars =
  let common = ref [] in
  Var_map.iter (fun f1 b1 ->
    match Var_map.find_opt f1 tm2 with
    | Some b2 when b1 == b2 -> common := f1 :: !common
    | _ -> ()
  ) tm1;
  !common

(* [get_mutability t]: if [t] is a variable declaration or a variable occurrence then return its occurrences
    otherwise return nothing *)
let get_mutability (t : trm) : varkind option =
  match t.desc with
  | Trm_let (vk, _, _, _) -> Some vk
  | Trm_var (vk, _) -> Some vk
  | _ -> None


(*****************************************************************************)

(* [trm_var_assoc_list to_map al]: creates a map from an association list wher keys are variables and values are trms *)
let map_from_trm_var_assoc_list (al : (var * trm) list) : tmap =
  let tm = Var_map.empty in
  List.fold_left (fun acc (k, v) -> Var_map.add k v acc) tm al

(*****************************************************************************)


(* [typedef_get_members ~access t]: returns all the memebers of typedef [t]. If [access] is provided as an argument
     then only members with the specified access_control are returned. *)
let typedef_get_members ?(access : access_control option) (t : trm) : (label * typ) list =
  match t.desc with
  | Trm_typedef td ->
    begin match td.typdef_body with
    | Typdef_record rf ->
      List.fold_left (fun acc (rf, rf_ann) ->
        match rf with
        | Record_field_member (lb, ty) ->
          begin match access with
          | Some accs -> if accs = rf_ann then (lb, ty) :: acc else acc
          | None -> (lb, ty) :: acc
          end
        | Record_field_method _ -> acc
      ) [] (List.rev rf)
    | _ -> fail t.loc "Ast.typdef_get_members: this function should be called only for typedef structs and classes"
    end
  | _ -> fail t.loc "Ast.typedef_get_members: can't get members of a trm that's not a type definition."


(* [typedef_get_methods ~access t]: returns all the methods of typedef [t]. If [access] is provided as an argument
      then only methods with the specified access_control are returned. *)
let typedef_get_methods ?(access : access_control option) (t : trm) : trm list =
  match t.desc with
  | Trm_typedef td ->
    begin match td.typdef_body with
    | Typdef_record rf ->
      List.fold_left (fun acc (rf, rf_ann) ->
        match rf with
        | Record_field_member _fm ->  acc
        | Record_field_method trm ->
          begin match access with
          | Some accss -> if accss = rf_ann then trm :: acc else acc
          | None -> trm :: acc
          end
      ) [] (List.rev rf)
    | _ -> fail t.loc "Ast.typdef_get_methods: this function should be called only for typedef structs and classes."
    end
  | _ -> fail t.loc "Ast.typedef_get_methods: can't get methods of a trm that's not a type definition. "

(* [typedef_get_all_fields t]: returns all the fields of [t]. *)
let typedef_get_all_fields (t : trm) : record_fields =
  match t.desc with
  | Trm_typedef td ->
    begin match td.typdef_body with
    | Typdef_record rf -> rf
    | _ -> fail t.loc "Ast.typdef_get_all_fields: this function should be called only for structs and classes."
    end
  | _ -> fail t.loc "Ast.get_all_fields: only structs and classes have fields"


(* [get_member_type rf]: returns the type of the member [rf]. *)
let get_member_type (rf : record_field) : typ =
  match rf with
  | Record_field_member (_, ty) -> ty
  | Record_field_method t1 ->
    begin match t1.desc with
    | Trm_let_fun (_, ty, _, _, _) -> ty
    | _ -> fail None "Ast.get_member_type: can't get the type of the member [rf]."
    end

(*****************************************************************************)<|MERGE_RESOLUTION|>--- conflicted
+++ resolved
@@ -997,381 +997,6 @@
 
 (* ********************************************************************************************** *)
 
-
-<<<<<<< HEAD
-=======
-(* [trm_filter_mark m t]: filters all marks that satisfy the predicate [pred]. *)
-let trm_filter_mark (pred : mark -> bool) (t : trm): trm =
-  apply_on_marks (fun marks -> List.filter (fun m -> pred m) marks) t
-
-(* [trm_rem_mark m t]: removes mark [m] from trm [t]. *)
-let trm_rem_mark (m : mark) (t : trm) : trm =
-  trm_filter_mark (fun m1 -> m <> m1) t
-
-(* [trm_add_mark_between index m t]: adds mark [m] at [index] in the mlist of [t], where [t] should be a sequence. *)
-let trm_add_mark_between (index : int) (m : mark) (t : trm) : trm =
-  match t.desc with
-  | Trm_seq tl ->
-    let new_tl = Mlist.insert_mark_at index m tl in
-    trm_seq ~annot:t.annot new_tl
-  | _ -> fail t.loc "Ast.trm_add_mark_between: expected a sequence"
-
-(* [trm_remove_marks t]: removes all the marks from trm [t] *)
-let trm_remove_marks (t : trm) : trm =
-  let res =
-  match t.desc with
-  (* In the case of sequences, special treatment is needed for in between marks*)
-  | Trm_seq tl -> trm_replace (Trm_seq {items = tl.items; marks = []}) t
-  | _ -> t in
-  trm_filter_mark (fun _ -> false) res
-
-(* [trm_rem_mark_between m t]: removes the between mark [m] from trm [t] *)
-let trm_rem_mark_between (m : mark) (t : trm) : trm =
-  match t.desc with
-  | Trm_seq tl ->
-    let new_tl = Mlist.remove_mark m tl in
-    trm_seq ~annot:t.annot new_tl
-  | _ -> fail t.loc "Ast.trm_rem_mark_between: expected a sequence"
-
-(* [trm_has_mark m t]: checks if trm [t] has mark [m]. *)
-let trm_has_mark (m : mark) (t : trm) : bool =
-  List.mem m t.annot.trm_annot_marks
-
-(* [trm_get_marks t]: returns all the marks of [t]. *)
-let trm_get_marks (t : trm) : marks =
-  t.annot.trm_annot_marks
-
-(* [trm_pass_marks t1 t2]: passes the marks of trm [t1] to trm [t2]. *)
-let trm_pass_marks (t1 : trm) (t2 : trm) : trm =
-  let t1_marks = trm_get_marks t1 in
-  let t2_marks = trm_get_marks t2 in
-  let t2_annot = {t2.annot with trm_annot_marks = t2_marks @ t1_marks} in
-  trm_alter ~annot:t2_annot t2
-
-(**** Labels  ****)
-
-(* [trm_get_labels t]: gets all the labels of trm [t]. *)
-let trm_get_labels (t : trm) =
- t.annot.trm_annot_labels
-
-(* [apply_on_labels f t]: applies [f] on the labels of [t]. *)
-let apply_on_labels (f : marks -> marks) (t : trm) : trm =
-  let t_labels = trm_get_labels t in
-  let t_annot_labels = f t_labels in
-  let t_annot = {t.annot with trm_annot_labels = t_annot_labels} in
-  trm_alter ~annot:t_annot t
-
-(* [trm_add_label l]: adds label [l] to trm [t]. *)
-let trm_add_label (l : label) (t : trm) : trm =
-  apply_on_labels (fun labels -> l :: labels) t
-
-(* [trm_filter_label pred t]: filters all labels that satisfy predicate [pred]. *)
-let trm_filter_label (pred : label -> bool) (t : trm) : trm =
-  apply_on_labels (fun labels -> List.filter (fun l -> pred l) labels) t
-
-(* [trm_rem_label l t]: removes label [l] from trm [t]. *)
-let trm_rem_label (l : label) (t : trm) : trm =
-  trm_filter_label (fun l1 -> l <> l1) t
-
-(* [trm_rem_labels t]: removes all the labels from trm [t]. *)
-let trm_rem_labels (t : trm) : trm =
-  apply_on_labels (fun _ -> []) t
-
-(* [trm_has_label l t]: checks if trm [t] has label [l]. *)
-let trm_has_label (l : label) (t : trm) : bool =
-  let t_labels = trm_get_labels t in
-  List.mem l t_labels
-
-(* [trm_pass_labels t1 t2]: passes the labels of trm [t1] to trm [t2]. *)
-let trm_pass_labels (t1 : trm) (t2 : trm) : trm =
-  let t1_labels = trm_get_labels t1 in
-  let t2_labels = trm_get_labels t2 in
-  let t2_annot = {t2.annot with trm_annot_labels = t2_labels @ t1_labels} in
-  {t2 with annot = t2_annot}
-
-(**** Stringrepr  ****)
-
-(* [trm_set_stringreprid id t]: sets the string representation id [t] to [id]. *)
-let trm_set_stringreprid (id : stringreprid) (t : trm) : trm =
-  let annot = {t.annot with trm_annot_stringrepr = Some id} in
-  trm_alter ~annot t
-
-(* [trm_get_stringreprid t]: gets the string representation of trm [t]. *)
-let trm_get_stringreprid (t : trm) : stringreprid option =
-  t.annot.trm_annot_stringrepr
-
-
-(**** CPragmas  ****)
-
-(* [apply_on_pragmas f t]: applies [f] on the pragma directives associated with [t]. *)
-let apply_on_pragmas (f : cpragma list -> cpragma list) (t : trm) : trm =
-  let t_annot_pragmas = f (t.annot.trm_annot_pragma) in
-  let annot = {t.annot with trm_annot_pragma = t_annot_pragmas} in
-  trm_alter ~annot t
-
-(* [trm_add_pragma p t]: adds the pragma [p] into [t]. *)
-let trm_add_pragma (p : cpragma) (t : trm) : trm =
-  apply_on_pragmas (fun pragmas -> p :: pragmas) t
-
-let trm_add_pragmas (p : cpragma list) (t : trm) : trm =
-  apply_on_pragmas (fun pragmas -> p @ pragmas) t
-
-(* [trm_filter_pragma pred t]: filters all the pragmas that satisfy the predicate [pred]. *)
-let trm_filter_pragma (pred : cpragma -> bool) (t : trm) : trm =
-  apply_on_pragmas (fun pragmas -> List.filter (fun p -> pred p) pragmas) t
-
-(* [trm_rem_pragma p t]: removes the pragma [p] from [t]. *)
-let trm_rem_pragma (p : cpragma) (t : trm) : trm =
-  trm_filter_pragma (fun p1 -> p <> p1) t
-
-(* [trm_get_pragmas t]: returns all the pragmas annotated to [t]. *)
-let trm_get_pragmas (t : trm) : cpragma list =
-  t.annot.trm_annot_pragma
-
-(* [trm_has_pragma pred t]: check if [t] has pragmas that satisfy [pred]. *)
-let trm_has_pragma (pred : cpragma -> bool) (t : trm) : bool =
-  let t_pragmas = trm_get_pragmas t in
-  List.exists pred t_pragmas
-
-(* [trm_pass_pragmas t1 t2]: pass pragmas of trm [t1] to trm [t2]. *)
-let trm_pass_pragmas (t1 : trm) (t2 : trm) : trm =
-  let t1_pragmas = trm_get_pragmas t1 in
-  let t2_pragmas = trm_get_pragmas t2 in
-  let t2_annot = {t2.annot with trm_annot_pragma = t1_pragmas @ t2_pragmas} in
-  {t2 with annot = t2_annot}
-
-(**** Files  ****)
-
-(* [trm_get_files_annot t]: returns all file annotations of trm [t]. *)
-let trm_get_files_annot (t : trm) : files_annot list =
-  t.annot.trm_annot_files
-
-(* [trm_set_mainfile]: adds [Main_file] annotation to trm [t]. *)
-let trm_set_mainfile (t : trm) : trm =
-   let t_files = trm_get_files_annot t in
-   let t_annot_files = Main_file :: t_files in
-   let annot = {t.annot with trm_annot_files=t_annot_files} in
-   trm_alter ~annot t
-
-(* [trm_set_include filename t]: add [Include filename] annotation to trm [t]. *)
-let trm_set_include (filename : string) (t : trm) : trm =
-  let t_files = trm_get_files_annot t in
-  let t_annot_files = Include filename :: t_files in
-  let annot = {t.annot with trm_annot_files = t_annot_files} in
-  trm_alter ~annot t
-
-(* [trm_is_mainfile t]: checks if [t] contains the [Main_file] annotation. *)
-let trm_is_mainfile (t : trm) : bool =
-  let t_files = trm_get_files_annot t in
-  List.mem Main_file t_files
-
-(* [trm_is_include]: checks if [t] contains the [Include f] annotation. *)
-let trm_is_include (t : trm) : bool =
-  let t_files = trm_get_files_annot t in
-  List.exists (function |Include _ -> true | _ -> false) t_files
-
-(* [trm_is_nobrace_seq t]: checks if [t] is a visible sequence or not *)
-let trm_is_nobrace_seq (t : trm) : bool =
-  List.exists (function No_braces _ -> true | _ -> false) t.annot.trm_annot_cstyle
-
-(* ********************************************************************************************** *)
-
-(* [trm_vardef_get_trm_varse]: gets the singleton declaration variable in the case when [t] is a variable declaration
-    or a list of variable in the case when we have multiple variable declarations in one line *)
-let rec trm_vardef_get_vars (t : trm) : var list =
-  match t.desc with
-  | Trm_let (_, (x, _), _, _) -> [x]
-  | Trm_seq tl when trm_has_cstyle Multi_decl t -> List.flatten (List.map trm_vardef_get_vars (Mlist.to_list tl))
-  | _ -> []
-
-(* [trm_ret ~annot a]; special trm_abort case, used for return statements *)
-let trm_ret ?(annot = trm_annot_default) ?loc ?ctx (a : trm option) : trm =
-  trm_abort ~annot ?loc ?ctx (Ret a)
-
-(* [trm_prim_inv t]: gets the primitive operation *)
-let trm_prim_inv (t : trm) : prim option =
-  match t.desc with
-  | Trm_val (Val_prim p) -> Some p
-  | _ -> None
-
-(* [trm_lit_inv t]: gets the literal from a literal trm *)
-let trm_lit_inv (t : trm) : lit option =
-  match t.desc with
-  | Trm_val (Val_lit v) -> Some v
-  | _ -> None
-
-(* [trm_int_inv t] gets an int literal from a trm *)
-let trm_int_inv (t : trm) : int option =
-  match trm_lit_inv t with
-  | Some (Lit_int n) -> Some n
-  | _ -> None
-
-
-(* [trm_inv ~error k t]: returns the results of applying [k] on t, if the result is [None]
-     then function fails with error [error]. *)
-let trm_inv ?(error : string = "") ?(loc : location) (k : trm -> 'a option) (t : trm) : 'a =
-  let loc = if loc = None then t.loc else loc in
-  match k t with
-  | None -> fail loc (if error = "" then "failed inversion" else error)
-  | Some r -> r
-
-let typ_inv ?(error : string = "") (loc : location) (k : typ -> 'a option) (t : typ) : 'a =
-  match k t with
-  | None -> if error = "" then assert false else fail loc error
-  | Some r -> r
-
-(* [trm_let_inv t]: returns the components of a [trm_let] constructor if [t] is a let declaration.
-     Otherwise it returns [None]. *)
-let trm_let_inv (t : trm) : (varkind * var * typ * trm) option =
-  match t.desc with
-  | Trm_let (vk, (x, tx), init, _) -> Some (vk, x, tx, init)
-  | _ -> None
-
-(* [trm_let_mult_inv t]: returns the components of a [trm_let_mult] constructor if [t] is a multiple let declaration.
-     Otherwise it returns [None]. *)
-let trm_let_mult_inv (t : trm) : (varkind * typed_vars * trm list) option =
-  match t.desc with
-  | Trm_let_mult (vk, tvs, inits) -> Some (vk, tvs, inits)
-  | _ -> None
-
-(* [trm_let_fun_inv t]: returns the componnets of a [trm_let_fun] constructor if [t] is a function declaration.
-     Otherwise it returns a [None]. *)
-let trm_let_fun_inv (t : trm) : (qvar * typ * typed_vars * trm) option =
-  match t.desc with
-  | Trm_let_fun (f, ret_ty, args, body, _) -> Some (f, ret_ty, args, body)
-  | _ -> None
-
-
-(* [trm_apps_inv t]: returns the components of a [trm_apps] constructor in case [t] is function application.
-    Otherwise it returns [None]. *)
-let trm_apps_inv (t : trm) : (trm * trm list) option =
-  match t.desc with
-  | Trm_apps (f, tl) -> Some (f, tl)
-  | _ -> None
-
-(* [trm_seq_inv t]: returns the components of a [trm_seq] constructor when [t] is a sequence.
-    Otherwise it returns [None]. *)
-let trm_seq_inv (t : trm) : (trm mlist) option =
-  match t.desc with
-  | Trm_seq tl ->  Some tl
-  | _ -> None
-
-let trm_seq_nth_inv (i : int) (t : trm) : trm option =
-  Option.bind (trm_seq_inv t) (fun instrs ->
-    if i < Mlist.length instrs
-    then Some (Mlist.nth instrs i)
-    else None
-  )
-
-(* [trm_val_inv t]: returns the components of a [trm_val] constructor when [t] is a value.
-    Otherwise it returns [None]. *)
-let trm_val_inv (t: trm): value option =
-  match t.desc with
-  | Trm_val v -> Some v
-  | _ -> None
-
-(* [trm_var_inv t]: returns the components of a [trm_var] constructor when [t] is a variable occurrence.
-    Otherwise it returns [None]. *)
-let trm_var_inv (t : trm) : var option =
-  match t.desc with
-  | Trm_var (_, x) -> Some x.qvar_var
-  | _ -> None
-
-(* [trm_var_inv_qvar t]: like [trm_var_inv] but if [t] is a variable occurrence,
-   it returns the entire [qvar] component, not only its [qvar_var] member. *)
-let trm_var_inv_qvar (t : trm) : qvar option =
-  match t.desc with
-  | Trm_var (_, x) -> Some x
-  | _ -> None
-
-(* [trm_free_inv]: deconstructs a 'free(x)' call. *)
-let trm_free_inv (t : trm) : trm option =
-  match trm_apps_inv t with
-  | Some (f, [x]) ->
-    begin match trm_var_inv f with
-    | Some f_name when f_name = "free" -> Some x
-    | _ -> None
-    end
-  | _ -> None
-
-(* [trm_if_inv t]: returns the components of a [trm_if] constructor when [t] is an if statement.
-    Otherwise it returns [None]. *)
-let trm_if_inv (t : trm) : (trm * trm * trm) option =
-  match t.desc with
-  | Trm_if (cond, then_, else_) -> Some (cond, then_, else_)
-  | _ -> None
-
-(* [trm_typedef_inv t]: returns the components of a [trm_typedef] constructor when [t] is a type definition. *)
-let trm_typedef_inv (t : trm) : typedef option =
-  match t.desc with
-  | Trm_typedef td -> Some td
-  | _ -> None
-
-(* [trm_unop_inv t]: deconstructs t = op t1 *)
-let trm_unop_inv (t : trm) : (unary_op * trm) option =
-  match trm_apps_inv t with
-  | Some (f, args) -> begin
-    match (trm_prim_inv f, args) with
-    | Some (Prim_unop op), [a] -> Some (op, a)
-    | _ -> None
-    end
-  | _ -> None
-
-(* [trm_binop_inv t]: deconstructs t = t1 op t2 *)
-let trm_binop_inv (op : binary_op) (t : trm) : (trm * trm) option =
-  match trm_apps_inv t with
-  | Some (f, args) -> begin
-    match (trm_prim_inv f, args) with
-    | Some (Prim_binop op'), [a; b] when op = op' -> Some (a, b)
-    | _ -> None
-    end
-  | _ -> None
-
-let trm_cast_inv (t : trm) : (typ * trm) option =
-  match trm_unop_inv t with
-  | Some (Unop_cast ty, t2) -> Some (ty, t2)
-  | _ -> None
-
-let trm_get_inv (t : trm) : trm option =
-  match trm_unop_inv t with
-  | Some (Unop_get, t2) -> Some t2
-  | _ -> None
-
-let trm_var_get_inv (t : trm) : var option =
-  match trm_get_inv t with
-  | Some t2 -> trm_var_inv t2
-  | None -> None
-
-(* [trm_prod_inv t]: gets a the list of factors involved in a multiplication*)
-let trm_prod_inv (t : trm) : trm list =
-  let rec aux (indepth : bool) (acc : trm list) (t : trm) : trm list =
-    match t.desc with
-    | Trm_apps ({desc = Trm_val (Val_prim (Prim_binop (Binop_mul))); _}, [l; r]) -> (aux true acc l) @ (aux true acc r)
-    | _ -> if indepth then acc @ [t] else acc
-  in aux false [] t
-
-(* [trm_mlist_inv_marks t] gets the description of marks in a term that
-   contains a MList, for example [Trm_seq], [Trm_array], or [Trm_record]. *)
-let trm_mlist_inv (t : trm) : mark list list option =
-  match t.desc with
-  | Trm_seq tl | Trm_array tl -> Some tl.marks
-  | Trm_record tl -> Some tl.marks
-  | _ -> None
-
-(* [get_mark_index m t]: for relative targets marks are stored on the parent sequence, this function give the index
-   that mark m targets to *)
-let get_mark_index (m : mark) (t : trm) : int option =
-  match t.desc with
-  | Trm_seq tl ->
-    Xlist.fold_lefti (fun i acc ml ->
-      match acc with
-      | Some _ -> acc
-      | None ->
-        if List.mem m ml then Some i else None
-    ) None tl.marks
-  | _ -> fail t.loc "Ast.get_mark_index: expected a sequence trm"
->>>>>>> 561b76ac
-
 (* [print_info loc]: computes a function that prints information related to some location in file only if the verbose
    flag is activated *)
 let print_info (loc : location) : ('a, out_channel, unit) format -> 'a =
@@ -1501,222 +1126,7 @@
     current variable and the one that is going to replace it *)
 type rename = | Suffix of string | Rename_list of (var * var) list
 
-<<<<<<< HEAD
 (* TODO: move *)
-=======
-(* [get_lit_from_trm_lit t]: gets the literal value from a trm_lit *)
-let get_lit_from_trm_lit (t : trm) : lit =
-  match t.desc with
-  | Trm_val (Val_lit l) -> l
-  | _ -> fail t.loc "Ast.get_lit_from_trm: this type of literal is not supported"
-
-(* [is_type_unit t]: checks if the [t] has type void *)
-let is_type_unit (t : typ) : bool =
-  match t.typ_desc with
-  | Typ_unit -> true
-  | _ -> false
-
-(* [is_lit t]: checks if [t] is a literal or not *)
-let is_lit (t : trm) : bool =
-  match t.desc with
-  | Trm_val (Val_lit _) -> true
-  | _ -> false
-
-(* [is_typ_ptr ty]: checks if [ty] is a pointer type *)
-let is_typ_ptr (ty : typ) : bool =
-  match ty.typ_desc with
-  | Typ_ptr {ptr_kind = Ptr_kind_mut;_} -> true
-  | _ -> false
-
-(* [is_typ_ptr ty]: checks if [ty] is a reference type *)
-let is_typ_ref (ty : typ) : bool =
-  match ty.typ_desc with
-  | Typ_ptr {ptr_kind = Ptr_kind_ref;_} -> true
-  | _ -> false
-
-(* [is_typ_fun ty]: checks if [ty] is a function type *)
-let is_typ_fun (ty : typ) : bool =
-  match ty.typ_desc with
-  | Typ_fun _ -> true | _ -> false
-
-(* [is_typ_struct struct_name ty]: checks if [ty] is a constructed struct type *)
-let is_typ_struct (struct_name : var) (ty_opt : typ option) : bool =
-  match ty_opt with
-  | Some ty ->
-    begin match ty.typ_desc with
-    | Typ_constr (sn, _, _) -> is_qvar_var sn struct_name
-    | _ -> false
-    end
-  | None -> false
-
-(* [is_get_operation t]: checks if [t] is a get operation(read operation) *)
-let is_get_operation (t : trm) : bool =
-  match t.desc with
-  | Trm_apps ({desc = Trm_val(Val_prim (Prim_unop Unop_get))}, _) -> true
-  | _ -> false
-
-(* [is_new_operation t] checks if [t] is new operation *)
-let is_new_operation (t : trm) : bool =
-  match t.desc with
-  | Trm_apps (f, _) ->
-    begin match trm_prim_inv f with
-    | Some (Prim_new _) -> true
-    | _ -> false
-    end
-  | _ -> false
-
-let trm_set_inv (t : trm) : (trm * trm) option =
-  trm_binop_inv Binop_set t
-
-(* [is_set_operation t]: checks if [t] is a set operation(write operation) *)
-let is_set_operation (t : trm) : bool =
-  match t.desc with
-  | Trm_apps (f, _) ->
-    begin match trm_prim_inv f with
-    | Some (Prim_binop Binop_set) | Some(Prim_compound_assgn_op _)
-    (* FIXME: not supported by [trm_set_inv] *)
-     | Some (Prim_overloaded_op (Prim_binop Binop_set)) -> true
-    | _ -> false
-    end
-  | _ -> false
-
-
-(* [is_compound_assignment]: checks if [t] is a compound assignment *)
-let is_compound_assignment (t : trm) : bool =
-  match t.desc with
-  | Trm_apps ({ desc = Trm_val (Val_prim (Prim_compound_assgn_op _))}, _) -> true
-  | _ -> false
-
-(* [is_access t]: check if t is a struct or array access *)
-let is_access (t : trm) : bool = match t.desc with
-  | Trm_apps (f, _) ->
-    begin match trm_prim_inv f with
-    | Some p ->
-      begin match p with
-      | Prim_unop (Unop_struct_access _) | Prim_unop (Unop_struct_get _) | Prim_binop (Binop_array_access)
-        | Prim_binop (Binop_array_get) -> true
-      | _ -> false
-      end
-    | None -> false
-    end
-  | _ -> false
-
-(* [get_operation_arg t]: gets the arg of a get operation. *)
-let get_operation_arg (t : trm) : trm =
-  match t.desc with
-  | Trm_apps ({desc = Trm_val (Val_prim (Prim_unop Unop_get)); _}, [t1]) -> t1
-  | _ -> t
-
-(* [new_operation_arg t]: get the argument of the encoded new operation. *)
-let new_operation_arg (t : trm) : trm =
-  match t.desc with
-  | Trm_apps (_, [arg]) when is_new_operation t -> arg
-  | _ -> t
-
-
-(* [new_operation_inv t]: returns the type and the argument of the new operation [t]. *)
-let new_operation_inv (t : trm) : (typ * trm) option =
-  match t.desc with
-  | Trm_apps ({desc = Trm_val (Val_prim (Prim_new ty))}, [arg]) -> Some (ty, arg)
-  | _ -> None
-
-
-(* [trm_let_mut ~annot ?ctx typed_var init]: an extension of trm_let for
-    creating mutable variable declarations *)
-let trm_let_mut ?(annot = trm_annot_default) ?(loc) ?(ctx : ctx option)
-  (typed_var : typed_var) (init : trm): trm =
-  let var_name, var_type = typed_var in
-  let var_type_ptr = typ_ptr_generated var_type in
-  let t_let = trm_let ?loc ?ctx Var_mutable (var_name, var_type_ptr) (trm_apps (trm_prim (Prim_new var_type)) [init]) in
-  trm_add_cstyle Stackvar t_let
-
-(* [trm_let_ref ~annot ?ctx typed_var init]: an extension of trm_let for creating references *)
-let trm_let_ref ?(annot = trm_annot_default) ?(loc)  ?(ctx : ctx option)
-  (typed_var : typed_var) (init : trm): trm =
-  let var_name, var_type = typed_var in
-  let var_type_ptr = typ_ptr_generated var_type in
-  let t_let = trm_let ?loc ?ctx Var_mutable (var_name, var_type_ptr) init in
-  trm_add_cstyle Reference t_let
-
-
-(* [trm_let_IMmut ~annot ?ctx typed_var init]: an extension of trm_let for creating immutable variable declarations. *)
-let trm_let_immut ?(annot = trm_annot_default) ?(loc) ?(ctx : ctx option)
-  (typed_var : typed_var) (init : trm): trm =
-  let var_name, var_type = typed_var in
-  let var_type = typ_const var_type in
-  trm_let ~annot ?loc ?ctx Var_immutable (var_name, var_type) (init)
-
-(* [trm_let_array ~annot ?ctx typed_var sz init]: an extension of trm_let for creating array variable declarations *)
-let trm_let_array ?(annot = trm_annot_default) ?(loc) ?(ctx : ctx option) (kind : varkind )
-  (typed_var : typed_var) (sz : size)(init : trm): trm =
-  let var_name, var_type = typed_var in
-  let var_type = if kind = Var_immutable then typ_const (typ_array var_type sz) else typ_ptr_generated (typ_array var_type sz) in
-  let var_init = if kind = Var_immutable then init else trm_apps (trm_prim (Prim_new var_type)) [init]  in
-  let res = trm_let ~annot ?loc ?ctx kind (var_name, var_type) var_init in
-  if kind = Var_mutable then trm_add_cstyle Stackvar res else res
-
-
-(* [trm_for_c_inv_simple_init init]: checks if the init loop component is simple. If that's the case then return
-   initial value of the loop index.
-  Ex.:
-    int x = a -> Some (x, a, true)
-    x = a -> Some (x, a, false) *)
-let trm_for_c_inv_simple_init (init : trm) : (var * trm) option =
-  match init.desc with
-  | Trm_let (_, (x, _), init_val, _) ->
-    begin match get_init_val init_val with
-    | Some init1 -> Some (x, init1)
-    | _ -> None
-    end
-  | _ -> None
-
-
-(* [trm_for_c_inv_simple_stop stop]: checks if the loop bound is simple.  If that's the case return that bound. *)
-let trm_for_c_inv_simple_stop (stop : trm) : (loop_dir * trm) option =
-  match stop.desc with
-  | Trm_apps ({desc = Trm_val (Val_prim (Prim_binop Binop_lt)); _},
-                 [_; n]) -> Some (DirUp, n)
-  | Trm_apps ({desc = Trm_val (Val_prim (Prim_binop Binop_le)); _},
-              [_; n]) -> Some (DirUpEq, n)
-  | Trm_apps ({desc = Trm_val (Val_prim (Prim_binop Binop_gt)); _},
-              [_; n]) -> Some (DirDown, n)
-  | Trm_apps ({desc = Trm_val (Val_prim (Prim_binop Binop_ge)); _},
-              [_; n]) -> Some (DirDownEq, n)
-  | _ -> None
-
-(* [trm_for_c_inv_simple_step step]: checks if the loop step is simple. If that's the case then return that step. *)
-let trm_for_c_inv_simple_step (step : trm) : loop_step option =
-  match step.desc with
-  | Trm_apps ({desc = Trm_val (Val_prim (Prim_unop Unop_post_inc)); _}, _) ->
-      Some Post_inc
-  | Trm_apps ({desc = Trm_val (Val_prim (Prim_unop Unop_pre_inc)); _}, _) ->
-     Some Pre_inc
-  | Trm_apps ({desc = Trm_val (Val_prim (Prim_unop Unop_post_dec)); _}, _) ->
-     Some Post_dec
-  | Trm_apps ({desc = Trm_val (Val_prim (Prim_unop Unop_pre_dec)); _}, _) ->
-     Some Pre_dec
-  | Trm_apps ({desc = Trm_val (Val_prim (Prim_compound_assgn_op _)); _},
-                 [_; n]) -> Some (Step n)
-  | _ -> None
-
-
-(* [trm_for_of_trm_for_c t]: checks if loops [t] is a simple loop or not, if yes then return the simple loop else returns [t]. *)
-let trm_for_of_trm_for_c (t : trm) : trm =
-  match t.desc with
-  | Trm_for_c (init, cond , step, body, _) ->
-    let init_ops = trm_for_c_inv_simple_init init in
-    let bound_ops = trm_for_c_inv_simple_stop cond in
-    let step_ops = trm_for_c_inv_simple_step step in
-    let t_pragmas = trm_get_pragmas t in
-    let is_parallel = List.exists (function | Parallel_for _ -> true | _ -> false) t_pragmas in
-    begin match init_ops, bound_ops, step_ops with
-    | Some (index, start), Some (direction, stop), Some step ->
-      trm_for (index, start, direction, stop, step, is_parallel ) body
-    | _ -> t
-    end
-  | _ -> fail t.loc "Ast.trm_for_of_trm_for_c: expected a for loop"
-
->>>>>>> 561b76ac
 (* TODO: rename to monoid *)
 (* [local_ops]: type used for the local_name transformation. *)
 type local_ops =
@@ -1725,495 +1135,11 @@
    Maybe should only take += even for functional
       *)
   | Local_arith of lit * binary_op
-<<<<<<< HEAD
   | Local_obj of var * var * var
-=======
-  | Local_obj of string * string * string
-
-(* [get_include_filename t]: returns the included filename if [t] is an include directive. *)
-let get_include_filename (t : trm) : string  =
-  let f_name = List.fold_left (fun acc x ->
-    match x with
-    | Include s -> Some s
-    | _ -> acc
-  ) None t.annot.trm_annot_files in
-  match f_name with
-  | Some s -> s
-  | _ -> fail t.loc "Ast.get_include_filename: couldn't get the requested filename"
-
-(* [compute_app_unop_value p v1]: simplifies unary operations on literals. *)
-let compute_app_unop_value (p : unary_op) (v1:lit) : trm =
-  match p, v1 with
-  | Unop_neg, Lit_bool b -> trm_bool (not b)
-  | Unop_post_inc, Lit_int n -> trm_int (n + 1)
-  | Unop_pre_inc, Lit_int n -> trm_int (n + 1)
-  | Unop_post_dec, Lit_int n -> trm_int (n - 1)
-  | Unop_pre_dec, Lit_int n -> trm_int (n - 1)
-  | _ -> fail None "Ast.compute_app_unop_value: only negation can be applied here"
-
-(* [compute_app_binop_value]: simplifies binary operations on literals. *)
-let compute_app_binop_value (p : binary_op) (typ1 : typ option) (typ2 : typ option) (v1 : lit) (v2 : lit) : trm =
-  match p,v1, v2 with
-  | Binop_eq , Lit_int n1, Lit_int n2 -> trm_bool (n1 == n2)
-  | Binop_eq, Lit_double d1, Lit_double d2 -> trm_bool (d1 == d2)
-  | Binop_neq , Lit_int n1, Lit_int n2 -> trm_bool (n1 <> n2)
-  | Binop_neq, Lit_double d1, Lit_double d2 -> trm_bool (d1 <> d2)
-  | Binop_sub, Lit_int n1, Lit_int n2 -> trm_int (n1 - n2)
-  | Binop_sub, Lit_double d1, Lit_double d2 ->
-    let typ = Tools.option_or typ1 typ2 in
-    trm_float ?typ (d1 -. d2)
-  | Binop_add, Lit_int n1, Lit_int n2 -> trm_int (n1 + n2)
-  | Binop_add, Lit_double d1, Lit_double d2 ->
-    let typ = Tools.option_or typ1 typ2 in
-    trm_float ?typ (d1 +. d2)
-  | Binop_mul, Lit_int n1, Lit_int n2 -> trm_int (n1 * n2)
-  | Binop_mul, Lit_double n1, Lit_double n2 ->
-    let typ = Tools.option_or typ1 typ2 in
-    trm_float ?typ (n1 *. n2)
-  | Binop_mod, Lit_int n1, Lit_int n2 -> trm_int (n1 mod n2)
-  | Binop_div, Lit_int n1, Lit_int n2 -> trm_int (n1 / n2)
-  | Binop_div, Lit_double d1, Lit_double d2 ->
-    let typ = Tools.option_or typ1 typ2 in
-    trm_float ?typ (d1 /. d2)
-  | Binop_le, Lit_int n1, Lit_int n2 -> trm_bool (n1 <= n2)
-  | Binop_le, Lit_double d1, Lit_double d2 -> trm_bool (d1 <= d2)
-  | Binop_lt, Lit_int n1, Lit_int n2 -> trm_bool (n1 < n2)
-  | Binop_lt, Lit_double d1, Lit_double d2 -> trm_bool (d1 < d2)
-  | Binop_ge, Lit_int n1, Lit_int n2 -> trm_bool (n1 >= n2)
-  | Binop_ge, Lit_double d1, Lit_double d2 -> trm_bool (d1 >= d2)
-  | Binop_gt, Lit_int n1, Lit_int n2 -> trm_bool (n1 > n2)
-  | Binop_gt, Lit_double d1, Lit_double d2 -> trm_bool (d1 > d2)
-  | _ -> fail None "Ast.compute_app_binop_value: operator not supporeted"
-
-(* [decl_list_to_typed_vars tl]: converts a list of variable declarations to a list of paris where each pair
-    consists of a variable and its type *)
-let decl_list_to_typed_vars (tl : trms) : typed_vars =
-  List.map (fun t ->
-    match t.desc with
-    | Trm_let (_, (x, tx),_, _) -> (x, get_inner_ptr_type tx)
-    | _ -> fail t.loc "Ast.decl_list_to_typed_vars: expected a list of declarations"
-  ) tl
-
-(* [trm_is_var t]: checks if [t] is a variable occurrence. *)
-let trm_is_var (t : trm) : bool =
-  match t.desc with
-  | Trm_var _ -> true
-  | _ -> false
-
-(* [trm_is_val_or_var t]: checks if [t] is a variable occurrence or a value *)
-let rec trm_is_val_or_var (t : trm) : bool =
-  match t.desc with
-  | Trm_val _ | Trm_var _ -> true
-  | Trm_apps (_, [var_occ]) when is_get_operation t -> trm_is_val_or_var var_occ
-  | _ -> false
-
-(* [is_prefix_unary unop]: checks if [unop] is a prefix unary operator *)
-let is_prefix_unary (unop : unary_op) : bool =
-  match unop with
-  | Unop_post_inc | Unop_post_dec -> true
-  | _ -> false
-
-(* [is_postfix_unary unop]: checks if [unop] is a postfix unary operator *)
-let is_postfix_unary (unop : unary_op) : bool =
-  match unop with
-  | Unop_pre_inc | Unop_pre_dec -> true
-  | _ -> false
-
-(* [trm_is_unop_inc_or_dec t] checks whether [t] represents a unary increment or
-   decrement operation. *)
-let trm_is_unop_inc_or_dec (t : trm) : bool =
-  match t.desc with
-  | Trm_apps ({ desc = Trm_val (Val_prim (Prim_unop op)); _}, _) when
-         (is_prefix_unary op) || (is_postfix_unary op) -> true
-  | _ -> false
-
-(* [trm_for_inv t]: gets the loop range from loop [t] *)
-let trm_for_inv (t : trm) : (loop_range * trm)  option =
-  match t.desc with
-  | Trm_for (l_range, body, _) -> Some (l_range, body)
-  | _ -> None
->>>>>>> 561b76ac
-
-
-(*****************************************************************************)
-
-<<<<<<< HEAD
-=======
-(* [trm_fors rgs tbody]: creates nested loops with the main body [tbody] each nested loop
-   takes its components from [rgs] *)
-let trm_fors (rgs : loop_range list) (tbody : trm) : trm =
-  List.fold_right (fun l_range acc ->
-    trm_for l_range (if (is_trm_seq acc) then acc else trm_seq_nomarks [acc])
-  ) rgs tbody
-
-
-(* [trm_var_def_inv t] gets the name type and the initialization value *)
-let trm_var_def_inv (t : trm) : (varkind * var * typ * trm option) option =
-  match t.desc with
-  | Trm_let (vk, (x,tx), init, _) ->
-    let init1 = match get_init_val init with
-    | Some init1 -> Some init1
-    | _ -> None in Some (vk, x, get_inner_ptr_type tx, init1)
-  | _ -> None
-
-(* [trm_fors_inv nb t]: gets a list of loop ranges up to the loop at depth [nb] from nested loops [t] *)
-let trm_fors_inv (nb : int) (t : trm) : (loop_range list * trm) option =
-  let nb_loops = ref 0 in
-  let body_to_return  = ref (trm_int 0) in
-  let rec aux (t : trm) : loop_range list =
-    match t.desc with
-    | Trm_for (l_range, body, _) ->
-      incr nb_loops;
-      begin match body.desc with
-      | Trm_seq tl when Mlist.length tl = 1 ->
-        if !nb_loops = nb
-          then begin
-            body_to_return := body;
-            l_range :: []
-            end
-          else l_range :: aux (Mlist.nth tl 0)
-      | _ ->  l_range :: []
-      end
-
-    | _ -> []
-    in
-
-  let loop_range_list = aux t in
-  if List.length loop_range_list <> nb then None else Some (loop_range_list, !body_to_return)
-
-let trm_new_inv (t : trm) : (typ * trm) option =
-  match trm_apps_inv t with
-  | Some (f, [v]) ->
-    begin match trm_prim_inv f with
-    | Some (Prim_new ty) -> Some (ty, v)
-    | _ -> None
-    end
-  | _ -> None
-
-(* [is_trm_uninitialized t]: checks if [t] is the body of an uninitialized function or variable *)
-let is_trm_uninitialized (t:trm) : bool =
-  match t.desc with
-  | Trm_val (Val_lit Lit_uninitialized) -> true
-  | _ -> false
-
-let is_trm_new_uninitialized (t : trm) : bool =
-  match trm_new_inv t with
-  | Some (_, v) -> is_trm_uninitialized v
-  | None -> false
-
-exception Unknown_key
-
-(* [tmap_to_list keys map]: gets the list of values for all keys [keys] in [map] *)
-let tmap_to_list (keys : vars) (map : tmap) : trms =
-  List.map (fun x -> match Var_map.find_opt x map with
-    | Some v -> v
-    | None -> raise Unknown_key
-  ) keys
-
-(* [tmap_filter keys tmap]: removes all the bindings with [keys] in [map] and return [map] *)
-let tmap_filter (keys : vars) (map : tmap) : tmap =
-  Var_map.filter (fun k _ -> not (List.mem k keys)) map
-
-
-(* [is_trm_arbit t]: checks if [t] is a proper trm *)
-let is_trm_arbit (t : trm) : bool =
-  match t.desc with
-  | Trm_arbitrary _ -> true
-  | _ -> false
-
-(* [is_typ ty]: checks if [ty] is a proper type *)
-let is_typ (ty : typ) : bool =
-  match ty.typ_desc with
-  | Typ_arbitrary _ -> false
-  | _ -> true
-
-(* [hide_function_bodies f_pred tl]: all the toplevel function with their names satisfying [f_pred] will have hidden bodies.
-    Others will be kept unchanged. The new ast is called the chopped_ast. This function wlll return the choped_ast and
-    a map with keys the names of the functions whose body has been removed and values their removed body. *)
-let hide_function_bodies (f_pred : var -> bool) (t : trm) : trm * tmap =
-  let t_map = ref Var_map.empty in
-    let rec aux (t : trm) : trm =
-      match t.desc with
-      | Trm_let_fun (f, ty, tv, _, _) ->
-        if f_pred f.qvar_var then begin
-          t_map := Var_map.add f.qvar_var t !t_map;
-         trm_let_fun ~annot:t.annot ~qvar:f ~ctx:t.ctx "" ty tv (trm_lit Lit_uninitialized) end
-        else t
-      | _ -> trm_map aux t
-      in
-  let res = aux t in
-  res, !t_map
-
-(* [update_chopped_ast chopped_ast chopped_fun_map]: for all the functions whose bodies were removed during the creation
-    of the chopped_ast restore their bodies by using [chopped_fun_map], which is map with keys beingthe the names
-    of the functions that were chopped and values being their actual declaration *)
-let update_chopped_ast (chopped_ast : trm) (chopped_fun_map : tmap): trm =
-  match chopped_ast.desc with
-  | Trm_seq tl ->
-      let new_tl =
-      Mlist.map (fun def -> match def.desc with
-      | Trm_let_fun (f, _, _, _, _) ->
-        begin match Var_map.find_opt f.qvar_var chopped_fun_map with
-        | Some tdef ->  tdef
-        | _ -> def
-        end
-      | Trm_let (_, (x, _), _, _) ->
-        (* There is a slight difference between clang and menhir how they handle function declarations, that's why we
-         need to check if there are variables inside the function map *)
-        begin match Var_map.find_opt x chopped_fun_map with
-        | Some tdef -> tdef
-        | _ -> def
-        end
-      |_ ->  def
-    ) tl in trm_seq ~annot:chopped_ast.annot new_tl
-  | _ -> fail chopped_ast.loc "Ast.update_ast_with_chopped_ast: ast of the main file should start with a top level sequence"
-
-
-(* [is_infix_prim_fun p]: checks if the primitive function [p] is one of those that supports app and set operations or not *)
-let is_infix_prim_fun (p : prim) : bool =
-  match p with
-  | Prim_compound_assgn_op __ -> true
-  | Prim_binop op ->
-    begin match op with
-    | Binop_add | Binop_sub | Binop_mul | Binop_div | Binop_mod | Binop_shiftl | Binop_shiftr | Binop_and | Binop_or -> true
-    | _ -> false
-    end
-  | _ -> false
-
-(* [get_binop_from_prim p]: if [p] is a binop operation then return its underlying binary operation *)
-let get_binop_from_prim (p : prim) : binary_op option =
-  match p with
-  | Prim_compound_assgn_op binop -> Some binop
-  | Prim_binop binop -> Some binop
-  | _ -> None
-
-(* [is_arith_fun p]: checks if the primitive function [p] is an arithmetic operation or not *)
-let is_arith_fun (p : prim) : bool =
-  match p with
-  | Prim_binop bin_op ->
-    begin match bin_op with
-    | Binop_add | Binop_sub | Binop_mul | Binop_div | Binop_mod -> true
-    | _ -> false
-    end
-  | _ -> false
-
-(* [is_prim_arith p]: checks if [p] is a primitive arithmetic operation *)
-let is_prim_arith (p : prim) : bool =
-  match p with
-  | Prim_binop (Binop_add | Binop_sub | Binop_mul | Binop_div | Binop_exact_div)
-  | Prim_unop Unop_neg ->
-      true
-  | _ -> false
-
-(* [is_prim_arith_call t]: checks if [t] is a function call to a primitive arithmetic operation *)
-let is_prim_arith_call (t : trm) : bool =
-  match t.desc with
-  | Trm_apps ({desc = Trm_val (Val_prim p);_}, args) when is_prim_arith p -> true
-  | _ -> false
-
-(* [is_struct_init t]: checks if [t] is struct_init *)
-let is_struct_init (t : trm) : bool =
-  match t.desc with
-  | Trm_record _ -> true | _ -> false
-
-(* [is_same_binop op1 op2 ]: checks if two primitive operations are the same *)
-let is_same_binop (op1 : binary_op) (op2 : binary_op) : bool =
-  match op1, op2 with
-  | Binop_set, Binop_set -> true
-  | Binop_array_access, Binop_array_access -> true
-  | Binop_array_get, Binop_array_get -> true
-  | Binop_eq, Binop_eq -> true
-  | Binop_neq, Binop_neq -> true
-  | Binop_sub, Binop_sub -> true
-  | Binop_add, Binop_add -> true
-  | Binop_mul, Binop_mul -> true
-  | Binop_mod, Binop_mod -> true
-  | Binop_div, Binop_div -> true
-  | Binop_le, Binop_le -> true
-  | Binop_lt, Binop_lt -> true
-  | Binop_ge, Binop_ge -> true
-  | Binop_gt, Binop_gt -> true
-  | Binop_and, Binop_and -> true
-  | Binop_bitwise_and, Binop_bitwise_and -> true
-  | Binop_or, Binop_or -> true
-  | Binop_bitwise_or, Binop_bitwise_or -> true
-  | Binop_shiftl, Binop_shiftl -> true
-  | Binop_shiftr, Binop_shiftr -> true
-  | Binop_xor, Binop_xor -> true
-  | _, _ -> false
-
-
-(* [trm_struct_access ~annot ?typ base field]: creates a struct_access encoding *)
-let trm_struct_access ?(annot = trm_annot_default) ?(typ : typ option) (base : trm) (field : var) : trm =
-  trm_apps ?typ (trm_unop ~annot (Unop_struct_access field)) [base]
-
-(* [trm_struct_get ~annot ?typ base field]: creates a struct_get encoding *)
-let trm_struct_get ?(annot = trm_annot_default) ?(typ : typ option) (base : trm) (field : var) : trm =
-  trm_apps ?typ (trm_unop ~annot (Unop_struct_get field)) [base]
-
-(* [trm_array_access~annot ?typ base index]: creates array_access(base, index) encoding *)
-let trm_array_access ?(annot = trm_annot_default) ?(typ : typ option) (base : trm) (index : trm) : trm =
-  trm_apps ?typ (trm_binop ~annot Binop_array_access) [base; index]
-
-(* [trm_array_get ~annot ?typ base index]: creates array_get (base, index) encoding *)
-let trm_array_get ?(annot = trm_annot_default) ?(typ : typ option) (base : trm) (index : trm) : trm =
-  trm_apps ?typ (trm_binop ~annot Binop_array_get) [base; index]
-
-(* [trm_get ~annot ?typ t]: embeds [t] into a get operation *)
-let trm_get ?(annot = trm_annot_default) ?(typ : typ option) (t : trm) : trm =
-  trm_apps ~annot (trm_unop Unop_get) [t]
-
-(* [trm_address_of ~anot ?typ t]: creates an address operation in [t] *)
-let trm_address_of ?(annot = trm_annot_default) ?(typ : typ option) (t : trm) : trm =
-  trm_apps ?typ:t.typ (trm_unop Unop_address) [t]
-
-(* [trm_var_get ?typ x]: generates *x *)
-let trm_var_get ?(typ : typ option) (x : var) : trm =
-  trm_get ?typ (trm_var ?typ x)
-
-(* [trm_var_addr ?typ x]: generates &x*)
-let trm_var_addr ?(typ : typ option) (x : var) : trm =
-  trm_address_of ?typ (trm_var ?typ x)
-
-(* [trm_var_possibly_mut ~const ?typ x]: reads the value of x, it can be x or *x  *)
-let trm_var_possibly_mut ?(const : bool = false) ?(typ : typ option) (x : var) : trm =
-  if const then trm_var ?typ ~kind:Var_immutable x else trm_var_get ?typ x
-
-(* [trm_new ty t]: generates "new ty" *)
-let trm_new (ty : typ) (t : trm) : trm =
-  trm_apps (trm_prim (Prim_new ty)) [t]
-
-(* [trm_any_bool]: generates ANY_BOOL () *)
-let trm_any_bool : trm =
-  trm_apps (trm_var "ANY_BOOL") []
-
-(* [trm_minus ?loc ?ctx ?typ t]: generates -t *)
-let trm_minus ?(loc) ?(ctx : ctx option) ?(typ) (t : trm) : trm =
-  let typ = Tools.option_or typ t.typ in
-  trm_apps ?loc ?ctx ?typ (trm_unop ?loc ?ctx Unop_minus) [t]
-
-(* [trm_eq ?loc ?ctx ?typ t1 t2]: generates t1 = t2 *)
-let trm_eq ?(loc) ?(ctx : ctx option) ?(typ) (t1 : trm) (t2 : trm) : trm =
-  let typ = Tools.option_or typ (Some (typ_bool ())) in
-  trm_apps ?loc ?ctx ?typ (trm_binop ?loc ?ctx  Binop_eq) [t1; t2]
-
-(* [trm_neq t1 t2]: generates t1 != t2 *)
-let trm_neq ?(loc) ?(ctx : ctx option) ?(typ) (t1 : trm) (t2 : trm) : trm =
-  let typ = Tools.option_or typ (Some (typ_bool ())) in
-  trm_apps ?loc ?ctx ?typ (trm_binop ?loc ?ctx Binop_neq) [t1; t2]
-
-(* [trm_sub t1 t2]: generates t1 - t2 *)
-let trm_sub ?(loc) ?(ctx : ctx option) ?(typ) (t1 : trm) (t2 : trm) : trm =
-  let typ = Tools.option_ors [typ; t1.typ; t2.typ] in
-  trm_apps ?loc ?ctx ?typ (trm_binop ?loc ?ctx Binop_sub) [t1; t2]
-
-(* [trm_add t1 t2]: generates t1 + t2 *)
-let trm_add ?(loc) ?(ctx : ctx option) ?(typ) (t1 : trm) (t2 : trm) : trm =
-  let typ = Tools.option_ors [typ; t1.typ; t2.typ] in
-  trm_apps ?loc ?ctx ?typ (trm_binop ?loc ?ctx Binop_add) [t1; t2]
-
-(* [trm_mod t1 t2]: generates t1 % t2 *)
-let trm_mod ?(loc) ?(ctx : ctx option) ?(typ) (t1 : trm) (t2 : trm) : trm =
-  let typ = Tools.option_ors [typ; t1.typ; t2.typ] in
-  trm_apps ?loc ?ctx ?typ (trm_binop ?loc ?ctx Binop_mod) [t1; t2]
-
-(* [trm_add_inv t1 t2]: deconstructs t = t1 + t2 *)
-let trm_add_inv (t : trm) : (trm * trm) option  =
-  trm_binop_inv Binop_add t
-
-(* [trm_mul t1 t2]: generates t1 * t2 *)
-let trm_mul ?(loc) ?(ctx : ctx option) ?(typ) (t1 : trm) (t2 : trm) : trm =
-  let typ = Tools.option_ors [typ; t1.typ; t2.typ] in
-  trm_apps ?loc ?ctx ?typ (trm_binop ?loc ?ctx Binop_mul) [t1; t2]
-
-(* [trm_div t1 t2]: generates t1 / t2 *)
-let trm_div ?(loc) ?(ctx : ctx option) ?(typ) (t1 : trm) (t2 : trm) : trm =
-  let typ = Tools.option_ors [typ; t1.typ; t2.typ] in
-  trm_apps ?loc ?ctx ?typ (trm_binop ?loc ?ctx Binop_div) [t1; t2]
-
-(* [trm_exact_div t1 t2]: generates exact_div(t1, t2) *)
-let trm_exact_div ?(loc) ?(ctx : ctx option) ?(typ) (t1 : trm) (t2 : trm) : trm =
-  let typ = Tools.option_ors [typ; t1.typ; t2.typ] in
-  trm_apps ?loc ?ctx ?typ (trm_binop ?loc ?ctx Binop_exact_div) [t1; t2]
-
-(* [trm_le t1 t2]: generates t1 <= t2 *)
-let trm_le ?(loc) ?(ctx : ctx option) ?(typ) (t1 : trm) (t2 : trm) : trm =
-  let typ = Tools.option_or typ (Some (typ_bool ())) in
-  trm_apps ?loc ?ctx ?typ (trm_binop ?loc ?ctx Binop_le) [t1; t2]
-
-(* [trm_lt t1 t2]: generates t1 < t2 *)
-let trm_lt ?(loc) ?(ctx : ctx option) ?(typ) (t1 : trm) (t2 : trm) : trm =
-  let typ = Tools.option_or typ (Some (typ_bool ())) in
-  trm_apps ?loc ?ctx ?typ (trm_binop ?loc ?ctx Binop_lt) [t1; t2]
-
-(* [trm_ge t1 t2]: generates t1 >= t2 *)
-let trm_ge ?(loc) ?(ctx : ctx option) ?(typ) (t1 : trm) (t2 : trm) : trm =
-  let typ = Tools.option_or typ (Some (typ_bool ())) in
-  trm_apps ?loc ?ctx ?typ (trm_binop ?loc ?ctx Binop_ge) [t1; t2]
-
-(* [trm_gt t1 t2]: generates t1 > t2 *)
-let trm_gt ?(loc) ?(ctx : ctx option) ?(typ) (t1 : trm) (t2 : trm) : trm =
-  let typ = Tools.option_or typ (Some (typ_bool ())) in
-  trm_apps ?loc ?ctx ?typ (trm_binop ?loc ?ctx Binop_gt) [t1; t2]
-
-(* [trm_ineq ineq_sgn t1 t2]: generates an inequality t1 # t2 where # is one of the following operators <, <=, >, >=.
-    The operator is provided implicitly through the [ineq_sng] arg *)
-let trm_ineq (ineq_sgn : loop_dir) (t1 : trm) (t2 : trm) : trm =
-  match ineq_sgn with
-  | DirUp -> trm_lt t1 t2
-  | DirUpEq -> trm_le t1 t2
-  | DirDown ->  trm_gt t1 t2
-  | DirDownEq -> trm_ge t1 t2
-
-
-(* [trm_and t1 t2]: generates t1 && t2 *)
-let trm_and ?(loc) ?(ctx : ctx option) ?(typ) (t1 : trm) (t2 : trm) : trm =
-  let typ = Tools.option_or typ (Some (typ_bool ())) in
-  trm_apps ?loc ?ctx ?typ (trm_binop ?loc ?ctx Binop_and) [t1;t2]
-
-(* [trm_bit_and t1 t2]: generates t1 & t2 *)
-let trm_bit_and ?(loc) ?(ctx : ctx option) ?(typ) (t1 : trm) (t2 : trm) : trm =
-  let typ = Tools.option_ors [typ; t1.typ; t2.typ] in
-  trm_apps ?loc ?ctx ?typ (trm_binop ?loc ?ctx Binop_bitwise_and) [t1;t2]
-
-(* [trm_or t1 t2]: generates t1 || t2 *)
-let trm_or ?(loc) ?(ctx : ctx option) ?(typ) (t1 : trm) (t2 : trm) : trm =
-  let typ = Tools.option_or typ (Some (typ_bool ())) in
-  trm_apps ?loc ?ctx ?typ (trm_binop ?loc ?ctx Binop_or) [t1;t2]
-
-(* [trm_bit_or t1 t2]: generates t1 | t2 *)
-let trm_bit_or ?(loc) ?(ctx : ctx option) ?(typ) (t1 : trm) (t2 : trm) : trm =
-  let typ = Tools.option_ors [typ; t1.typ; t2.typ] in
-  trm_apps ?loc ?ctx ?typ (trm_binop ?loc ?ctx Binop_bitwise_or) [t1;t2]
-
-(* [trm_shiftl t1 t2]: generates t1 << t2*)
-let trm_shiftl ?(loc) ?(ctx : ctx option) ?(typ) (t1 : trm) (t2 : trm) : trm =
-  trm_apps ?loc ?ctx ?typ (trm_binop ?loc ?ctx Binop_shiftl) [t1; t2]
-
-(* [trm_shiftr t1 t2]: generates t1 >> t2*)
-let trm_shiftr ?(loc) ?(ctx : ctx option) ?(typ) (t1 : trm) (t2 : trm) : trm =
-  let typ = Tools.option_ors [typ; t1.typ; t2.typ] in
-  trm_apps ?loc ?ctx ?typ (trm_binop ?loc ?ctx Binop_shiftr) [t1; t2]
-(* LATER [trm_fmod t1 t2]: generates fmod(t1, t2)
-let trm_fmod ?(loc) ?(ctx : ctx option) ?(typ) (t1 : trm) (t2 : trm) : trm =
-  trm_apps ?loc ?ctx ?typ (trm_binop ?loc ?ctx Binop_fmod) [t1;t2]
-*)
-
-(* [trm_xor t1 t2]: generates t1 ^ t2 *)
-let trm_xor ?(loc) ?(ctx : ctx option) ?(typ) (t1 : trm) (t2 : trm) : trm =
-  trm_apps ?loc ?ctx ?typ (trm_binop ?loc ?ctx Binop_xor) [t1; t2]
-
-(* [trm_ands ts] generalized version of trm_and *)
-let trm_ands (ts : trm list) : trm =
-  Xlist.fold_lefti (fun i acc t1 ->
-    if i = 0 then t1 else trm_and acc t1
-  ) (trm_bool true) ts
-
-(* [trm_prim_compound ~annot ?ctx ?loc ?typ binop t1 t2]: generates a compound operation, ex t1+=t2*)
-let trm_prim_compound ?(annot : trm_annot = trm_annot_default) ?(ctx : ctx option) ?(loc) ?(typ)
-  (binop : binary_op) (t1 : trm) (t2 : trm) : trm =
-  trm_apps ?loc ~annot ?typ (trm_prim ?loc ?ctx (Prim_compound_assgn_op binop)) [t1; t2]
->>>>>>> 561b76ac
+
+
+(*****************************************************************************)
+
 
 (* [code_to_str]: extracts the code from the trms that contain the arbitrary code. *)
 let code_to_str (code : code_kind) : string =
