--- conflicted
+++ resolved
@@ -35,14 +35,17 @@
 (* [var]: variable *)
 type var = string
 
+(* [vars]: variables, a list of elements of type variable *)
+type vars = var list
+
 (* [Var_set]: a set module used for storing variables *)
 module Var_set = Set.Make(String)
 
 (* [Var_map]: a map module used for mapping variables to values *)
 module Var_map = Map.Make(String)
 
-(* [vars]: variables, a list of elements of type variable *)
-type vars = var list
+(* [varmap]: instantiation of Var_map *)
+type 'a varmap = 'a Var_map.t
 
 (* let vars_to_string vs = Tools.list_to_string vs *)
 let vars_to_string vs = Trace_printers.(list_arg_printer string_arg_printer vs)
@@ -98,12 +101,6 @@
 
 (* [fields]: struct fields as a list of fields *)
 type fields = field list
-
-(* ['a varmap] is a map from string to ['a] *)
-module Var_map = Map.Make(String)
-
-(* [varmap]: instantiation of Var_map *)
-type 'a varmap = 'a Var_map.t
 
 (* [label]: labels (for records) *)
 type label = string
@@ -1047,12 +1044,7 @@
                 | Some d -> is_statement_of_desc typ d
                 | None -> t.is_statement
       in
-<<<<<<< HEAD
-    let typ = match typ with | None -> t.typ | _ -> typ in
     let ctx = Option.value ~default:t.ctx ctx in
-=======
-    let ctx = match ctx with | None -> t.ctx | _ -> ctx in
->>>>>>> 659b8cff
     let desc = match desc with | Some x -> x | None -> t.desc in
     trm_build ~annot ~desc ?loc ~is_statement ?typ ~ctx ()
 
