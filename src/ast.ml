(* for debugging and message printing *)
let printf = Printf.printf
let sprintf = Printf.sprintf

(* [pos]: record used to represent a specific location inside the code *)
type pos = {
    pos_line : int;
    pos_col : int; }

(* [trm_loc]: record used to keep track of the trm information like the
file it belongs, and the start and the end positions inside the code. *)
type trm_loc = {
  loc_file : string;
  loc_start : pos;
  loc_end : pos;}

(* [location]: an optional type representing the location of a trm *)
type location = trm_loc option

(* [loc]: memory location *)
type loc = int

(* [mark]: annotation used for resolving targets, see module mark.ml *)
type mark = Mark.t

(* [mlists]: generalized lists, see module mlist.ml *)
type 'a mlist = 'a Mlist.t

(* [strm]: string representation of a term, as provided by the user *)
type strm = string

(* [styp]: string representation of a type, as provided by the user *)
type styp = string

(* [var]: variable *)
type var = string

(* [Var_set]: a set module used for storing variables *)
module Var_set = Set.Make(String)

(* [vars]: variables, a list of elements of type variable *)
type vars = var list

(* let vars_to_string vs = Tools.list_to_string vs *)
let vars_to_string vs = Trace_printers.(list_arg_printer string_arg_printer vs)

(* [next_var_int]: generates an integer for variable names *)
let next_var_int : unit -> int =
  Tools.fresh_generator()

(* [fresh_var]: creates a var based on [next_var_int] generator *)
let fresh_var : unit -> var =
  fun () -> "_v" ^ string_of_int (next_var_int ())

(* [qvar]: qualiefied variables, Ex M :: N :: x
    qx = {qvar_var = "x"; qvar_path = ["M"; "N"]; qvar_str = "M :: N :: x"}. *)
(* FIXME: Storing qvar_str is redundant and ugly, why doing that ? *)
type qvar = {qvar_var : var; qvar_path : var list; qvar_str : string}

(* [typconstr]: name of type constructors (e.g. [list] in Ocaml's type [int list];
   or [vect] in C type [struct { int x,y }; *)
type typconstr = string

(* [typvar]: name of type variables (e.g. ['a] in type ['a list] *)
type typvar = var

(* [qtypvar]: qname of the type variables *)
type qtypvar = qvar

(* [typvars]: a list of typvar *)
type typvars = typvar list

(* [typconstrid]: unique identifier for typ constructors*)
type typconstrid = int

(* [next_typconstrid ()] generates and return a new id *)
let next_typconstrid : (unit -> typconstrid) =
  Tools.fresh_generator ()

(* [stringreprid]: unique identifier used as keys for memoization of string representation of subterms *)
type stringreprid = int

(* [next_stringreprid ()] generates and return a new string representation id *)
let next_stringreprid : (unit -> stringreprid) =
  Tools.fresh_generator ()

(* ['a typmap] is a map from [typeid] to ['a] *)
module Typ_map = Map.Make(Int)

(* [typmap]: instantiation of Typ_map *)
type 'a typmap = 'a Typ_map.t

(* [field]: struct field defined as a string *)
type field = string

(* [fields]: struct fields as a list of fields *)
type fields = field list

(* ['a varmap] is a map from string to ['a] *)
module Var_map = Map.Make(String)

(* [varmap]: instantiation of Var_map *)
type 'a varmap = 'a Var_map.t

(* [label]: labels (for records) *)
type label = string

(* [labels]: a list of labels. *)
type labels = label list

(* [string_trm]: description of a term as a string (convenient for the user) *)
type string_trm = string

(* [constrname]: constructor name (for enum and algebraic datatypes) *)
type constrname = string

(* [size]: array sizes *)
type size =
  | Undefined    (* t[] *)
  | Const of int (* t[3] *)
  | Trm of trm   (* t[2*nb] *)

(* [loop_step]: loop step kinds *)
and loop_step =
  | Pre_inc     (* ++i   *)
  | Post_inc    (* i++   *)
  | Pre_dec     (* --i   *)
  | Post_dec    (* i--   *)
  | Step of trm (* i += 2*)

(* [loop_dir]: loop bound inequalities *)
and loop_dir =
  | DirUp      (* i < 2  *)
  | DirUpEq    (* i <= 2 *)
  | DirDown    (* i > 0  *)
  | DirDownEq  (* i >= 0 *)

(* [code_kind]; code kind entered by the user *)
and code_kind =
  | Lit of string   (* 1, "hello", 1.0, (), true, false *)
  | Atyp of string  (* int, double float, vect, particle *)
  | Expr of string  (* expression of the form a * (b + 1) *)
  | Stmt of string  (* functions, for loops, while loops etc *)
  | Instr of string (* a = b, a += b *)

(* [typ_desc]: type description *)
and typ_desc =
  | Typ_const of typ   (* e.g. [const int *] is a pointer on a [const int] type. *)
  | Typ_var of typvar * typconstrid  (* e.g. ['a] in the type ['a -> 'a] -- *)
  (* FIXME: ^ One of the two argument is redundant, we should probably only keep the id, or use sharing *)
  | Typ_constr of qtypvar * typconstrid * typ list (* e.g. [int list] or
                                                  [(int,string) map] or [vect] *)
  (* FIXME: ^ One of the two first argument is redundant, we should probably only keep the id, or use sharing *)
  | Typ_auto                                (* auto *)
  (* FIXME: ^ It seems that auto should not be treated as a type but more like the absence of type information *)
  | Typ_unit                                (* void *)
  | Typ_int                                 (* int *)
  | Typ_float                               (* float *)
  | Typ_double                              (* double *)
  | Typ_bool                                (* bool *)
  | Typ_char                                (* char *)
  | Typ_string                              (* string a *)
  | Typ_ptr of
    {ptr_kind : ptr_kind; inner_typ: typ }  (* "int*" *)
  | Typ_array of typ * size                 (* int[3], or int[], or int[2*n] *)
  | Typ_fun of (typ list) * typ             (* int f(int x, int y) *)
  | Typ_record of record_type * typ         (* class, struct, union *)
  | Typ_template_param of string            (* template(Soon..) *)
    (* FIXME: ^ What exactly is this ? Shouldn't it be inside Typ_constr ? *)
  | Typ_arbitrary of code_kind              (* types entered as string  *)
  (* The decltype is required for C++ because templates are not typed before
     monomorphization. I don't think there is any hope for proving anything
     with these types, but in theory they can be resolved in all
     monomorphic codes. *)
  | Typ_decl of trm                        (* Since C++11, decltype (nullptr), create a type out of an expression *)

(* [ptr_kind]: type used for distinguishing pointers from references, note that
    both pointers and references are considered by OptiTrust as pointers.*)
and ptr_kind =
  | Ptr_kind_mut   (* int* *)
  | Ptr_kind_ref   (* int& *)

(* [typ_annot]: annotation for types that can be build from the main ones *)
and typ_annot =
  | Unsigned  (* unsigned int *)
  | Long      (* long int *)
  | Short     (* short int *)

(* [typ]: is a record containing the description, annotation and some attributes*)
and typ = {
  typ_desc : typ_desc;
  typ_annot : typ_annot list;
  typ_attributes : attribute list;
  }

(* [typedef]: is a record containing the id of the type, the name of the new defined
    type, for sum types there can be also more then one variable. And finally the
     body of the type *)
and typedef = {
  typdef_loc : location;      (* the location of the typedef *)
  typdef_typid : typconstrid; (* the unique id associated with the type [t] *)
  typdef_tconstr : typconstr; (* the name [t] *)
  typdef_vars : typvars;      (* the list containing the names ['a] and ['b];
         [typedef_vars] is always the empty list in C code without templates *)
  typdef_body : typdef_body;(* the body of the definition,
                            i.e. the description of [...] *)
}


(* [record_fields]: fields representation for classes, structs and unions. *)
and record_fields = (record_field * record_field_annot) list

and record_field =
  | Record_field_member of (label * typ)
  | Record_field_method of trm

and record_field_annot = access_control

and access_control =
  | Access_public
  | Access_private
  | Access_protected
  | Access_unspecified


(* [typedef_body]: typedef kinds *)
and typdef_body =
  | Typdef_alias of typ   (* for abbreviations, e.g. [type 'a t = ('a * 'a)
                          list] or [typdef vect t] *)
  | Typdef_record of record_fields
    (* for records / struct, e.g. [type 'a t = { f : 'a; g : int } *)
  | Typdef_sum of (constrname * typ) list (* for algebraic definitions / enum,
                                             e.g. [type 'a t = A | B of 'a] *)
  | Typdef_enum of (var * (trm option)) list (* for C/C++ enums *)

(* [typed_var]: used for function arguments *)
and typed_var = var * typ

(* [typed_vars]: a list of typed_var *)
and typed_vars = typed_var list


(* [loop_parallel]: for parallel loops this flag is set to true *)
and loop_parallel = bool

(* [loop_range]: a type for representing  for loops *)
and loop_range = var * trm * loop_dir * trm * loop_step * loop_parallel

(* [unary_op]: unary operators *)
and unary_op =
  | Unop_get                     (* the "*" operator as in *p  *)
  | Unop_address                 (* the "&" operator as in &p *)
  | Unop_bitwise_neg             (* ~ *)
  | Unop_neg                     (* !true *)
  | Unop_minus                   (* -a *)
  | Unop_plus                    (* +a *)
  | Unop_post_inc                (* x++ *)
  | Unop_post_dec                (* x-- *)
  | Unop_pre_inc                 (* ++x *)
  | Unop_pre_dec                 (* --x *)
  | Unop_struct_access of field  (* struct access encoding*)
  | Unop_struct_get of field     (* struct access *)
  | Unop_cast of typ             (* (int)x *)

(* LATER: numeric operation takes a type argument *)
(* [binary_op]: binary operators *)
and binary_op =
  | Binop_set           (* lvalue = rvalue *)
  | Binop_array_access  (* array acces encoding *)
  | Binop_array_get     (* array access *)
  | Binop_eq            (* a = b *)
  | Binop_neq           (* a != b *)
  | Binop_sub           (* a - b *)
  | Binop_add           (* a + b *)
  | Binop_mul           (* a * b *)
  | Binop_mod           (* a % b *)
  | Binop_div           (* a / b *)
  | Binop_exact_div     (* a / b with a % b = 0 *)
  | Binop_le            (* a <= b *)
  | Binop_lt            (* a < b *)
  | Binop_ge            (* a >= b *)
  | Binop_gt            (* a > b *)
  | Binop_and           (* a && b *)
  | Binop_bitwise_and   (* a & b *)
  | Binop_or            (* a || b *)
  | Binop_bitwise_or    (* a | b *)
  | Binop_shiftl        (* a >> k*)
  | Binop_shiftr        (* a << k *)
  | Binop_xor           (* a ^ b *)
  (* LATER: add types to operations wherever relevant *)
  (* TODO: not coherent to use a grammar of binary_op for certain ops, and use conventional functions for others, eg. fmod *)
  (* | Binop_fmod          (* floatting point modulo, LATER: merge with mod when annotated with type *) *)


(* [consistency_mode]: C++ memory model consistency *)
and consistency_mode =
  | Sequentially_consistent
  | Release
  | Acquire

(* [prim]: primitives  *)
and prim =
  | Prim_unop of unary_op (* e.g. "!b" *)
  | Prim_binop of binary_op (* e.g. "n + m" *)
  | Prim_compound_assgn_op of binary_op (* e.g. "a += b" *)
  | Prim_overloaded_op of prim (* used for overloaded operators *)
  | Prim_new of typ (* "new T" *)
  | Prim_conditional_op (* "(foo) ? x : y" *)

(* [lit]: literals *)
and lit =
  | Lit_unit              (* void, e.g. "return;" is represented as "Lit_unit" *)
  | Lit_uninitialized     (* e.g. "int x;" is "int x = Lit_uninitalized" *)
  | Lit_bool of bool      (* true, false *)
  | Lit_int of int        (* 1, 10, 100 *)
  | Lit_double of float   (* 1.0, 2.0, 0.5 *)
  | Lit_string of string  (* "hello"  *)
  | Lit_nullptr               (* nullptr *)

(* [value]: values *)
and value =
  | Val_lit of lit   (* literal values *)
  | Val_prim of prim (* primitive values *)
  (* These are values that can only be constructed during the program execution,
     and thus useful only for carrying out proofs about the program Generic *)
  (* LATER: add functions, which are also values that can be created at execution time *)
  (* Is this really useful? Contrary to CFML, I (GB) don't think we need to have
     a value grammar *)

(* [trm_annot]: annotations are used to decorate this AST when it is built from
    the Clang AST in such a way to be able to print back the AST like
    the original C code.*)

(* [cstyle_annot]: annotations used for encodings and decodings. *)
and cstyle_annot =

  (* distinguish [p->f] vs [( *p ).f], represented as [get(access(p,f)],
     with an annotation carried by the [get] operation *)
  | Display_no_arrow

  (* [ for (int i = 0; ; i++) ]  vs [for (int i = 0; true; i++)],
     the latter form is used in the encoding. *)
  | Empty_cond      (* used for loops with empty conditions *)

  (* [inline] meta-information on a C-function *)
  | Fun_inline

  (* describe a sequence that does not impose a scope;
     LATER: maybe refine this notion *)
  | No_braces of int (* LATER: Add another category *)

  (* [int x, y]  encoded as [{ int x; int y}] with an annotation
     on this special kind of no-scope block *)
  | Multi_decl      (* annotation for encoding mutiple one line declarations *)

  (* DEPRECATED *)
  | Postfix_set     (* annotates all x++ and x-- unary operations aswrite operations *)

  (* [int& x = 3]  encoded as  [let x : ( int* ) = ref 3] in the internal AST *)
  | Reference

  (* annotation to distinguish [int x = 3]  vs [int* const x = ref 3]
     because the two have the same encoding in the internal AST.
     annotation is carried by the Trm_let. *) (* LATER: is the type also annotation? *)
  | Stackvar

  (* distinguish between class vs struct *)
  | Is_struct

  (*  [typedef struct node { int item; struct node* p } node; ]
      this flag [Is_rec_struct] indicates whether to reprint the type at the front. *)
  | Is_rec_struct

  (* distinguish between class vs struct -- seems redundant with is_struct *)
  | Is_class


  (* [static] meta-information on a C-function *)
  | Static_fun

  (* syntax [x.f(a)] vs [f(x,a)] because we encode "this" object as first argument *)
  (* LATER: beware when refering to the "nth" argument *)
  | Method_call

  (* syntax [x] where [x] is a class field instead of [this->x],
     which is the encoding in OptiTrust *)
  | Implicit_this (* Direct access to a class member. *)

  (* call to a polymorphic function   [f<int>(x)]
      where definition is [template<typename T> f(T x) { return x }] *)
  (* LATER: keep track of whether the user has written it explicitly;
     ---would be needed in particular when the return type is generic *)
  | Typ_arguments of typ list  (* <int, float> , type arguments used for template specializations. *)

  (* Automatically-synthesized constructors *)
  | Implicit_constructor
  | Explicit_constructor
  | Default_constructor

  (* [const] meta-information on a C++ method, to indicate that the object is not modified *)
  | Const_method

  (*  [class foo {  int x;  foo() : x(3) { bla} }] is encoded as
     [class foo {  int x; foo() { x = 3; bla  }], where [x=3] is tagged as Constructed_init
     LATER: verify.  *)
  | Constructed_init (* objects initialized with a constructor. *)

  (* LATER: document *)
  | Class_constructor of constructor_kind
  | Class_destructor of destructor_kind
  | Member_initializer

  (* LATER: what use? *)
  | Redundant_decl

  (* used for int[2] = { 3, 4 }, the trm_array is annotated with [Brace_init] *)
  | Brace_init

  | Clang_cursor of Clang.cxcursor

  (* tag for printing [NULL] instead of [nullptr] *)
  | Display_null_uppercase

(* [constructor_kind]: special annotation for constructors *)
and constructor_kind =
  | Constructor_implicit
  | Constructor_explicit
  | Constructor_default
  | Constructor_simpl

and destructor_kind =
  | Destructor_default
  | Destructor_delete
  | Destructor_simpl

(* [files_annot]: file annotation *)
and files_annot =
  | Include of string
  | Main_file

(* [cpragma]: type alias for directives *)
and cpragma = directive

(* [marks]: a list of marks *)
and marks = mark list

(* [trm_annot]: a record containing all kinds of annotations used on the AST of OptiTrust. *)
and trm_annot = {
    trm_annot_attributes : attribute list;
    trm_annot_marks : marks;
    trm_annot_labels : labels;
    trm_annot_stringrepr : stringreprid option;
    trm_annot_pragma : cpragma list;
    trm_annot_cstyle : cstyle_annot list;
    trm_annot_files : files_annot list;
  }
  (* LATER: use a smartconstruct for trm_annot with optional arguments *)

(* [attribute]: trm attributes *)
and attribute =
  | Alignas of trm (* alignas(64) double* deposit; *)
  | GeneratedTyp   (* pointers used only for encoding stack variables*)
  | Injected       (* injected type *)
  | Others         (* TO BE CONTINUED ... *)

(* [record_type]: C++ record types *)
and record_type =
  | Struct  (* struct *)
  | Union   (* union *)
  | Class   (* class *)

(* [trm] is a record representing an ast node *)
and trm =
 { annot : trm_annot;
   desc : trm_desc;
   loc : location;
   is_statement : bool;
   typ : typ option;
   mutable ctx : ctx;
}

(* [trms]: a list of trms *)
and trms = trm list

(* [ctx]: stores context information that can be recomputed and must be updated
   when changes occur (reset the field to unknown_ctx for invalidation). *)
and ctx = {
  mutable ctx_types: typ_ctx option;

  (* The set of accessible resources after this term. *)
  mutable ctx_resources_before: resource_set option;
  mutable ctx_resources_after: resource_set option;
  mutable ctx_resources_frame: resource_item list option;
  (*mutable ctx_resources_instance: trm Var_map.t option; (* should we record instances? *)*)
}

(* [typ_ctx]: stores all the information about types, labels, constructors, etc. *)
and typ_ctx = {
  ctx_var : typ varmap;             (* from [var] to [typ], i.e. giving the type
                                       of program variables *)
  ctx_tconstr : typconstrid varmap; (* from [typconstr] to [typconstrid] *)
  ctx_typedef : typedef typmap;     (* from [typconstrid] to [typedef] *)
  ctx_label : typconstrid varmap;   (* from [label] to [typconstrid] *)
  ctx_constr : typconstrid varmap;  (* from [constr] to [typconstrid] *)
}

(* [trm_desc]: description of an ast node *)
and trm_desc =
  | Trm_val of value
  | Trm_var of varkind * qvar (* TODO: varkind ?? *)
  | Trm_array of trm mlist (* { 0, 3, 5} as an array *)
  | Trm_record of (label option * trm) mlist (* { 4, 5.3 } as a record *)
  | Trm_let of varkind * typed_var * trm * resource_spec (* int x = 3 *)
  | Trm_let_mult of varkind * typed_vars * trm list
  | Trm_let_fun of qvar * typ * typed_vars * trm * fun_spec
  | Trm_typedef of typedef
  | Trm_if of trm * trm * trm  (* if (x > 0) {x += 1} else{x -= 1} *)
  | Trm_seq of trm mlist       (* { st1; st2; st3 } *)
  | Trm_apps of trm * trm list (* f(t1, t2) *)
  | Trm_while of trm * trm     (* while (t1) { t2 } *)
  | Trm_for of loop_range  * trm * loop_spec
  | Trm_for_c of trm * trm * trm * trm * resource_spec
  | Trm_do_while of trm * trm (* TODO: Can this be efficiently desugared? *)
  (* Remark: in the AST, arguments of cases that are enum labels
     appear as variables, hence the use of terms as opposed to
     closed values to represent case arguments.
    Trm_switch (cond, [([t1; t2], b1); ([t3], b2); ([], b3)]) =
    switch (cond) {
      case t1:
      case t2:
        b1;
        break;
      case t3:
        b2;
        break;
      default:
        b3;
        break;
    }
   *)
  | Trm_switch of trm * ((trms * trm) list)
  | Trm_abort of abort                            (* return or break or continue *)
  | Trm_goto of label                             (* goto foo *)
  | Trm_arbitrary of code_kind                    (* "int x = 10" *)
  | Trm_omp_routine of omp_routine                (* get_thread_id *)
  | Trm_extern of string * trms                   (* extern keyword *)
  | Trm_namespace of string * trm * bool          (* namespaces *)
  | Trm_template of template_parameter_list * trm (* templates *)
  | Trm_using_directive of string                 (* using namespace std *)
  | Trm_fun of typed_vars * typ option * trm * fun_spec (* anonymous functions, [&](int const& x) -> void ({r += x;}) *) (* TODO: Is return type useful ? *)
  | Trm_delete of bool * trm                      (* delete t, delete[] t *)

and hyp = string
and formula = trm
and resource_item = hyp option * formula

and resource_set = {
  pure: resource_item list;
  linear: resource_item list;
  fun_contracts: (var list * fun_contract) varmap;
}

and resource_spec = resource_set option

and fun_contract =
  { pre: resource_set;
    post: resource_set }

and fun_spec = fun_contract option

and loop_contract =
  { invariant: resource_set;
    iter_contract: fun_contract }

and loop_spec = loop_contract option

(* ajouter à trm Typ_var, Typ_constr id (list typ), Typ_const, Typ_array (typ * trm) *)

(* [template_param_kind]: parameters kind, typename , empty or another template *)
and template_param_kind =
  | Type_name of typ option               (* <T> *)
  | NonType of typ * trm option           (* <> *)
  | Template of template_parameter_list   (* vect<int, int> (i,j) *)

(* [template_parameter_list]: template parameter list *)
and template_parameter_list = (string * template_param_kind * bool) list

(* [varkind]: type for the mutability of the variable *)
and varkind =
  | Var_immutable (* const variables *)
  | Var_mutable   (* non-const stack-allocated variable. *)

(* [abort]: ways of aborting *)
and abort =
  | Ret of trm option        (* return;  or return 3; *)
  | Break of label option    (* break; *)
  | Continue of label option (* continue; *)


(* [mode]: mode used for default OpenMP clause *)
and mode =
  | Shared_m
  | None_

(* [expression]: representing the code inside an If OpenMP clause *)
and expression = string

(* [sched_type]: scheduling type for OpenMP *)
and sched_type =
  | Static
  | Dynamic
  | Guided
  | Runtime

(* [reduction_identifier]: reduction operation for OpenMP reduction clause *)
and reduction_identifier =
  | Plus
  | Minus
  | Prod
  | And
  | Or
  | Power
  | BitAnd
  | BitOr
  | Min
  | Max

(* [map_type] map type for map OpenMP clause *)
and map_type =
  | Alloc
  | To
  | From
  | ToFrom
  | No_map

(* [proc_bind]: process binding *)
and proc_bind =
  | Master_pb
  | Close
  | Spread

(* [dep]:  *)
and dep =
  | Dep_var of var
  | Dep_ptr of dep

(* [deps]: *)
and deps = dep list

(* [dependecy_type]: dependency kind *)
and dependence_type =
  | In of deps
  | Out of deps
  | Inout of deps
  | Outin of deps
  | Sink of deps
  | Source

(* [clause]: OpenMP clauses *)
and clause =
  (* Data sharing clauses *)
  | Default of mode
  | Shared of vars
  | Private of vars
  | FirstPrivate of vars
  | LastPrivate of vars
  | Linear of vars * int
  | Reduction of reduction_identifier * (vars)
  (* Data copying clasuses *)
  | Copyin of vars
  | CopyPrivate of vars
  | Map_c of map_type * vars
  | Defaultmap of map_type * vars
  (* SIMD clauses *)
  | Safelen of int
  | Collapse of int
  | Simdlen of int
  | Aligned of vars * int
  | Uniform of vars
  | Inbranch
  | NotInbranch
  (* General clauses *)
  | Nowait
  | Ordered_c of int
  | If of expression
  | Device of var
  | Num_threads of var
  | Schedule of sched_type * var
  | Dist_schedule of sched_type * var
  | Parallel_c
  | Section_c
  | For_c
  | Taskgroup_c
  | Proc_bind of proc_bind
  | Priority of var
  | Depend of dependence_type list
  | Grainsize of int
  | Mergeable
  | Nogroup
  | Num_tasks of int
  | Untied
  | Final of expression
  | To_c of vars
  | From_c of vars
  | Link of vars
  | Num_teams of var
  | Thread_limit of var
(* [atomic_operation]: atomic operations for atomic OpenMP directives *)
and atomic_operation =
  | Read
  | Write
  | Update
  | Capture

(* [directive]: OpenMP directives *)
and directive =
  | Atomic of atomic_operation option
  | Atomic_capture
  | Barrier
  | Cancel of clause * clause list
  | Cancellation_point of clause * clause list
  | Critical of var * var
  | Declare_simd of clause list
  | Declare_reduction of reduction_identifier * typvars * expression * clause
  | Declare_target of clause list
  | Distribute of clause list
  | Distribute_parallel_for of clause list
  | Distribute_parallel_for_simd of clause list
  | Distribute_simd
  | End_declare_target
  | Flush of vars
  | For of clause list
  | For_simd of clause list
  | Master
  | Ordered of clause list
  | Parallel of clause list
  | Parallel_for of clause list
  | Parallel_for_simd of clause list
  | Parallel_sections of clause list
  | Section
  | Sections of clause list
  | Simd of clause list
  | Single of clause list
  | Target of clause list
  | Target_data of clause list
  | Target_enter_data of clause list
  | Target_exit_data of clause list
  | Target_teams of clause list
  | Target_teams_distribute of clause list
  | Target_teams_distribute_parallel_for of clause list
  | Target_teams_distribute_parallel_for_simd of clause list
  | Target_teams_distribute_simd of clause list
  | Target_update of clause list
  | Task of clause list
  | Taskgroup
  | Taskloop of clause list
  | Taskloop_simd of clause list
  | Taskwait of clause list
  | Taskyield
  | Teams of clause list
  | Teams_distribute of clause list
  | Teams_distribute_end of clause list
  | Teams_distribute_parallel_for of clause list
  | Teams_distribute_parallel_for_simd of clause list
  | Threadprivate of vars

(* [omp_routine]: OpenMP Routines *)
and omp_routine =
  | Set_num_threads of int
  | Get_num_threads
  | Get_max_threads
  | Get_thread_num
  | Get_num_procs
  | In_parallel
  | Set_dynamic of int
  | Get_dynamic
  | Get_cancellation
  | Set_nested of int
  | Get_nested
  | Set_schedule of sched_type * int
  | Get_schedule of sched_type * int
  | Get_thread_limit
  | Set_max_active_levels of int
  | Get_max_active_levels
  | Get_level
  | Get_ancestor_thread_num
  | Get_team_size of int
  | Get_active_level
  | In_final
  | Get_proc_bind
  | Set_default_device of var
  | Get_default_device
  | Get_num_devices
  | Get_num_teams
  | Get_team_num
  | Is_initial_device
  | Init_lock of var
  | Init_nest_lock of var
  | Destroy_lock of var
  | Destroy_nest_lock of var
  | Set_lock of var
  | Set_nest_lock of var
  | Unset_lock of var
  | Unset_nest_lock of var
  | Test_lock of var
  | Test_nest_lock of var
  | Get_wtime
  | Get_wtick


(* **************************** Rewrite rules ****************************** *)
(* [pat]: patterns *)
type pat = trm

(* [rewrite_rule]: a type for defining rewrite rules *)
type rewrite_rule = {
  rule_vars : typed_vars;
  rule_aux_vars : typed_vars;
  rule_from : pat;
  rule_to : pat }

(* basic rewrite rules *)
type base = rewrite_rule list

(* trm map used for rewrite rules and pattern matching *)
type tmap = trm Var_map.t

(* [fields_order]: the order should be provided as argument to the transformation [reorder_fields]. *)
type fields_order =
  | Move_before of (string * string list)
  | Move_after of (string * string list)
  | Reorder_all of var list

(* **************************** Typ constructors *************************** *)

(* [typ_build ~annot ~attributes ~desc ()]: builds typ [ty] with its fields given as arguments. *)
let typ_build ~(annot : typ_annot list) ?(attributes : attribute list = []) ~(desc : typ_desc) () : typ =
  let ty = {typ_annot = annot; typ_attributes = attributes; typ_desc = desc} in
  (* Stats for types? *)
  ty

(* [typ_make ~annot ~attributes desc]: builds typ [ty] with the type description [desc] and other fields given. *)
let typ_make ?(annot : typ_annot list = []) ?(attributes = []) (desc : typ_desc) : typ =
  typ_build ~annot ~attributes ~desc ()

(* [typ_alter ~annot ~attributes ~desc ty]: alters any of the fields of [ty] that was provided as argument. *)
let typ_alter ?(annot : typ_annot list = []) ?(attributes = []) ?(desc : typ_desc option) (ty : typ) : typ =
  let annot = match annot with [] -> ty.typ_annot |_ -> annot in
  let attributes = match attributes with | [] -> ty.typ_attributes | _ -> attributes in
  let desc = match desc with | Some td -> td | None -> ty.typ_desc in
  typ_build ~annot ~attributes ~desc ()


(* [typ_repplace desc]: an alias of [typ_alter] to alter only thet description of the trm [ty]. *)
let typ_replace (desc : typ_desc) (ty : typ) : typ =
  typ_alter ~desc ty

(* [typ_const ~annot ~attributes t]: const type constructor *)
let typ_const ?(annot : typ_annot list = []) ?(attributes = [])
  (t : typ) : typ =
  (* DEPRECATED {typ_annot = annot; typ_desc = Typ_const t; typ_attributes} *)
  typ_make ~annot ~attributes (Typ_const t)

(* [qvar_build qv qp qs]: builds a qvar record with fields qvar_var = [qvar], qvar_path = [qpath] and qvar_str = [qs]. TODO FIX COMMENT *)
let qvar_build ?(qpath : var list = []) (qvar : var) : qvar =
  let qstr =
    if qpath = []
      then qvar
      else  (Xlist.fold_lefti (fun i acc p -> if i = 0 then p else acc ^ "::  " ^ p ) "" qpath ) ^ "::" ^ qvar
    in
 {qvar_var = qvar; qvar_path = qpath; qvar_str = qstr}

(* [qvar_update ~qpath var qv]: updates [qv] by updating the fields [qvar_var] and [qvar_path] respectively.*)
let qvar_update ?(qpath : var list = []) ?(var : var = "") (qv : qvar) : qvar =
  let qpath = if qpath = [] then qv.qvar_path else qpath in
  let qvar = if var = "" then qv.qvar_var else var in
  qvar_build ~qpath qvar

(* [empty_qvar]: empty qvar is just a qvar with the string representation being the empty string. *)
let empty_qvar : qvar =
  {qvar_var = ""; qvar_path = []; qvar_str = ""}

(* FIXME: This function should not exists but is useful for quick code.
 * Assumes that the path is empty *)
let qvar_to_var (q: qvar) : var =
  assert (q.qvar_path = []);
  q.qvar_var

(* [typ_constr ~annot ~attributes ~tid ~tl x]: constructed type constructor *)
(* FIXME: Super weird arguments -> useless qtx created + inefficient comparison *)
let typ_constr ?(annot : typ_annot list = []) ?(attributes = [])
  ?(tid : typconstrid = next_typconstrid ()) ?(tl : typ list = []) ?(qpath : var list = [])
  ?(qtypvar : qvar = empty_qvar) (x : typvar) : typ =
  let qtx = qvar_build x ~qpath in
  let qtx = if qtypvar = empty_qvar then qtx else qtypvar in
  (* DEPRECATED {typ_annot = annot; typ_desc = Typ_constr (qtx, tid, tl); typ_attributes} *)
  typ_make ~annot ~attributes (Typ_constr (qtx, tid, tl))

(* [typ_auto ~annot ~attributes ()]: auto type constructor *)
let typ_auto ?(annot : typ_annot list = []) ?(attributes = []) () : typ =
  typ_make ~annot ~attributes Typ_auto

(* [typ_unit ~annot ~attributes ()]: void type constructor *)
let typ_unit ?(annot : typ_annot list = []) ?(attributes = []) () : typ =
  typ_make ~annot ~attributes Typ_unit


(* [typ_int ~annot ~attributes ()]: int type constructor *)
let typ_int ?(annot : typ_annot list = []) ?(attributes = []) () : typ =
  typ_make ~annot ~attributes Typ_int

(* [typ_float ~annot ~attributes ()]: float type constructor *)
let typ_float ?(annot : typ_annot list = []) ?(attributes = []) () : typ =
  typ_make ~annot ~attributes Typ_float

(* [typ_double ~annot ~attributes ()]: double type constructor *)
let typ_double ?(annot : typ_annot list = []) ?(attributes = []) () : typ =
  typ_make ~annot ~attributes Typ_double

(* [typ_bool ~annot ~attributes ()]: bool type constructor *)
let typ_bool ?(annot : typ_annot list = []) ?(attributes = []) () : typ =
  typ_make ~annot ~attributes Typ_bool

(* [typ_char ~annot ~attributes ()]: char type constructor *)
let typ_char ?(annot : typ_annot list = []) ?(attributes = []) () : typ =
  typ_make ~annot ~attributes Typ_char


(* [typ_string ~annot ~attributes ()]: char type constructor *)
let typ_string ?(annot : typ_annot list = []) ?(attributes = []) () : typ =
  typ_make ~annot ~attributes Typ_string

(* [typ_ptr ~annot ~attributes kind t]: pointer type constructor,
   Note: references are considered as pointer types in OptiTrust *)
let typ_ptr ?(annot : typ_annot list = []) ?(attributes = [])
  (kind : ptr_kind) (t : typ) : typ =
  typ_make ~annot ~attributes (Typ_ptr {ptr_kind = kind; inner_typ = t} )

(* [typ_array ~annot ~attributes t s]: array type constructor *)
let typ_array ?(annot : typ_annot list = []) ?(attributes = []) (t : typ) (s : size) : typ =
  typ_make ~annot ~attributes (Typ_array (t, s))

(* [typ_fun ~annot ~attributes args res]: function type constructor *)
let typ_fun ?(annot : typ_annot list = []) ?(attributes = [])
  (args : typ list) (res : typ) : typ =
  typ_make ~annot ~attributes (Typ_fun (args, res) )

(* [typ_record ~annot ~attributes rt name]: record type constructor *)
let typ_record ?(annot : typ_annot list = []) ?(attributes = [])
  (rt : record_type) (name : typ) : typ =
  typ_make ~annot ~attributes (Typ_record (rt, name) )

(* [typ_template_param ~annot ~attributes name]: template type constructor *)
let typ_template_param ?(annot : typ_annot list = []) ?(attributes = [])
  (name : string) : typ =
  typ_make ~annot ~attributes (Typ_template_param name )

(* [typ_ptr_generated ty]: generated pointer type constructor *)
let typ_ptr_generated (ty : typ) : typ =
  typ_ptr ~attributes:[GeneratedTyp] Ptr_kind_mut ty

(* [typedef_prod ~recursive field_list]: typedef kind constructor *)
let typdef_record (fields : record_fields) : typdef_body =
  Typdef_record fields

(* [typ_str ~annot ~attributes s] *)
let typ_str ?(annot : typ_annot list = []) ?(attributes = [])
  (s : code_kind) : typ =
  typ_make ~annot ~attributes (Typ_arbitrary s )

(* [typ_decl ~annot ~attributes expr]: type declaration based on an expression. *)
let typ_decl ?(annot : typ_annot list = []) ?(attributes = []) (expr : trm) =
  typ_make ~annot ~attributes (Typ_decl expr )

(* [typ_ref ~annot ~attributes ty]: alias to typ_ptr Ptr_kind_ref ty *)
let typ_ref ?(annot : typ_annot list = []) ?(attributes = [])
  (ty : typ) : typ =
  typ_ptr ~annot ~attributes Ptr_kind_ref ty

(* [typ_lref ~annot ~attributes ty]: alias to typ_ref (typ_ref ty). *)
let typ_lref ?(annot : typ_annot list = []) ?(attributes = [])
  (ty : typ) : typ =
    typ_ref ~annot ~attributes (typ_ref ty)

(* ************************* Resource constructors ************************* *)

let unknown_ctx: ctx =
  { ctx_types = None; ctx_resources_before = None; ctx_resources_after = None;
    ctx_resources_frame = None; }

(* **************************** Trm constructors *************************** *)

(* [trm_annot_default]: default trm annotation *)
let trm_annot_default = {
  trm_annot_attributes = [];
  trm_annot_marks = [];
  trm_annot_labels = [];
  trm_annot_stringrepr = None;
  trm_annot_pragma = [];
  trm_annot_cstyle = [];
  trm_annot_files = [];
}

(* [is_statement_of_desc t_desc]: checks if t_tesc corresponds to a statement or not  *)
let is_statement_of_desc (ty : typ option) (t_desc : trm_desc) : bool =
  match t_desc with
  | Trm_let _ | Trm_let_mult _ | Trm_let_fun _ | Trm_typedef _ | Trm_if _ | Trm_seq _ | Trm_while _
  | Trm_do_while _ | Trm_for_c _ | Trm_for _ | Trm_switch _ | Trm_abort _ | Trm_goto _  -> true
  | Trm_apps _ ->
    begin match ty with
    | Some {typ_desc = Typ_unit ; _} -> true
    | _ -> false
    end
  | _ -> false

(* [trm_build ~annot ?loc ~is_statement ?typ ?ctx ~desc ()]: builds trm [t] with its fields given as arguments. *)
let trm_build ~(annot : trm_annot) ?(loc : location) ~(is_statement : bool) ?(typ : typ option)
  ?(ctx : ctx = unknown_ctx) ~(desc : trm_desc) () : trm =
  let t = {annot; loc; is_statement; typ; desc; ctx} in
  Stats.incr_trm_alloc ();
  t

(* [trm_make ~annot ?loc ~is_statement ?typ ?ctx desc]: builds trm [t] with description [desc] and other fields given
    as default ones. *)
let trm_make ?(annot : trm_annot = trm_annot_default) ?(loc : location) ?(is_statement : bool option)
    ?(typ : typ option) ?(ctx : ctx option) (desc : trm_desc) : trm =
   let is_statement =
     match is_statement with
     | Some b -> b
     | None -> is_statement_of_desc typ desc
     in
   trm_build ~annot ~desc ?loc ~is_statement ?typ ?ctx ()


(* [trm_alter ~annot ?loc ?is_statement ?typ ?ctx ?desc t]: alters any of the fields of [t] that was provided as argument. *)
let trm_alter ?(annot : trm_annot option) ?(loc : location option) ?(is_statement : bool option)
 ?(typ : typ option) ?(ctx : ctx option) ?(desc : trm_desc option) (t : trm) : trm =
    let annot = match annot with Some x -> x | None -> t.annot in
    let loc = match loc with Some x -> x | None -> t.loc in
    let is_statement = match is_statement with
      | Some x -> x
      | None -> match desc with
                | Some d -> is_statement_of_desc typ d
                | None -> t.is_statement
      in
    let typ = match typ with | None -> t.typ | _ -> typ in
    let ctx = Option.value ~default:t.ctx ctx in
    let desc = match desc with | Some x -> x | None -> t.desc in
    trm_build ~annot ~desc ?loc ~is_statement ?typ ~ctx ()

(* [trm_replace desc t]: an alias of [trm_alter] to alter only the descriptiong of [t]. *)
let trm_replace (desc : trm_desc) (t : trm) : trm =
  trm_alter ~desc t

(* [trm_like]: copies the annotations and the location of the old trm into a new trm *)
let trm_like ~(old:trm) (t:trm): trm =
  trm_alter ~annot:old.annot ~loc:old.loc t

(* **************************** CStyle *************************** *)

(* [trm_get_cstyles t]: returns all cstyle annotations of trm [t]. *)
let trm_get_cstyles (t : trm) : cstyle_annot list =
  t.annot.trm_annot_cstyle

(* [apply_on_cstyles f t]: applies [f] on the cstyme encodings of [t]. *)
let apply_on_cstyles (f : cstyle_annot list -> cstyle_annot list) (t : trm) : trm =
  let t_annot_cstyle = f (trm_get_cstyles t) in
  let t_annot = {t.annot with trm_annot_cstyle=t_annot_cstyle} in
  trm_alter ~annot:t_annot t

(* [trm_add_cstyle cs t]: adds [cs] cstyle annotation to trm [t]. *)
let trm_add_cstyle (cs : cstyle_annot) (t : trm) : trm =
  apply_on_cstyles (fun cstyles -> cs :: cstyles) t

(* [trm_filter_cstyle pred t]: filters all the pragmas that satisfy the predicate [pred]. *)
let trm_filter_cstyle (pred : cstyle_annot -> bool) (t : trm) : trm =
  apply_on_cstyles (fun cstyles -> List.filter (fun cs -> pred cs) cstyles) t

(* [trm_rem_cstyle cs t]: removes the cstyle_annot annotation [cs] from trm [t]. *)
let trm_rem_cstyle (cs : cstyle_annot) (t : trm) : trm =
  trm_filter_cstyle (fun cs1 -> cs <> cs1) t

(* [trm_has_cstyle cs t]: checks if [t] has the [cs] cstyle annotation. *)
let trm_has_cstyle (cs : cstyle_annot) (t : trm) : bool =
  let cstyles = trm_get_cstyles t in
  List.mem cs cstyles

(* [annot_has_cstyle cs t_ann]: checks if [cs] is constained in [t_ann]. *)
let annot_has_cstyle (cs : cstyle_annot) (t_ann : trm_annot) : bool =
  let cstyles = t_ann.trm_annot_cstyle in
  List.mem cs cstyles


(* **************************** Smart constructors *************************** *)

(* [trm_val ~annot ?loc ?typ ~ctx y]: value *)
let trm_val ?(annot = trm_annot_default) ?(loc) ?(typ) ?(ctx : ctx option) (v : value) : trm =
  trm_make ~annot ?loc ?typ ?ctx (Trm_val v)

(* [trm_var ?annot ?loc ?typ ?ctx ?kind x]: variable occurrence *)
(* FIXME: Weird arguments -> inefficient (cf. [typ_constr]) *)
let trm_var ?(annot = trm_annot_default) ?(loc) ?(typ) ?(ctx : ctx option)
  ?(kind : varkind = Var_mutable) ?(qpath : var list = []) ?(qvar : qvar = empty_qvar) (x : var) : trm =
  let qx = qvar_build x ~qpath in
  let qx = if qvar = empty_qvar then qx else qvar in
  trm_make ~annot ?loc ?typ ?ctx (Trm_var (kind, qx))

(* [trm_array ~annot ?loc ?typ ?ctx tl]: array initialization list *)
let trm_array ?(annot = trm_annot_default) ?(loc) ?(typ) ?(ctx : ctx option)
  (tl : trm mlist) : trm =
  trm_make ~annot ?loc ?typ ?ctx (Trm_array tl)

(* [trm_record ~annot ?loc ?typ ?ctx tl]: struct initialization list *)
let trm_record ?(annot = trm_annot_default) ?(loc) ?(typ) ?(ctx : ctx option)
  (tl : (label option * trm) mlist) : trm =
  trm_make ~annot ?loc ?typ ?ctx (Trm_record tl)

(* [trm_let ~annot ?loc ?ctx kind typed_var init]: variable declaration *)
let trm_let ?(annot = trm_annot_default) ?(loc) ?(ctx : ctx option) ?(bound_resources: resource_spec)
  (kind : varkind) (typed_var : typed_var) (init : trm): trm =
  trm_make ~annot ?loc ~typ:(typ_unit ()) ?ctx (Trm_let (kind, typed_var, init, bound_resources))

(* [trm_let ~annot ?loc ?ctx kind ty vl tl]: multiple variable declarations *)
let trm_let_mult ?(annot = trm_annot_default) ?(loc) ?(ctx : ctx option) (kind : varkind)
   (tvl : typed_vars) (tl : trms) : trm =
  trm_make ~annot ?loc ~typ:(typ_unit ()) ?ctx (Trm_let_mult (kind, tvl, tl))

(* [trm_let ~annot ?loc ?ctx name ret_typ args body]: function definition *)
let trm_let_fun ?(annot = trm_annot_default) ?(loc) ?(ctx : ctx option) ?(qpath : var list = [])
  ?(qvar : qvar = empty_qvar) ?(contract: fun_spec)
  (name : var) (ret_typ : typ) (args : typed_vars) (body : trm) : trm =
  let qname = qvar_build name ~qpath in
  let qname = if qvar = empty_qvar then qname else qvar in
  trm_make ~annot ?loc ~typ:(typ_unit ()) ?ctx (Trm_let_fun (qname, ret_typ, args, body, contract))

(* [trm_fun ~annot ?loc args ret_typ body]: anonymous function.  *)
(* FIXME; WRONG type for this expression... *)
let trm_fun ?(annot = trm_annot_default) ?(loc) ?(ctx : ctx option) ?(contract: fun_spec)
  (args : typed_vars) (ret_typ : typ option) (body : trm) =
  trm_make ~annot ?loc ~typ:(typ_unit()) ?ctx (Trm_fun (args, ret_typ, body, contract))

(* [trm_typedef ~annot ?loc ?ctx def_typ]: type definition *)
let trm_typedef ?(annot = trm_annot_default) ?(loc) ?(ctx : ctx option)
  (def_typ : typedef): trm =
  trm_make ~annot ?loc ~typ:(typ_unit()) ?ctx (Trm_typedef def_typ)

(* [trm_if ~annot ?loc ?ctx cond tb eb]: if statement *)
let trm_if ?(annot = trm_annot_default) ?(loc) ?(ctx : ctx option) (cond : trm)
  (tb : trm) (eb : trm) : trm =
  trm_make ~annot ?loc ~typ:(typ_unit()) ?ctx (Trm_if (cond, tb, eb))

(* [trm_seq ~annot ?loc ?ctx tl]: block statement *)
let trm_seq ?(annot = trm_annot_default) ?(loc) ?(ctx : ctx option)
  (tl : trm mlist) : trm =
  trm_make ~annot ?loc ~typ:(typ_unit()) ?ctx (Trm_seq tl)

(* [trm_apps ~annot ?loc ?typ ?ctx f args]: function call *)
let trm_apps ?(annot = trm_annot_default) ?(loc) ?(typ) ?(attributes = [])
  ?(ctx : ctx option) (f : trm) (args : trms) : trm =
  trm_make ~annot ?loc ?typ ?ctx (Trm_apps (f, args))

(* [trm_while ~annot ?loc ?ctx cond body]: while loop *)
let trm_while ?(annot = trm_annot_default) ?(loc) ?(ctx : ctx option) (cond : trm) (body : trm) : trm =
  trm_make ~annot ?loc ~typ:(typ_unit()) ?ctx (Trm_while (cond, body))

(* [trm_do_while ~annot ?loc ?ctx cond body]: do while loop *)
let trm_do_while ?(annot = trm_annot_default) ?(loc) ?(ctx : ctx option)  (body : trm) (cond : trm) : trm =
  trm_make ~annot ?loc ~typ:(typ_unit()) ?ctx (Trm_do_while (body, cond))

(* [trm_for_c ?annot ?loc ?ctx init cond step body]: for loop *)
let trm_for_c ?(annot = trm_annot_default) ?(loc) ?(ctx : ctx option) ?(invariant: resource_spec) (init : trm) (cond : trm)
  (step : trm) (body : trm) : trm =
  trm_make ~annot ?loc ~typ:(typ_unit()) ?ctx (Trm_for_c (init, cond, step, body, invariant))

(* [trm_switch ~annot ?loc ?ctx cond cases]: switch statement *)
let trm_switch ?(annot = trm_annot_default) ?(loc) ?(ctx : ctx option) (cond : trm)
  (cases : (trms * trm) list) : trm =
  trm_make ~annot ?loc ~typ:(typ_unit()) ?ctx (Trm_switch (cond, cases))

(* [trm_abort ~annot ?loc ?ctx a]: abort instruction *)
let trm_abort ?(annot = trm_annot_default) ?(loc) ?(ctx : ctx option)
  (a : abort) : trm =
  trm_make ~annot ?loc ~typ:(typ_unit()) ?ctx (Trm_abort a)

(* [trm_goto ~annot ?loc ?ctx l]: goto statement *)
let trm_goto ?(annot = trm_annot_default) ?(loc) ?(ctx : ctx option)
  (l : label) : trm =
  trm_make ~annot ?loc ~typ:(typ_unit()) ?ctx (Trm_goto l)

(* [trm_uninitialized ~annot ?loc ?ctx ()]: used for variable declarations without initialization
    and function declarations *)
let trm_uninitialized ?(annot = trm_annot_default) ?(loc) ?(ctx : ctx option) () : trm =
  trm_make ~annot ?loc ?ctx (Trm_val (Val_lit (Lit_uninitialized)))

(* [trm_for ~annot ?loc ?ctx index start direction stop step body]: simple for loop *)
let trm_for ?(annot = trm_annot_default) ?(loc) ?(ctx : ctx option) ?(contract: loop_spec)
  (loop_range : loop_range) (body : trm) : trm =
  trm_make ~annot ?loc ~typ:(typ_unit ()) ?ctx (Trm_for (loop_range, body, contract))

let trm_for_instrs ?(annot = trm_annot_default) ?(loc) ?(ctx : ctx option)
(loop_range : loop_range) (body_instrs : trm mlist) : trm =
  trm_for ~annot ?loc ?ctx loop_range (trm_seq body_instrs)

(* [code code_str ]: arbitrary code entered by the user *)
let code (code_str : code_kind) : trm =
  trm_make (Trm_arbitrary code_str)

(* [trm_omp_routine ?loc omp_routine] OpenMP routine *)
let trm_omp_routine ?(annot = trm_annot_default) ?(loc) ?(ctx : ctx option) (omp_routine : omp_routine) : trm =
  trm_make ~annot ?loc ?ctx (Trm_omp_routine omp_routine)

(* [extern ?loc ~lang tl]: extern *)
let trm_extern ?(annot = trm_annot_default) ?(loc) (lang : string) (tl : trms) : trm =
  trm_make ~annot ?loc  (Trm_extern (lang, tl))

(* [trm_namespace ?loc ?ctx name t inline ]: namespace *)
let trm_namespace ?(annot = trm_annot_default) ?(loc) ?(typ) ?(ctx : ctx option)
  (name : string) (t : trm ) (inline : bool) : trm =
  trm_make ~annot ?loc ?typ ?ctx (Trm_namespace (name, t, inline))

(* [trm_template ?loc ?typ ?ctx tpl t]: template statemented *)
let trm_template ?(annot = trm_annot_default) ?(loc) ?(typ) ?(ctx : ctx option)
  (tpl : template_parameter_list) (t : trm ) : trm =
  trm_make ~annot ?loc ?typ ?ctx (Trm_template (tpl, t))

(* [trm_using_directive ~annot ?loc ?typ ?ctx namespace]: creates a using namespace directive. *)
let trm_using_directive ?(annot = trm_annot_default) ?(loc) ?(typ) ?(ctx : ctx option)
  (namespace : string) =
  trm_make ~annot ?loc ?typ ?ctx (Trm_using_directive namespace)

(* [trm_this ~annot ?loc ?typ ?ctx ()]: this pointer. *)
let trm_this ?(annot = trm_annot_default) ?(loc) ?(typ) ?(ctx : ctx option) () =
  trm_make ~annot ?loc ?typ ?ctx (Trm_var (Var_immutable, qvar_build "this" ))

(* [trm_delete ~annot ?loc ?typ ?ctx is_array_form t]: delete operator  *)
let trm_delete ?(annot = trm_annot_default) ?(loc) ?(typ) ?(ctx : ctx option) (is_array_form : bool) (t : trm) =
  trm_make ~annot ?loc ?typ ?ctx (Trm_delete (is_array_form, t))

(* ********************************** Auxiliary functions ************************************ *)

(* [trm_unop ~annot ?loc ?ctx p]: unary operator *)
let trm_unop ?(annot = trm_annot_default) ?(loc) ?(ctx : ctx option) (p : unary_op) : trm =
  trm_val ~annot ?loc ?ctx (Val_prim (Prim_unop p))

(* [trm_biop ~annot ?loc ?ctx p]: binary operator *)
let trm_binop ?(annot = trm_annot_default) ?(loc) ?(ctx : ctx option) (p : binary_op) : trm =
  trm_val ~annot:annot ?loc ?ctx (Val_prim (Prim_binop p))

(* [trm_cast ty t]: type cast *)
let trm_cast ?(annot : trm_annot = trm_annot_default) (ty : typ) (t : trm) : trm =
  trm_apps ~annot (trm_unop (Unop_cast ty)) [t]

(* [typ_of_lit l]: get the type of a literal *)
let typ_of_lit (l : lit) : typ option =
  match l with
  | Lit_unit -> Some (typ_unit ())
  | Lit_uninitialized -> None
  | Lit_bool _ -> Some (typ_bool ())
  | Lit_int _ -> Some (typ_int ())
  | Lit_double _ -> Some (typ_double ())
  | Lit_string _ -> Some (typ_string ())
  | Lit_nullptr -> Some (typ_unit ())

(* [trm_lit ~annot ?loc ?ctx l]: literal *)
let trm_lit ?(typ : typ option = None) ?(annot = trm_annot_default) ?(loc) ?(ctx : ctx option) (l : lit) : trm =
  let typ = Tools.option_or typ (typ_of_lit l) in
  trm_val ~annot:annot ?loc ?ctx ?typ (Val_lit l)

let trm_unit ?(loc) () : trm =
  trm_lit ?loc (Lit_unit)
let trm_bool ?(loc) (b : bool) =
  trm_lit ?loc (Lit_bool b)
(* LATER: allow arbitrary sized integer types/values *)
let trm_int ?(loc) (i : int) =
  trm_lit ?loc (Lit_int i)
(* LATER: may need arbitrary sized float values *)
let trm_float ?(typ : typ = typ_float ()) ?(loc) (d : float) =
  trm_lit ~typ:(Some typ) ?loc (Lit_double d)
let trm_double ?(loc) (d : float) =
  trm_lit ?loc (Lit_double d)
let trm_string ?(loc) (s : string) =
  trm_lit ?loc (Lit_string s)

(* [trm_null ~annot ?loc ?ctx ()]: build the term [nullptr], or [NULL] if [~uppercase:true]
   (also used for [void* 0] by Menhir, but decoded in cMenhir_to_ast)  *)
let trm_null ?(uppercase : bool = false) ?(annot = trm_annot_default) ?(loc) ?(ctx : ctx option) (_ : unit) : trm =
  let t = trm_lit ?loc ?ctx Lit_nullptr in
  if uppercase then trm_add_cstyle Display_null_uppercase t else t

(* [trm_free]: build a term calling the 'free' function. *)
let trm_free ?(annot = trm_annot_default) ?(loc) ?(ctx : ctx option) (memory : trm) : trm =
  trm_apps (trm_var "free") [memory]

(* [trm_prim ~annot ?loc ?ctx p]: primitives *)
let trm_prim ?(annot = trm_annot_default) ?(loc) ?(ctx : ctx option) (p : prim) : trm =
  trm_val ~annot:annot ?loc ?ctx (Val_prim p)

(* [trm_set ~annot ?loc ?ctx t1 t2] *)
let trm_set ?(annot = trm_annot_default) ?(loc) ?(ctx : ctx option)
  ?(typ : typ option = Some (typ_unit ()))  (lhs : trm) (rhs : trm) : trm =
  trm_apps ~annot:annot ?loc ?ctx ?typ (trm_binop Binop_set) [lhs; rhs]

(* [trm_set ~annot ?loc ?ctx t1 t2] *)
let trm_neq ?(annot = trm_annot_default) ?(loc) ?(ctx : ctx option)
  (t1 : trm) (t2 : trm) : trm =
  trm_apps ~annot:annot ?loc ?ctx ~typ:(typ_unit ()) (trm_binop Binop_neq) [t1; t2]

(* [trm_seq_nomarks ~annot ?loc ?ctx tl]: hidden block statement *)
let trm_seq_nomarks ?(annot = trm_annot_default) ?(loc) ?(ctx : ctx option) (tl : trms) : trm =
  trm_seq ~annot ?loc ?ctx (Mlist.of_list tl)

(* [typ_ref_inv ty]: get the inner type of a reference *)
let typ_ref_inv (ty : typ) : typ option =
  match ty.typ_desc with
  | Typ_ptr {ptr_kind = Ptr_kind_ref; inner_typ = ty1} -> Some ty1
  | _ -> None

(* [typ_ptr_inv ty]: get the inner type of a pointer *)
let typ_ptr_inv (ty : typ) : typ option =
  match ty.typ_desc with
  | Typ_ptr {ptr_kind = Ptr_kind_mut; inner_typ = ty1} -> Some ty1
  | _ -> None

let typ_array_inv (ty : typ) : (typ * size) option =
  match ty.typ_desc with
  | Typ_array (typ, size) -> Some (typ, size)
  | _ -> None

let typ_const_inv (ty : typ) : typ option =
  match ty.typ_desc with
  | Typ_const typ -> Some typ
  | _ -> None

(* [typ_const_ptr_inv ty]: get the inner type of a constant pointer *)
let typ_const_ptr_inv (ty : typ) : typ option =
  Option.bind (typ_const_inv ty) typ_ptr_inv

let typ_const_array_inv (ty : typ) : (typ * size) option =
  Option.bind (typ_array_inv ty) (fun (ty2, size) ->
    Option.map (fun ty3 -> (ty3, size)) (typ_const_inv ty2))

(* [typ_add_attribute att ty]: adds the attribute [att] to the type [ty] *)
let typ_add_attribute (att : attribute)(ty : typ) : typ =
  {ty with typ_attributes = att :: ty.typ_attributes}

(* [typ_has_attribute att ty]: checks if [ty] has attribute [att]. *)
let typ_has_attribute (att : attribute) (ty : typ) : bool =
  List.mem att ty.typ_attributes

(* [TransfoError]: exception raised in case a transformation fails *)
exception TransfoError of location * string

(* [Resolve_target_failure]: exception raised when a target couldn't be resolved *)
exception Resolve_target_failure of location option * string

(* [loc_to_string loc]: pretty print a trm location *)
let loc_to_string (loc : location) : string =
  match loc with
  | None -> "Unknown location"
  | Some {loc_file = filename; loc_start = {pos_line = start_row; pos_col = start_column};
          loc_end = {pos_line = end_row; pos_col = end_column}} ->
    if start_row <> end_row then
      Printf.sprintf "File %s, lines %d-%d, columns %d-%d" filename start_row end_row start_column end_column
    else if start_column <> end_column then
      Printf.sprintf "File %s, line %d, columns %d-%d" filename start_row start_column end_column
    else
      Printf.sprintf "File %s, line %d, column %d" filename start_row start_column

let _ = Printexc.register_printer (function
  | TransfoError (loc, errmsg) -> Some (Printf.sprintf "%s: %s" (loc_to_string loc) errmsg)
  | _ -> None)

(* [fail loc err]: fails with error [err] raised at location [loc] *)
let fail (loc : location) (err : string) : 'a =
  raise (TransfoError (loc, err))

let unsome_or_fail (loc: location) (error: string) (x_opt : 'a option) : 'a =
    match x_opt with
    | Some x -> x
    | None -> fail loc error

let assert_transfo_error (msg : string) (f : unit -> unit) : unit =
  try f () with
  | TransfoError (_, msg2) -> assert (msg = msg2)

(* ********************************** Annotation manipulation ************************************ *)
(**** Attributes  ****)

(* [trm_get_attr t]: returns all the attributes of trm [t]. *)
let trm_get_attr (t : trm) : attribute list =
  t.annot.trm_annot_attributes

(* [trm_attr_add att t]: adds attribute [att] to trm [t] *)
let trm_attr_add (att : attribute) (t : trm) : trm =
  let t_annot_attributes = t.annot.trm_annot_attributes in
  let t_annot = {t.annot with trm_annot_attributes = att :: t_annot_attributes} in
  trm_alter ~annot:t_annot t

(**** Marks  ****)

(* [apply_on_marks f t]: applies [f] on the marks of [t]. *)
let apply_on_marks (f : marks -> marks) (t : trm) : trm =
  let t_annot_marks = f (t.annot.trm_annot_marks) in
  let t_annot = {t.annot with trm_annot_marks=t_annot_marks} in
  trm_alter ~annot:t_annot t

(* [trm_add_mark m]: adds mark [m] to the trm [t] *)
let trm_add_mark (m : mark) (t : trm) : trm =
  if m = "" then t else apply_on_marks (fun marks -> m :: marks) t

let trm_may_add_mark (mo : mark option) (t : trm) : trm =
  match mo with
  | Some m -> trm_add_mark m t
  | None -> t

(* [trm_filter_mark m t]: filters all marks that satisfy the predicate [pred]. *)
let trm_filter_mark (pred : mark -> bool) (t : trm): trm =
  apply_on_marks (fun marks -> List.filter (fun m -> pred m) marks) t

(* [trm_rem_mark m t]: removes mark [m] from trm [t]. *)
let trm_rem_mark (m : mark) (t : trm) : trm =
  trm_filter_mark (fun m1 -> m <> m1) t

(* [trm_add_mark_between index m t]: adds mark [m] at [index] in the mlist of [t], where [t] should be a sequence. *)
let trm_add_mark_between (index : int) (m : mark) (t : trm) : trm =
  match t.desc with
  | Trm_seq tl ->
    let new_tl = Mlist.insert_mark_at index m tl in
    trm_seq ~annot:t.annot new_tl
  | _ -> fail t.loc "Ast.trm_add_mark_between: expected a sequence"

(* [trm_remove_marks t]: removes all the marks from trm [t] *)
let trm_remove_marks (t : trm) : trm =
  let res =
  match t.desc with
  (* In the case of sequences, special treatment is needed for in between marks*)
  | Trm_seq tl -> trm_replace (Trm_seq {items = tl.items; marks = []}) t
  | _ -> t in
  trm_filter_mark (fun _ -> false) res

(* [trm_rem_mark_between m t]: removes the between mark [m] from trm [t] *)
let trm_rem_mark_between (m : mark) (t : trm) : trm =
  match t.desc with
  | Trm_seq tl ->
    let new_tl = Mlist.remove_mark m tl in
    trm_seq ~annot:t.annot new_tl
  | _ -> fail t.loc "Ast.trm_rem_mark_between: expected a sequence"

(* [trm_has_mark m t]: checks if trm [t] has mark [m]. *)
let trm_has_mark (m : mark) (t : trm) : bool =
  List.mem m t.annot.trm_annot_marks

(* [trm_get_marks t]: returns all the marks of [t]. *)
let trm_get_marks (t : trm) : marks =
  t.annot.trm_annot_marks

(* [trm_pass_marks t1 t2]: passes the marks of trm [t1] to trm [t2]. *)
let trm_pass_marks (t1 : trm) (t2 : trm) : trm =
  let t1_marks = trm_get_marks t1 in
  let t2_marks = trm_get_marks t2 in
  let t2_annot = {t2.annot with trm_annot_marks = t2_marks @ t1_marks} in
  trm_alter ~annot:t2_annot t2

(**** Labels  ****)

(* [trm_get_labels t]: gets all the labels of trm [t]. *)
let trm_get_labels (t : trm) =
 t.annot.trm_annot_labels

(* [apply_on_labels f t]: applies [f] on the labels of [t]. *)
let apply_on_labels (f : marks -> marks) (t : trm) : trm =
  let t_labels = trm_get_labels t in
  let t_annot_labels = f t_labels in
  let t_annot = {t.annot with trm_annot_labels = t_annot_labels} in
  trm_alter ~annot:t_annot t

(* [trm_add_label l]: adds label [l] to trm [t]. *)
let trm_add_label (l : label) (t : trm) : trm =
  apply_on_labels (fun labels -> l :: labels) t

(* [trm_filter_label pred t]: filters all labels that satisfy predicate [pred]. *)
let trm_filter_label (pred : label -> bool) (t : trm) : trm =
  apply_on_labels (fun labels -> List.filter (fun l -> pred l) labels) t

(* [trm_rem_label l t]: removes label [l] from trm [t]. *)
let trm_rem_label (l : label) (t : trm) : trm =
  trm_filter_label (fun l1 -> l <> l1) t

(* [trm_rem_labels t]: removes all the labels from trm [t]. *)
let trm_rem_labels (t : trm) : trm =
  apply_on_labels (fun _ -> []) t

(* [trm_has_label l t]: checks if trm [t] has label [l]. *)
let trm_has_label (l : label) (t : trm) : bool =
  let t_labels = trm_get_labels t in
  List.mem l t_labels

(* [trm_pass_labels t1 t2]: passes the labels of trm [t1] to trm [t2]. *)
let trm_pass_labels (t1 : trm) (t2 : trm) : trm =
  let t1_labels = trm_get_labels t1 in
  let t2_labels = trm_get_labels t2 in
  let t2_annot = {t2.annot with trm_annot_labels = t2_labels @ t1_labels} in
  {t2 with annot = t2_annot}

(**** Stringrepr  ****)

(* [trm_set_stringreprid id t]: sets the string representation id [t] to [id]. *)
let trm_set_stringreprid (id : stringreprid) (t : trm) : trm =
  let annot = {t.annot with trm_annot_stringrepr = Some id} in
  trm_alter ~annot t

(* [trm_get_stringreprid t]: gets the string representation of trm [t]. *)
let trm_get_stringreprid (t : trm) : stringreprid option =
  t.annot.trm_annot_stringrepr


(**** CPragmas  ****)

(* [apply_on_pragmas f t]: applies [f] on the pragma directives associated with [t]. *)
let apply_on_pragmas (f : cpragma list -> cpragma list) (t : trm) : trm =
  let t_annot_pragmas = f (t.annot.trm_annot_pragma) in
  let annot = {t.annot with trm_annot_pragma = t_annot_pragmas} in
  trm_alter ~annot t

(* [trm_add_pragma p t]: adds the pragma [p] into [t]. *)
let trm_add_pragma (p : cpragma) (t : trm) : trm =
  apply_on_pragmas (fun pragmas -> p :: pragmas) t

let trm_add_pragmas (p : cpragma list) (t : trm) : trm =
  apply_on_pragmas (fun pragmas -> p @ pragmas) t

(* [trm_filter_pragma pred t]: filters all the pragmas that satisfy the predicate [pred]. *)
let trm_filter_pragma (pred : cpragma -> bool) (t : trm) : trm =
  apply_on_pragmas (fun pragmas -> List.filter (fun p -> pred p) pragmas) t

(* [trm_rem_pragma p t]: removes the pragma [p] from [t]. *)
let trm_rem_pragma (p : cpragma) (t : trm) : trm =
  trm_filter_pragma (fun p1 -> p <> p1) t

(* [trm_get_pragmas t]: returns all the pragmas annotated to [t]. *)
let trm_get_pragmas (t : trm) : cpragma list =
  t.annot.trm_annot_pragma

(* [trm_has_pragma pred t]: check if [t] has pragmas that satisfy [pred]. *)
let trm_has_pragma (pred : cpragma -> bool) (t : trm) : bool =
  let t_pragmas = trm_get_pragmas t in
  List.exists pred t_pragmas

(* [trm_pass_pragmas t1 t2]: pass pragmas of trm [t1] to trm [t2]. *)
let trm_pass_pragmas (t1 : trm) (t2 : trm) : trm =
  let t1_pragmas = trm_get_pragmas t1 in
  let t2_pragmas = trm_get_pragmas t2 in
  let t2_annot = {t2.annot with trm_annot_pragma = t1_pragmas @ t2_pragmas} in
  {t2 with annot = t2_annot}

(**** Files  ****)

(* [trm_get_files_annot t]: returns all file annotations of trm [t]. *)
let trm_get_files_annot (t : trm) : files_annot list =
  t.annot.trm_annot_files

(* [trm_set_mainfile]: adds [Main_file] annotation to trm [t]. *)
let trm_set_mainfile (t : trm) : trm =
   let t_files = trm_get_files_annot t in
   let t_annot_files = Main_file :: t_files in
   let annot = {t.annot with trm_annot_files=t_annot_files} in
   trm_alter ~annot t

(* [trm_set_include filename t]: add [Include filename] annotation to trm [t]. *)
let trm_set_include (filename : string) (t : trm) : trm =
  let t_files = trm_get_files_annot t in
  let t_annot_files = Include filename :: t_files in
  let annot = {t.annot with trm_annot_files = t_annot_files} in
  trm_alter ~annot t

(* [trm_is_mainfile t]: checks if [t] contains the [Main_file] annotation. *)
let trm_is_mainfile (t : trm) : bool =
  let t_files = trm_get_files_annot t in
  List.mem Main_file t_files

(* [trm_is_include]: checks if [t] contains the [Include f] annotation. *)
let trm_is_include (t : trm) : bool =
  let t_files = trm_get_files_annot t in
  List.exists (function |Include _ -> true | _ -> false) t_files

(* [trm_is_nobrace_seq t]: checks if [t] is a visible sequence or not *)
let trm_is_nobrace_seq (t : trm) : bool =
  List.exists (function No_braces _ -> true | _ -> false) t.annot.trm_annot_cstyle

(* ********************************************************************************************** *)

(* [trm_vardef_get_trm_varse]: gets the singleton declaration variable in the case when [t] is a variable declaration
    or a list of variable in the case when we have multiple variable declarations in one line *)
let rec trm_vardef_get_vars (t : trm) : var list =
  match t.desc with
  | Trm_let (_, (x, _), _, _) -> [x]
  | Trm_seq tl when trm_has_cstyle Multi_decl t -> List.flatten (List.map trm_vardef_get_vars (Mlist.to_list tl))
  | _ -> []

(* [trm_ret ~annot a]; special trm_abort case, used for return statements *)
let trm_ret ?(annot = trm_annot_default) ?loc ?ctx (a : trm option) : trm =
  trm_abort ~annot ?loc ?ctx (Ret a)

(* [trm_prim_inv t]: gets the primitive operation *)
let trm_prim_inv (t : trm) : prim option =
  match t.desc with
  | Trm_val (Val_prim p) -> Some p
  | _ -> None

(* [trm_lit_inv t]: gets the literal from a literal trm *)
let trm_lit_inv (t : trm) : lit option =
  match t.desc with
  | Trm_val (Val_lit v) -> Some v
  | _ -> None


(* [trm_inv ~error k t]: returns the results of applying [k] on t, if the result is [None]
     then function fails with error [error]. *)
let trm_inv ?(error : string = "") ?(loc : location) (k : trm -> 'a option) (t : trm) : 'a =
  let loc = if loc = None then t.loc else loc in
  match k t with
  | None -> if error = "" then assert false else fail loc error
  | Some r -> r

let typ_inv ?(error : string = "") (loc : location) (k : typ -> 'a option) (t : typ) : 'a =
  match k t with
  | None -> if error = "" then assert false else fail loc error
  | Some r -> r

(* [trm_let_inv t]: returns the components of a [trm_let] constructor if [t] is a let declaration.
     Otherwise it returns [None]. *)
let trm_let_inv (t : trm) : (varkind * var * typ * trm) option =
  match t.desc with
  | Trm_let (vk, (x, tx), init, _) -> Some (vk, x, tx, init)
  | _ -> None

(* [trm_let_fun_inv t]: returns the componnets of a [trm_let_fun] constructor if [t] is a function declaration.
     Otherwise it returns a [Noen]. *)
let trm_let_fun_inv (t : trm) : (qvar * typ * typed_vars * trm) option =
  match t.desc with
  | Trm_let_fun (f, ret_ty, args, body, _) -> Some (f, ret_ty, args, body)
  | _ -> None


(* [trm_apps_inv t]: returns the components of a [trm_apps] constructor in case [t] is function application.
    Otherwise it returns [None]. *)
let trm_apps_inv (t : trm) : (trm * trm list) option =
  match t.desc with
  | Trm_apps (f, tl) -> Some (f, tl)
  | _ -> None

(* [trm_seq_inv t]: returns the components of a [trm_seq] constructor when [t] is a sequence.
    Otherwise it returns [None]. *)
let trm_seq_inv (t : trm) : (trm mlist) option =
  match t.desc with
  | Trm_seq tl ->  Some tl
  | _ -> None

<<<<<<< HEAD
let trm_seq_nth_inv (i : int) (t : trm) : trm option =
  Option.bind (trm_seq_inv t) (fun instrs ->
    if i < Mlist.length instrs
    then Some (Mlist.nth instrs i)
    else None
  )
=======
(* [trm_val_inv t]: returns the components of a [trm_val] constructor when [t] is a value.
    Otherwise it returns [None]. *)
let trm_val_inv (t: trm): value option =
  match t.desc with
  | Trm_val v -> Some v
  | _ -> None
>>>>>>> 54c3102d

(* [trm_var_inv t]: returns the components of a [trm_var] constructor when [t] is a variable occurrence.
    Otherwise it returns [None]. *)
let trm_var_inv (t : trm) : var option =
  match t.desc with
  | Trm_var (_, x) -> Some x.qvar_var
  | _ -> None

(* [trm_free_inv]: deconstructs a 'free(x)' call. *)
let trm_free_inv (t : trm) : trm option =
  match trm_apps_inv t with
  | Some (f, [x]) ->
    begin match trm_var_inv f with
    | Some f_name when f_name = "free" -> Some x
    | _ -> None
    end
  | _ -> None

(* [trm_if_inv t]: returns the components of a [trm_if] constructor when [t] is an if statement.
    Otherwise it returns [None]. *)
let trm_if_inv (t : trm) : (trm * trm * trm) option =
  match t.desc with
  | Trm_if (cond, then_, else_) -> Some (cond, then_, else_)
  | _ -> None

(* [trm_typedef_inv t]: returns the components of a [trm_typedef] constructor when [t] is a type definition. *)
let trm_typedef_inv (t : trm) : typedef option =
  match t.desc with
  | Trm_typedef td -> Some td
  | _ -> None

(* [trm_unop_inv t]: deconstructs t = op t1 *)
let trm_unop_inv (t : trm) : (unary_op * trm) option =
  match trm_apps_inv t with
  | Some (f, args) -> begin
    match (trm_prim_inv f, args) with
    | Some (Prim_unop op), [a] -> Some (op, a)
    | _ -> None
    end
  | _ -> None

(* [trm_binop_inv t]: deconstructs t = t1 op t2 *)
let trm_binop_inv (op : binary_op) (t : trm) : (trm * trm) option =
  match trm_apps_inv t with
  | Some (f, args) -> begin
    match (trm_prim_inv f, args) with
    | Some (Prim_binop op'), [a; b] when op = op' -> Some (a, b)
    | _ -> None
    end
  | _ -> None

let trm_cast_inv (t : trm) : (typ * trm) option =
  match trm_unop_inv t with
  | Some (Unop_cast ty, t2) -> Some (ty, t2)
  | _ -> None

let trm_get_inv (t : trm) : trm option =
  match trm_unop_inv t with
  | Some (Unop_get, t2) -> Some t2
  | _ -> None

let trm_var_get_inv (t : trm) : var option =
  match trm_get_inv t with
  | Some t2 -> trm_var_inv t2
  | None -> None

(* [trm_prod_inv t]: gets a the list of factors involved in a multiplication*)
let trm_prod_inv (t : trm) : trm list =
  let rec aux (indepth : bool) (acc : trm list) (t : trm) : trm list =
    match t.desc with
    | Trm_apps ({desc = Trm_val (Val_prim (Prim_binop (Binop_mul))); _}, [l; r]) -> (aux true acc l) @ (aux true acc r)
    | _ -> if indepth then acc @ [t] else acc
  in aux false [] t

(* [trm_mlist_inv_marks t] gets the description of marks in a term that
   contains a MList, for example [Trm_seq], [Trm_array], or [Trm_record]. *)
let trm_mlist_inv (t : trm) : mark list list option =
  match t.desc with
  | Trm_seq tl | Trm_array tl -> Some tl.marks
  | Trm_record tl -> Some tl.marks
  | _ -> None

(* [get_mark_index m t]: for relative targets marks are stored on the parent sequence, this function give the index
   that mark m targets to *)
let get_mark_index (m : mark) (t : trm) : int option =
  match t.desc with
  | Trm_seq tl ->
    Xlist.fold_lefti (fun i acc ml ->
      match acc with
      | Some _ -> acc
      | None ->
        if List.mem m ml then Some i else None
    ) None tl.marks
  | _ -> fail t.loc "Ast.get_mark_index: expected a sequence trm"

(* [print_info loc]: computes a function that prints information related to some location in file only if the verbose
   flag is activated *)
let print_info (loc : location) : ('a, out_channel, unit) format -> 'a =
  if !Flags.verbose then
    match loc with
    | None -> Printf.printf
    | Some {loc_file = filename; loc_start = {pos_line = start_row; pos_col = start_column};
                                  loc_end = {pos_line = end_row; pos_col = end_column}} ->
       Printf.kfprintf Printf.fprintf stdout ("<%s> from <%d>,<%d> to   <%d>,<%d>")
       filename start_row start_column end_row end_column
  else
    Printf.ifprintf stdout

(* [trm_access]: concrete accesses in a trm *)
type trm_access =
  | Array_access_get of trm (* operator -> [i] *)
  | Array_access_addr of trm (* operator [i] *)
  | Struct_access_get of field (* operator->f *)
  | Struct_access_addr of field (* operator.f *)

(* [get_nested_accesses t]: for a given trm [t], if it's an access trm return the list of accesses,
    the list starts with the base, and ends with the last access *)
let rec get_nested_accesses (t : trm) : trm * (trm_access list) =
  match t.desc with
  | Trm_apps ({desc = Trm_val (Val_prim (Prim_unop (Unop_struct_access f))); _},
              [t']) ->
     let (base, al) = get_nested_accesses t' in
     (base, Struct_access_addr f :: al)
  | Trm_apps ({desc = Trm_val (Val_prim (Prim_unop (Unop_struct_get f))); _},
              [t']) ->
     let (base, al) = get_nested_accesses t' in
     (base, Struct_access_get f :: al)
  | Trm_apps ({desc = Trm_val (Val_prim (Prim_binop Binop_array_access)); _},
              [t'; i]) ->
     let (base, al) = get_nested_accesses t' in
     (base, Array_access_addr i :: al)
  | Trm_apps ({desc = Trm_val (Val_prim (Prim_binop Binop_array_get)); _},
              [t'; i]) ->
     let (base, al) = get_nested_accesses t' in
     (base, Array_access_get i :: al)
  | _ -> (t, [])

(* [build_nested_accesses base access_list]: from a list of accesses build the original trm *)
let build_nested_accesses (base : trm) (access_list : trm_access list) : trm =
  List.fold_left (fun acc access ->
    match access with
    | Struct_access_addr f ->
      trm_apps (trm_unop (Unop_struct_access f)) [acc]
    | Struct_access_get f ->
      trm_apps (trm_unop (Unop_struct_get f)) [acc]
    | Array_access_addr i ->
      trm_apps (trm_binop (Binop_array_access)) [acc;i]
    | Array_access_get i ->
      trm_apps (trm_binop (Binop_array_get)) [acc;i]
  ) base access_list

(* [loop_step_to_trm l_step]: returns the loop step as trm *)
let loop_step_to_trm (l_step: loop_step) : trm =
  match l_step with
  | Post_inc | Post_dec | Pre_inc | Pre_dec -> trm_lit (Lit_int 1)
  | Step s -> s

(* [is_step_one step]: checks if the step of the loop is one or not *)
let is_step_one (step : loop_step) : bool =
  match step with
  | Post_inc | Post_dec | Pre_inc | Pre_dec -> true
  | _ -> false

(* [apply_on_loop_step]: applies [f] on the step [l_step] *)
let apply_on_loop_step (f : trm -> trm) (l_step : loop_step) : loop_step =
  match l_step with
  | Step st -> Step (f st)
  | _ -> l_step

(* [trm_map_with_terminal_unop is_terminal f t]: applies function [f] over ast nodes, if nodes are terminal nodes than
    specific treatment is considered depending on the definition of function f
    For this function terminal means that the end of the term would be the end of the function.
    Note: This is an unoptimized version of trm_map_with_terminal *)
let trm_map_with_terminal_unopt (is_terminal : bool) (f: bool -> trm -> trm) (t : trm) : trm =
  let annot = t.annot in
  let loc = t.loc in
  let typ = t.typ in
  match t.desc with
  | Trm_array tl ->
    let tl' = Mlist.map (f false) tl in
    trm_array ~annot ?loc ?typ tl'
  | Trm_record tl ->
    let tl' = Mlist.map (fun (lb, t) -> (lb, f false t)) tl in
    trm_record ~annot ?loc ?typ tl'
  | Trm_let (vk, tv, init, resource_spec) ->
    let init' = f false init in
    trm_let ~annot ?loc vk tv init'
  | Trm_let_fun (f', res, args, body, contract) ->
    let body' = f false body in
    trm_let_fun ~annot ?loc ~qvar:f' ?contract "" res args body'
  | Trm_if (cond, then_, else_) ->
    let cond' = f false cond in
    let then_' = f is_terminal then_ in
    let else_' = f is_terminal else_ in
    trm_if ~annot ?loc cond' then_' else_'
  | Trm_seq tl ->
    let n = Mlist.length tl in
    let tl' = Mlist.mapi(fun i tsub ->
      let sub_is_terminal = is_terminal && i == n-1 in
      f sub_is_terminal tsub
    ) tl in
    trm_seq ~annot ?loc tl'
  | Trm_apps (f', args) ->
    let f'' = f false f' in
    let args' = List.map (f false) args in
     (*
       warning: f'' may have different type
       -> print and reparse to have the right type
      *)
    trm_apps ~annot ?loc ?typ f'' args'
  | Trm_while (cond, body) ->
     let cond' = f false cond in
     let body' = f false body in
     trm_while ~annot ?loc cond' body'
  | Trm_for_c (init, cond, step, body, invariant) ->
     let init' = f false init in
     let cond' = f false cond in
     let step' = f false step in
     let body' = f is_terminal body in
     trm_for_c ~annot ?loc ?invariant init' cond' step' body'
  | Trm_for (l_range, body, contract) ->
    let (index, start, direction, stop, step, is_parallel) = l_range in
    let m_step = match step with
    | Post_inc | Post_dec | Pre_inc | Pre_dec -> step
    | Step sp -> Step (f is_terminal sp)
    in
    let start' = f false start in
    let stop' = f false stop in
    let body' = f is_terminal body in
    trm_for ~annot ?loc ?contract (index, start', direction, stop', m_step, is_parallel) body'
  | Trm_switch (cond, cases) ->
     let cond' = f false cond in
     let cases' = List.map (fun (tl, body) -> (tl, f is_terminal body)) cases in
     trm_switch ~annot ?loc cond' cases'
  | Trm_abort a ->
     begin match a with
     | Ret (Some t') -> trm_ret ~annot ?loc (Some (f false t'))
     (* return without value, continue, break *)
     | _ -> t
     end
  | Trm_namespace (name, t, inline) ->
    trm_namespace ~annot ?loc name (f false t) inline
  | Trm_typedef td ->
    begin match td.typdef_body with
    | Typdef_record rfl ->
      let rfl = List.map (fun (rf, rf_ann) ->
        match rf with
        | Record_field_method t1 ->  (Record_field_method (f false t1), rf_ann)
        | _ -> (rf, rf_ann)
      ) rfl in
      let td = {td with typdef_body = Typdef_record rfl} in
      trm_typedef ~annot ?loc td
    | _ -> t
    end

  | _ -> t

(* TODO ARTHUR: think about how to factorize this.

  trm_map (f: bool -> trm -> trm) (t : trm) : trm =

  trm_map_with_terminal_opt (is_terminal : bool) (f: bool -> trm -> trm) (t : trm) : trm =
    using trm_map, and only duplicating 5 cases *)

(* [trm_map_with_terminal_opt is_terminal f]: trm_map_with_terminal derived from trm_map *)
let trm_map_with_terminal_opt ?(keep_ctx = false) (is_terminal : bool) (f: bool -> trm -> trm) (t : trm) : trm =
  let annot = t.annot in
  let loc = t.loc in
  let typ = t.typ in
  let ctx = if keep_ctx then t.ctx else unknown_ctx in
  let aux = f is_terminal in

<<<<<<< HEAD
=======
  (* [ret nochange t'] evaluates the condition [nochange]; if is true,
     it returns [t], because [f] has not performed any change on [t];
     else, it returns the new result [t'], which was computed as [f t]. *)
  let ret nochange t' =
    if nochange then t else t' in

>>>>>>> 54c3102d
  (* [flist tl]: applies [f] to all the elements of a list [tl] *)
  let flist tl =
    let tl' = List.map (f false) tl in
    if List.for_all2 (==) tl tl' then tl else tl'
  in
  (* [fmlist]: is like [flist] but for marked lists *)
  let fmlist is_terminal tl =
    let tl' = Mlist.map (f is_terminal) tl in
    if Mlist.for_all2 (==) tl tl' then tl else tl' in

  match t.desc with
  | Trm_array tl ->
    let tl' = fmlist false tl in
<<<<<<< HEAD
    if (tl' == tl) then t else
        (trm_array ~annot ?loc ?typ tl')
  | Trm_record tl ->
    let tl' = Mlist.map (fun (lb, t) -> (lb, f false t)) tl in
    let tl' = if Mlist.for_all2 (==) tl tl' then tl else tl' in
    if (tl' == tl) then t else
        (trm_record ~annot ?loc ?typ tl')
  | Trm_let (vk, tv, init) ->
    let init' = f false init in
    if (init' == init) then t else
        (trm_let ~annot ?loc vk tv init')
  | Trm_let_fun (f', res, args, body) ->
    let body' = f false body in
    if (body' == body) then t else
        (trm_let_fun ~annot ?loc ~qvar:f' "" res args body' )
=======
    ret (tl' == tl)
        (trm_array ~annot ?loc ?typ ~ctx tl')
  | Trm_record tl ->
    let tl' = Mlist.map (fun (lb, t) -> (lb, f false t)) tl in
    let tl' = if Mlist.for_all2 (==) tl tl' then tl else tl' in
    ret (tl' == tl)
        (trm_record ~annot ?loc ?typ ~ctx tl')
  | Trm_let (vk, tv, init, bound_resources) ->
    let init' = f false init in
    ret (init' == init)
        (trm_let ~annot ?loc ?bound_resources ~ctx vk tv init')
  | Trm_let_fun (f', res, args, body, contract) ->
    let body' = f false body in
    ret (body' == body)
        (trm_let_fun ~annot ?loc ~qvar:f' ?contract ~ctx "" res args body' )
>>>>>>> 54c3102d
  | Trm_if (cond, then_, else_) ->
    let cond' = f false cond in
    let then_' = aux then_ in
    let else_' = aux else_ in
<<<<<<< HEAD
    if (cond' == cond && then_' == then_ && else_' == else_) then t else
        (trm_if ~annot ?loc cond' then_' else_')
=======
    ret (cond' == cond && then_' == then_ && else_' == else_)
        (trm_if ~annot ?loc ~ctx cond' then_' else_')
>>>>>>> 54c3102d
  | Trm_seq tl ->
    let n = Mlist.length tl in
    let tl' = Mlist.mapi (fun i tsub ->
        let sub_is_terminal = (is_terminal && i == n-1) in
        f sub_is_terminal tsub
      ) tl in
<<<<<<< HEAD
    if (Mlist.for_all2 (==) tl tl') then t else
        (trm_seq ~annot ?loc tl')
  | Trm_apps (func, args) ->
    let func' = f false func in
    let args' = flist args in
    if (func' == func && args' == args) then t else
      (trm_apps ~annot ?loc ?typ func' args')
  | Trm_while (cond, body) ->
    let cond' = f false cond in
    let body' = f false body in
    if (cond' == cond && body' == body) then t else
        (trm_while ~annot ?loc cond' body')
  | Trm_for_c (init, cond, step, body) ->
=======
    ret (Mlist.for_all2 (==) tl tl')
        (trm_seq ~annot ?loc ~ctx tl')
  | Trm_apps (func, args) ->
    let func' = f false func in
    let args' = flist args in
    ret (func' == func && args' == args)
      (trm_apps ~annot ?loc ?typ ~ctx func' args')
  | Trm_while (cond, body) ->
    let cond' = f false cond in
    let body' = f false body in
    ret (cond' == cond && body' == body)
        (trm_while ~annot ?loc ~ctx cond' body')
  | Trm_for_c (init, cond, step, body, invariant) ->
>>>>>>> 54c3102d
     let init' = f false init in
     let cond' = f false cond in
     let step' = f false step in
     let body' = aux body in
<<<<<<< HEAD
     if (init' == init && cond' == cond && step' == step && body' == body) then t else
         (trm_for_c ~annot ?loc init' cond' step' body')
  | Trm_for (l_range, body) ->
=======
     ret (init' == init && cond' == cond && step' == step && body' == body)
         (trm_for_c ~annot ?loc ?invariant ~ctx init' cond' step' body')
  | Trm_for (l_range, body, contract) ->
>>>>>>> 54c3102d
    let (index, start, direction, stop, step, is_parallel) = l_range in
    let start' = f false start in
    let stop' = f false stop in
    let step' = match step with
      | Post_inc | Post_dec | Pre_inc | Pre_dec -> step
      | Step sp -> Step (aux sp)
      in
    let body' = aux body in
<<<<<<< HEAD
    if (step' == step && start' == start && stop' == stop && body' == body) then t else
        (trm_for ~annot ?loc (index, start', direction, stop', step', is_parallel) body')
  | Trm_switch (cond, cases) ->
     let cond' = f false cond in
     let cases' = List.map (fun (tl, body) -> (tl, aux body)) cases in
     if (cond' == cond && List.for_all2 (fun (_tl1,body1) (_tl2,body2) -> body1 == body2) cases' cases) then t else
         (trm_switch ~annot ?loc cond' cases')
=======
    ret (step' == step && start' == start && stop' == stop && body' == body)
        (trm_for ~annot ?loc ~ctx (index, start', direction, stop', step', is_parallel) body')
  | Trm_switch (cond, cases) ->
     let cond' = f false cond in
     let cases' = List.map (fun (tl, body) -> (tl, aux body)) cases in
     ret (cond' == cond && List.for_all2 (fun (_tl1,body1) (_tl2,body2) -> body1 == body2) cases' cases)
         (trm_switch ~annot ?loc ~ctx cond' cases')
>>>>>>> 54c3102d
  | Trm_abort a ->
    begin match a with
    | Ret (Some t') ->
        let t'2 = f false t' in
<<<<<<< HEAD
        if (t'2 == t') then t else
            (trm_ret ~annot ?loc (Some t'2))
=======
        ret (t'2 == t')
            (trm_ret ~annot ?loc ~ctx (Some t'2))
>>>>>>> 54c3102d
    | _ -> t
    end
  | _ -> t


(* [trm_map_with_terminal is_terminal f t] *)
let trm_map_with_terminal (is_terminal : bool)  (f : bool -> trm -> trm) (t : trm) : trm =
  (* TODO FIXME: trm_map_with_terminal_opt is_terminal f t*)
  trm_map_with_terminal_unopt is_terminal f t

(* [trm_map f]: applies f on t recursively *)
let trm_map (f : trm -> trm) (t : trm) : trm =
  trm_map_with_terminal false (fun _is_terminal t -> f t) t

(* [trm_bottom_up]: applies f on t recursively from bottom to top. *)
let rec trm_bottom_up (f : trm -> trm) (t : trm) : trm =
  let t2 = trm_map (trm_bottom_up f) t in
  f t2

(* [trm_iter f t]: similar to [trm_map] but this one doesn't return a trm at the end. *)
let trm_iter (f : trm -> unit) (t : trm) : unit =
  match t.desc with
  | Trm_array tl ->
    Mlist.iter f tl
  | Trm_record tl ->
    Mlist.iter (function (_, t) -> f t) tl
  | Trm_let (vk, tv, init, _) ->
    f init
  | Trm_let_mult (vk, tvl, tl) ->
    List.iter f tl
  | Trm_let_fun (f', res, args, body, _) ->
    f body
  | Trm_if (cond, then_, else_) ->
    f cond;  f then_ ; f else_
  | Trm_seq tl ->
    Mlist.iter f tl
  | Trm_apps (func, args) ->
    f func; List.iter f args
  | Trm_while (cond, body) ->
    f cond; f body
  | Trm_for_c (init, cond, step, body, _) ->
    f init; f cond; f step; f body
  | Trm_for (l_range, body, _) ->
    let (index, start, direction, stop, step, is_parallel) = l_range in
    f start; f stop;
    begin match step with
     | Post_inc | Post_dec | Pre_inc | Pre_dec -> ()
     | Step sp -> f sp
    end;
    f body
  | Trm_do_while (body, cond) ->
    f body; f cond
  | Trm_switch (cond, cases) ->
     f cond;
     List.iter (fun (tl, body) -> f body) cases
  | Trm_abort a ->
    begin match a with
    | Ret (Some t') -> f t'
    | _ -> ()
    end
  | Trm_namespace (name, t, b) ->
    f t
  | Trm_delete (is_array, t) ->
    f t
  | Trm_typedef td ->
    begin match td.typdef_body with
    | Typdef_record rfl ->
      List.iter (fun (rf, rf_ann) ->
        match rf with
        | Record_field_method t1 -> f t1
        | _ -> ()
      ) rfl
    | _ -> ()
    end
  | _ -> ()


(* [is_generated_typ ty]: checks ia a typ is a type used only for optitrust encoding *)
let is_generated_typ (ty : typ) : bool =
  List.mem GeneratedTyp ty.typ_attributes

(* [typ_map f ty]: applies f on type ty recursively *)
let typ_map (f : typ -> typ) (ty : typ) : typ =
  let annot = ty.typ_annot in
  let attributes = ty.typ_attributes in
  match ty.typ_desc with
  | Typ_ptr {ptr_kind= pk; inner_typ = ty} -> typ_ptr ~annot ~attributes pk (f ty)
  | Typ_array (ty, n) -> typ_array ~annot ~attributes (f ty) n
  | Typ_fun (tyl, ty) ->
     typ_fun ~annot ~attributes (List.map f tyl) (f ty)
  (* var, unit, int, float, double, bool, char *)
  | _ -> ty


(* [label_subterms_with_fresh_stringreprids f t]: annotates all the subterms of [t]
   that satisfy the boolean predicate [f] with a fresh string representation identifier.
   This operation should be performed to enable the term to doc function to memoize
   its results, and possibly export a table mapping subterms to their string representation. *)
let rec label_subterms_with_fresh_stringreprids (f : trm -> bool) (t : trm) : trm =
  let t2 =
    if not (f t) then t else begin
      let id = next_stringreprid () in
      trm_set_stringreprid id t
    end in
  trm_map (label_subterms_with_fresh_stringreprids f) t2


(* [contains_decl x t]: checks if t constains a sub-trm that is a redeclaration of a variable x *)
let contains_decl (x : var) (t : trm) : bool =
  let rec aux (t : trm) : bool =
    match t.desc with
    | Trm_let (_, (y, _), _, _) when y = x -> true
    | Trm_seq tl -> Mlist.fold_left (fun acc t -> acc || aux t) false tl
    | Trm_for (l_range, body, _) ->
        let (y, _, _, _, _, _) = l_range in
        y = x || aux body
    | Trm_let_fun (_, _, _, body, _) -> aux body
    | Trm_for_c (init, _, _, body, _) -> aux init || aux body
    | _ -> false
  in aux t

(* [is_qvar_var]: checks is [qv.qvar_var] is equal to [v]. *)
let is_qvar_var (qv : qvar) (v : var) : bool =
  qv.qvar_var = v


(* [contains_occurrence x t]: checks if [t] contains any occurrence of the variable [x]*)
let contains_occurrence (x : var) (t : trm) : bool =
  let rec aux (t : trm) : bool =
    match t.desc with
    | Trm_var (_, y) -> is_qvar_var y x
    | Trm_apps (_, tl) -> List.fold_left (fun acc t1 -> acc || aux t1) false tl
    | _ -> false
  in aux t

(* [contains_field_access f t]: checks if [t] contains an access on field [f] *)
let contains_field_access (f : field) (t : trm) : bool =
  let rec aux (t : trm) : bool =
   match t.desc with
   | Trm_apps (f', tl) ->
      begin match f'.desc with
      | Trm_val (Val_prim (Prim_unop (Unop_struct_access f1))) -> f = f1
      | Trm_val (Val_prim (Prim_unop (Unop_struct_get f1))) -> f = f1
      | _ -> List.fold_left (fun acc t1 -> acc || aux t1) false tl
      end
   | _ -> false
  in aux t

(* [decl_name t]: returns the name of the declared object *)
let decl_name (t : trm) : var option =
  match t.desc with
  | Trm_let (_,(x,_),_, _) -> Some x
  | Trm_let_fun (f, _, _, _, _) -> Some f.qvar_var
  | Trm_typedef td -> Some td.typdef_tconstr
  | _ -> None

(* [vars_bound_in_trm_init t]: gets the list of variables that are bound inside the initialization trm of the for_c loop*)
let vars_bound_in_trm_init (t : trm) : var list =
  match t.desc with
  | Trm_let (_, (x,_), _, _) -> [x]
  | Trm_let_mult (_, tvl, _) -> fst (List.split tvl)
  | _ -> []

(* [is_null_pointer ty t]: check if t == (void * ) 0 *)
let is_null_pointer (ty : typ) (t : trm) : bool =
  match ty.typ_desc, t.desc with
  | Typ_ptr {ptr_kind = Ptr_kind_mut; inner_typ = {typ_desc = Typ_unit;_}}, Trm_val (Val_lit (Lit_int 0)) -> true
  | _ -> false

(* [is_qvar_eq qv1 qv2]: checks is qv1 = qv2. *)
let is_qvar_eq (qv1 : qvar) (qv2 : qvar) : bool =
  (qv1.qvar_var = qv2.qvar_var) && (qv1.qvar_path = qv2.qvar_path) && (qv1.qvar_str = qv2.qvar_str)


(* [same_sizes sz1 sz2]: checks if two arrays are of the same size *)
let same_sizes (sz1 : size) (sz2 : size) : bool =
 match sz1, sz2 with
 | Undefined, Undefined -> true
 | Const i1, Const i2 -> i1 = i2
 | Trm t1, Trm t2->  t1 = t2
 | _, _ -> false

(* [same_types ~match_generated_start typ_1 typ_2]: checks if two types are the same *)
let rec same_types ?(match_generated_star : bool = false) (typ_1 : typ) (typ_2 : typ) : bool =
  let aux = same_types ~match_generated_star in
  (typ_1.typ_annot = typ_2.typ_annot) && (
    match typ_1.typ_desc, typ_2.typ_desc with
    | Typ_const typ_a1, Typ_const typ_a2 ->
      (aux typ_a1 typ_a2)
    | Typ_var (a1, _), Typ_var (a2, _) ->
      a1 = a2
    | Typ_constr (typ_var1, typ_id1, typ_list1), Typ_constr (typ_var2, typ_id2, typ_list2) ->
      (is_qvar_eq typ_var1 typ_var2) && (typ_id1 = typ_id2) && (typ_list1 = typ_list2)
    | Typ_unit, Typ_unit -> true
    | Typ_int, Typ_int -> true
    | Typ_float, Typ_float -> true
    | Typ_double, Typ_double -> true
    | Typ_bool, Typ_bool -> true
    | Typ_char, Typ_char -> true
    | Typ_string, Typ_string -> true
    | Typ_ptr {ptr_kind = pk1; inner_typ = typ_a1}, Typ_ptr {ptr_kind = pk2; inner_typ = typ_a2} ->
     if match_generated_star then (pk1 = pk2) && (is_generated_typ typ_1 && is_generated_typ typ_2) && (aux typ_a1 typ_a2)
      else (not (is_generated_typ typ_1 || is_generated_typ typ_2)) && (pk1 = pk2) && (aux typ_a1 typ_a2)
    | Typ_array (typa1, size1), Typ_array (typa2, size2) ->
        (same_types typa1 typa2) && (same_sizes size1 size2)
    | _, _ -> false)

(* [get_init_val t]: gets the value of a variable initialization *)
let rec get_init_val (t : trm) : trm option =
  match t.desc with
  | Trm_let (vk, (_, _), init, _) ->
      begin match vk with
      | Var_immutable -> Some init
      | _ -> get_init_val init
      end
  | Trm_apps(f,[base]) ->
        begin match f.desc with
        | Trm_val (Val_prim (Prim_new _)) -> Some base
        | _ -> Some t
        end
  | Trm_val (Val_prim (Prim_new _))  -> None
  | _ ->
      Some t

(* [for_loop_index t]: returns the index of the loop [t] *)
let for_loop_index (t : trm) : var =
  match t.desc with
  | Trm_for (l_range,  _, _) ->
     let (index, _, _, _, _, _) = l_range in
     index
  | Trm_for_c (init, _, _, _, _) ->
     (* covered cases:
        - for (i = …; …)
        - for (int i = …; …) *)
     begin match init.desc with
     | Trm_apps ({desc = Trm_val (Val_prim (Prim_binop Binop_set)); _},
                 [{desc = Trm_var (_, x); _}; _]) -> x.qvar_var
     | _ -> begin match decl_name init with
            | Some x -> x
            | None -> fail init.loc "Ast.for_loop_index: could't get the loop index"
            end
     end
  | _ -> fail t.loc "Ast.for_loop_index: expected for loop"

(* [for_loop_init t]: returns the initial value of the loop index *)
let for_loop_init (t : trm) : trm =
  match t.desc with
  | Trm_for_c (init, _, _, _, _) ->
     (* covered cases:
        - for (i = n; …)
        - for (int i = n; …) *)
     begin match init.desc with
     | Trm_apps ({desc = Trm_val (Val_prim (Prim_binop Binop_set)); _},
                 [_; n]) -> n
     | Trm_let (_,(_, _), init, _) ->
        begin match get_init_val init with
        | Some v  -> v
        | None -> fail init.loc "Ast.for_loop_init: bad for loop initialization"
        end
     | _ -> fail init.loc "Ast.for_loop_init: bad for loop initialisation"
     end
  | _ -> fail t.loc "Ast.for_loop_init: expected for loop"

(* [for_loop_bound t]: returns the bound of the for loop *)
let for_loop_bound (t : trm) : trm =
  match t.desc with
  | Trm_for_c (_, cond, _, _, _) ->
     (* covered cases:
       - for (…; i < n; …)
       - for (…; i <= n; …)
       - for (…; i > n; …)
       - for (…; i >= n; …) *)
     begin match cond.desc with
     | Trm_apps ({desc = Trm_val (Val_prim (Prim_binop Binop_lt)); _},
                 [_; n]) -> n
     | Trm_apps ({desc = Trm_val (Val_prim (Prim_binop Binop_le)); _},
                 [_; n]) -> n
     | Trm_apps ({desc = Trm_val (Val_prim (Prim_binop Binop_gt)); _},
                 [_; n]) -> n
     | Trm_apps ({desc = Trm_val (Val_prim (Prim_binop Binop_ge)); _},
                 [_; n]) -> n
     | _ -> fail cond.loc "Ast.for_loop_bound: bad for loop condition"
     end
  | _ -> fail t.loc "Ast.for_loop_bound: expected for loop"

(* [for_loop_step t]: returns the step increment of the for loop *)
let for_loop_step (t : trm) : trm =
  match t.desc with
  | Trm_for_c (_, _, step, _, _) ->
     (* covered cases:
        - for (…; …; i++)
        - for (…; …; ++i)
        - for (…; …; i--)
        - for (…; …; --i)
        - for (…; …; i += n) for n > 0
        - for (…; …; i -= n) for n > 0 *)
     begin match step.desc with
     | Trm_apps ({desc = Trm_val (Val_prim (Prim_unop Unop_post_inc)); _}, _) ->
        trm_lit (Lit_int 1)
     | Trm_apps ({desc = Trm_val (Val_prim (Prim_unop Unop_pre_inc)); _}, _) ->
        trm_lit (Lit_int 1)
     | Trm_apps ({desc = Trm_val (Val_prim (Prim_unop Unop_post_dec)); _}, _) ->
        trm_lit (Lit_int 1)
     | Trm_apps ({desc = Trm_val (Val_prim (Prim_unop Unop_pre_dec)); _}, _) ->
        trm_lit (Lit_int 1)
     | Trm_apps ({desc = Trm_val (Val_prim (Prim_binop Binop_set)); _},
                 [_; t']) ->
        begin match t'.desc with
        | Trm_apps ({desc = Trm_val (Val_prim (Prim_binop Binop_add)); _},
                    [_; n]) ->
           n
        | Trm_apps ({desc = Trm_val (Val_prim (Prim_binop Binop_sub)); _},
                    [_; n]) ->
           trm_apps (trm_unop Unop_minus) [n]
        | _ -> fail step.loc "Ast.for_loop_step: bad for loop step"
        end
     | _ -> fail step.loc "Ast.for_loop_step: bad for loop step"
     end
  | _ -> fail t.loc "Ast.for_loop_step: expected for loop"

(* [for_loop_nb_iter t]: gets the number of iterations of a for loop *)
let for_loop_nb_iter (t : trm) : trm =
  let init = for_loop_init t in
  let bound = for_loop_bound t in
  let step = for_loop_step t in
  (* reorder to use positive step *)
  let (init, bound, step) =
    match step.desc with
    | Trm_apps ({desc = Trm_val (Val_prim (Prim_unop Unop_minus)); _}, [step']) ->
       (bound, init, step')
    | _ -> (init, bound, step)
  in
  match init.desc, bound.desc, step.desc with
  (* if all vars are integers, perform the computation to simplify *)
  | Trm_val (Val_lit (Lit_int init)), Trm_val (Val_lit (Lit_int bound)),
    Trm_val (Val_lit (Lit_int step)) ->
     trm_lit (Lit_int ((bound - init + step - 1) / step))
  (* otherwise, use the same formula with terms *)
  | _ ->
     trm_apps (trm_binop Binop_div)
       [
         trm_apps (trm_binop Binop_sub)
           [
             trm_apps (trm_binop Binop_add)
               [
                 trm_apps (trm_binop Binop_sub)
                   [
                     bound;
                     init
                   ];
                 step
               ];
             trm_lit (Lit_int 1)
           ];
         step
       ]

(* [for_loop_body_trms t]: gets the list of trms from the body of the loop *)
let for_loop_body_trms (t : trm) : trm mlist =
  match t.desc with
  | Trm_for (_, body, _) ->
    begin match body.desc with
    | Trm_seq tl -> tl
    | _ -> fail body.loc "Ast.for_loop_body_trms: body of a simple loop should be a sequence"
    end
  | Trm_for_c (_, _, _, body, _) ->
    begin match body.desc with
    | Trm_seq tl -> tl
    | _ -> fail body.loc "Ast.for_loop_body_trms: body of a generic loop should be a sequence"
    end
  | _ -> fail t.loc "Ast.for_loop_body_trms: expected a loop"

(* [typ_kind]: initialization type kind *)
type typ_kind =
  | Typ_kind_undefined
  | Typ_kind_reference
  | Typ_kind_array
  | Typ_kind_sum
  | Typ_kind_record
  | Typ_kind_basic of typ_desc
  | Typ_kind_fun
  | Typ_kind_var

(* [typ_kind_to_string tpk]: converts a type kind to a string *)
let typ_kind_to_string (tpk : typ_kind) : string =
  begin match tpk with
  | Typ_kind_undefined -> "undefined"
  | Typ_kind_reference -> "reference"
  | Typ_kind_array -> "array"
  | Typ_kind_sum -> "sum"
  | Typ_kind_record -> "prod"
  | Typ_kind_basic _ -> "basic"
  | Typ_kind_fun -> "fun"
  | Typ_kind_var -> "var"
  end

(* [is_atomic_typ ty]: checks if [ty] is an atomic type *)
let is_atomic_typ (ty : typ) : bool =
  match ty.typ_desc with
  | Typ_int | Typ_unit | Typ_float | Typ_double | Typ_bool | Typ_char |Typ_string -> true
  | _ -> false

(* [get_typ_kind ctx ty]: based on the context [ctx], get the kind of type [ty] *)
let rec get_typ_kind (ctx : typ_ctx) (ty : typ) : typ_kind =
  if is_atomic_typ ty then Typ_kind_basic ty.typ_desc
    else
  match ty.typ_desc with
  | Typ_const ty1 -> get_typ_kind ctx ty1
  | Typ_ptr rf when rf.ptr_kind = Ptr_kind_ref -> Typ_kind_reference
  | (Typ_ptr _| Typ_array _) -> Typ_kind_array
  | Typ_fun _ -> Typ_kind_fun
  | Typ_var _ -> Typ_kind_var
  | Typ_constr (_, tyid, _) ->
     let td_opt = Typ_map.find_opt tyid ctx.ctx_typedef in
     begin match td_opt with
     | None -> Typ_kind_undefined
     | Some td ->
         begin match td.typdef_body with
        | Typdef_alias ty1 -> get_typ_kind ctx ty1
        | Typdef_record _ -> Typ_kind_record
        | Typdef_sum _| Typdef_enum _ -> Typ_kind_sum
        end
     end
  | _ -> Typ_kind_basic ty.typ_desc

(* [get_inner_ptr_type ty]: gets the underlying type of [ty] when [ty] is a generated pointer type *)
let get_inner_ptr_type (ty : typ) : typ =
  match ty.typ_desc with
  | Typ_ptr {inner_typ = ty1;_} when is_generated_typ ty -> ty1
  | _ -> ty

(* [get_inner_array_type ty]: returns the underlying type of [ty] when [ty] is an array type. *)
let get_inner_array_type (ty : typ) : typ =
  match ty.typ_desc with
  | Typ_array (ty, _) -> ty
  | _ -> ty


(* [get_inner_const_type ty]: gets the underlying type of [ty] when [ty] is a const type *)
let get_inner_const_type (ty : typ) : typ =
  match ty.typ_desc with
  | Typ_const ty -> ty
  | _ -> ty

(* [get_inner_type ty]: returns the inner type of [ty] when [ty] is a pointer type, const type or an array type. *)
let get_inner_type (ty : typ) : typ =
  match ty.typ_desc with
  | Typ_const ty -> ty
  | Typ_ptr {inner_typ = ty; _} -> ty
  | Typ_array (ty, _) -> ty
  | _ -> ty


(* [decl_type t]: returns the type of declaration [t]. *)
let decl_type (t : trm) : typ option =
  match t.desc with
  | Trm_let (_, (_, tx), _, _) -> Some (get_inner_ptr_type tx)
  | Trm_let_fun (_, ty, _, _, _) -> Some ty
  | _ -> None


(* [is_reference]: checks if the type is a reference type or not *)
let is_reference (ty : typ) : bool =
  let ty = get_inner_ptr_type ty in
  match ty.typ_desc with
  | Typ_ptr {ptr_kind = Ptr_kind_ref;_} -> true
  | _ -> false

(* [is_typ_const ty]: checks if [ty] is a const type *)
let is_typ_const (ty : typ) : bool =
  match ty.typ_desc with
  | Typ_const _ -> true
  (* | Typ_array (ty, s) -> is_typ_const ty *)
  | _ -> false

(* [tile_bound]: used for loop tiling transformation *)
type tile_bound = TileBoundMin | TileBoundAnd | TileDivides

let tile_bound_to_string = function
  | TileBoundMin -> "TileBoundMin"
  | TileBoundAnd -> "TileBoundAnd"
  | TileDivides -> "TileDivides"

(* [Nobrace]: module for managing nobrace sequences(hidden sequences), these sequence are visible only at the AST level *)
module Nobrace = struct

  let ids = ref []

  let current_id = ref 0

  let init () =
    ids := !current_id :: !ids

  let enter () =
    current_id := !current_id + 1;
    ids := !current_id :: !ids

  let current () =
    match !ids with
    | [] ->  failwith "current:empty list"
    | id :: _rest -> id

  let exit () =
    match !ids with
    | [] -> failwith "exit: empty list"
    | id :: rest ->
        ids := rest;
        id
end

(* [trm_seq_no_brace tl]: genereates a no_brace sequence with a fresh id *)
let trm_seq_no_brace (tl : trms) : trm=
    trm_add_cstyle (No_braces (Nobrace.current())) (trm_seq (Mlist.of_list tl))

(* [trm_main_inv_toplevel_defs ast]: returns a list of all toplevel declarations *)
let trm_main_inv_toplevel_defs (ast : trm) : trm list =
  match ast.desc with
  | Trm_seq tl when trm_is_mainfile ast -> Mlist.to_list tl
  | _ -> fail ast.loc "Ast.trm_main_inv_toplevel_defs: expected the ast of the main file"

(* [trm_seq_add_last t_insert t]: appends [t_insert] at the end of the sequence [t] *)
let trm_seq_add_last (t_insert : trm) (t : trm) : trm =
  match t.desc with
  | Trm_seq tl ->
     let new_tl = Mlist.insert_at (Mlist.length tl) t_insert tl in
     trm_seq ~annot:t.annot new_tl
  | _ -> fail t.loc "Ast.trm_seq_add_last: expected a sequence"

(* [get_nobrace_id t]: gets the id of the sequence annotated as No_braces *)
let get_nobrace_id (t : trm) : int option =
  let rec aux l = match l with
  | [] -> None
  | hd :: tl ->
    begin match hd with
    | No_braces i -> Some i
    | _ -> aux tl
    end in
  aux t.annot.trm_annot_cstyle

(* [rename]: variable renaming based on the suffix or by using a predefined list of pairs, where each pair gives the
    current variable and the one that is going to replace it *)
type rename = | Suffix of string | Rename_list of (var * var) list

(* [get_lit_from_trm_lit t]: gets the literal value from a trm_lit *)
let get_lit_from_trm_lit (t : trm) : lit =
  match t.desc with
  | Trm_val (Val_lit l) -> l
  | _ -> fail t.loc "Ast.get_lit_from_trm: this type of literal is not supported"

(* [is_type_unit t]: checks if the [t] has type void *)
let is_type_unit (t : typ) : bool =
  match t.typ_desc with
  | Typ_unit -> true
  | _ -> false

(* [is_lit t]: checks if [t] is a literal or not *)
let is_lit (t : trm) : bool =
  match t.desc with
  | Trm_val (Val_lit _) -> true
  | _ -> false

(* [is_typ_ptr ty]: checks if [ty] is a pointer type *)
let is_typ_ptr (ty : typ) : bool =
  match ty.typ_desc with
  | Typ_ptr {ptr_kind = Ptr_kind_mut;_} -> true
  | _ -> false

(* [is_typ_fun ty]: checks if [ty] is a function type *)
let is_typ_fun (ty : typ) : bool =
  match ty.typ_desc with
  | Typ_fun _ -> true | _ -> false

(* [is_typ_struct struct_name ty]: checks if [ty] is a constructed struct type *)
let is_typ_struct (struct_name : var) (ty_opt : typ option) : bool =
  match ty_opt with
  | Some ty ->
    begin match ty.typ_desc with
    | Typ_constr (sn, _, _) -> is_qvar_var sn struct_name
    | _ -> false
    end
  | None -> false

(* [is_get_operation t]: checks if [t] is a get operation(read operation) *)
let is_get_operation (t : trm) : bool =
  match t.desc with
  | Trm_apps ({desc = Trm_val(Val_prim (Prim_unop Unop_get))}, _) -> true
  | _ -> false

(* [is_new_operation t] checks if [t] is new operation *)
let is_new_operation (t : trm) : bool =
  match t.desc with
  | Trm_apps (f, _) ->
    begin match trm_prim_inv f with
    | Some (Prim_new _) -> true
    | _ -> false
    end
  | _ -> false

let trm_set_inv (t : trm) : (trm * trm) option =
  trm_binop_inv Binop_set t

(* [is_set_operation t]: checks if [t] is a set operation(write operation) *)
let is_set_operation (t : trm) : bool =
  match t.desc with
  | Trm_apps (f, _) ->
    begin match trm_prim_inv f with
    | Some (Prim_binop Binop_set) | Some(Prim_compound_assgn_op _)
    (* FIXME: not supported by [trm_set_inv] *)
     | Some (Prim_overloaded_op (Prim_binop Binop_set)) -> true
    | _ -> false
    end
  | _ -> false


(* [is_compound_assignment]: checks if [t] is a compound assignment *)
let is_compound_assignment (t : trm) : bool =
  match t.desc with
  | Trm_apps ({ desc = Trm_val (Val_prim (Prim_compound_assgn_op _))}, _) -> true
  | _ -> false

(* [is_access t]: check if t is a struct or array access *)
let is_access (t : trm) : bool = match t.desc with
  | Trm_apps (f, _) ->
    begin match trm_prim_inv f with
    | Some p ->
      begin match p with
      | Prim_unop (Unop_struct_access _) | Prim_unop (Unop_struct_get _) | Prim_binop (Binop_array_access)
        | Prim_binop (Binop_array_get) -> true
      | _ -> false
      end
    | None -> false
    end
  | _ -> false

(* [get_operation_arg t]: gets the arg of a get operation. *)
let get_operation_arg (t : trm) : trm =
  match t.desc with
  | Trm_apps ({desc = Trm_val (Val_prim (Prim_unop Unop_get)); _}, [t1]) -> t1
  | _ -> t

(* [new_operation_arg t]: get the argument of the encoded new operation. *)
let new_operation_arg (t : trm) : trm =
  match t.desc with
  | Trm_apps (_, [arg]) when is_new_operation t -> arg
  | _ -> t


(* [new_operation_inv t]: returns the type and the argument of the new operation [t]. *)
let new_operation_inv (t : trm) : (typ * trm) option =
  match t.desc with
  | Trm_apps ({desc = Trm_val (Val_prim (Prim_new ty))}, [arg]) -> Some (ty, arg)
  | _ -> None


(* [trm_let_mut ~annot ?ctx typed_var init]: an extension of trm_let for
    creating mutable variable declarations *)
let trm_let_mut ?(annot = trm_annot_default) ?(loc) ?(ctx : ctx option)
  (typed_var : typed_var) (init : trm): trm =
  let var_name, var_type = typed_var in
  let var_type_ptr = typ_ptr_generated var_type in
  let t_let = trm_let ?loc ?ctx Var_mutable (var_name, var_type_ptr) (trm_apps (trm_prim (Prim_new var_type)) [init]) in
  trm_add_cstyle Stackvar t_let

(* [trm_let_ref ~annot ?ctx typed_var init]: an extension of trm_let for creating references *)
let trm_let_ref ?(annot = trm_annot_default) ?(loc)  ?(ctx : ctx option)
  (typed_var : typed_var) (init : trm): trm =
  let var_name, var_type = typed_var in
  let var_type_ptr = typ_ptr_generated var_type in
  let t_let = trm_let ?loc ?ctx Var_mutable (var_name, var_type_ptr) init in
  trm_add_cstyle Reference t_let


(* [trm_let_IMmut ~annot ?ctx typed_var init]: an extension of trm_let for creating immutable variable declarations. *)
let trm_let_immut ?(annot = trm_annot_default) ?(loc) ?(ctx : ctx option)
  (typed_var : typed_var) (init : trm): trm =
  let var_name, var_type = typed_var in
  let var_type = typ_const var_type in
  trm_let ~annot ?loc ?ctx Var_immutable (var_name, var_type) (init)

(* [trm_let_array ~annot ?ctx typed_var sz init]: an extension of trm_let for creating array variable declarations *)
let trm_let_array ?(annot = trm_annot_default) ?(loc) ?(ctx : ctx option) (kind : varkind )
  (typed_var : typed_var) (sz : size)(init : trm): trm =
  let var_name, var_type = typed_var in
  let var_type = if kind = Var_immutable then typ_const (typ_array var_type sz) else typ_ptr_generated (typ_array var_type sz) in
  let var_init = if kind = Var_immutable then init else trm_apps (trm_prim (Prim_new var_type)) [init]  in
  let res = trm_let ~annot ?loc ?ctx kind (var_name, var_type) var_init in
  if kind = Var_mutable then trm_add_cstyle Stackvar res else res


(* [trm_for_c_inv_simple_init init]: checks if the init loop component is simple. If that's the case then return
   initial value of the loop index.
  Ex.:
    int x = a -> Some (x, a, true)
    x = a -> Some (x, a, false) *)
let trm_for_c_inv_simple_init (init : trm) : (var * trm) option =
  match init.desc with
  | Trm_let (_, (x, _), init_val, _) ->
    begin match get_init_val init_val with
    | Some init1 -> Some (x, init1)
    | _ -> None
    end
  | _ -> None


(* [trm_for_c_inv_simple_stop stop]: checks if the loop bound is simple.  If that's the case return that bound. *)
let trm_for_c_inv_simple_stop (stop : trm) : (loop_dir * trm) option =
  match stop.desc with
  | Trm_apps ({desc = Trm_val (Val_prim (Prim_binop Binop_lt)); _},
                 [_; n]) -> Some (DirUp, n)
  | Trm_apps ({desc = Trm_val (Val_prim (Prim_binop Binop_le)); _},
              [_; n]) -> Some (DirUpEq, n)
  | Trm_apps ({desc = Trm_val (Val_prim (Prim_binop Binop_gt)); _},
              [_; n]) -> Some (DirDown, n)
  | Trm_apps ({desc = Trm_val (Val_prim (Prim_binop Binop_ge)); _},
              [_; n]) -> Some (DirDownEq, n)
  | _ -> None

(* [trm_for_c_inv_simple_step step]: checks if the loop step is simple. If that's the case then return that step. *)
let trm_for_c_inv_simple_step (step : trm) : loop_step option =
  match step.desc with
  | Trm_apps ({desc = Trm_val (Val_prim (Prim_unop Unop_post_inc)); _}, _) ->
      Some Post_inc
  | Trm_apps ({desc = Trm_val (Val_prim (Prim_unop Unop_pre_inc)); _}, _) ->
     Some Pre_inc
  | Trm_apps ({desc = Trm_val (Val_prim (Prim_unop Unop_post_dec)); _}, _) ->
     Some Post_dec
  | Trm_apps ({desc = Trm_val (Val_prim (Prim_unop Unop_pre_dec)); _}, _) ->
     Some Pre_dec
  | Trm_apps ({desc = Trm_val (Val_prim (Prim_compound_assgn_op _)); _},
                 [_; n]) -> Some (Step n)
  | _ -> None


(* [trm_for_of_trm_for_c t]: checks if loops [t] is a simple loop or not, if yes then return the simple loop else returns [t]. *)
let trm_for_of_trm_for_c (t : trm) : trm =
  match t.desc with
  | Trm_for_c (init, cond , step, body, _) ->
    let init_ops = trm_for_c_inv_simple_init init in
    let bound_ops = trm_for_c_inv_simple_stop cond in
    let step_ops = trm_for_c_inv_simple_step step in
    let t_pragmas = trm_get_pragmas t in
    let is_parallel = List.exists (function | Parallel_for _ -> true | _ -> false) t_pragmas in
    begin match init_ops, bound_ops, step_ops with
    | Some (index, start), Some (direction, stop), Some step ->
      trm_for (index, start, direction, stop, step, is_parallel ) body
    | _ -> t
    end
  | _ -> fail t.loc "Ast.trm_for_of_trm_for_c: expected a for loop"

(* TODO: rename to monoid *)
(* [local_ops]: type used for the local_name transformation. *)
type local_ops =
(* | Functional_monoid of trm * trm (* 0 and +; what about += ? *)
   | Imperative_monoid of trm * trm (* create 0 and mutating += (e.g. bag extend) and others (e.g. bag push) *)
   Maybe should only take += even for functional
      *)
  | Local_arith of lit * binary_op
  | Local_obj of string * string * string

(* [get_include_filename t]: returns the included filename if [t] is an include directive. *)
let get_include_filename (t : trm) : string  =
  let f_name = List.fold_left (fun acc x ->
    match x with
    | Include s -> Some s
    | _ -> acc
  ) None t.annot.trm_annot_files in
  match f_name with
  | Some s -> s
  | _ -> fail t.loc "Ast.get_include_filename: couldn't get the requested filename"

(* [compute_app_unop_value p v1]: simplifies unary operations on literals. *)
let compute_app_unop_value (p : unary_op) (v1:lit) : trm =
  match p, v1 with
  | Unop_neg, Lit_bool b -> trm_bool (not b)
  | Unop_post_inc, Lit_int n -> trm_int (n + 1)
  | Unop_pre_inc, Lit_int n -> trm_int (n + 1)
  | Unop_post_dec, Lit_int n -> trm_int (n - 1)
  | Unop_pre_dec, Lit_int n -> trm_int (n - 1)
  | _ -> fail None "Ast.compute_app_unop_value: only negation can be applied here"

(* [compute_app_binop_value]: simplifies binary operations on literals. *)
let compute_app_binop_value (p : binary_op) (typ1 : typ option) (typ2 : typ option) (v1 : lit) (v2 : lit) : trm =
  match p,v1, v2 with
  | Binop_eq , Lit_int n1, Lit_int n2 -> trm_bool (n1 == n2)
  | Binop_eq, Lit_double d1, Lit_double d2 -> trm_bool (d1 == d2)
  | Binop_neq , Lit_int n1, Lit_int n2 -> trm_bool (n1 <> n2)
  | Binop_neq, Lit_double d1, Lit_double d2 -> trm_bool (d1 <> d2)
  | Binop_sub, Lit_int n1, Lit_int n2 -> trm_int (n1 - n2)
  | Binop_sub, Lit_double d1, Lit_double d2 ->
    let typ = Tools.option_or typ1 typ2 in
    trm_float ?typ (d1 -. d2)
  | Binop_add, Lit_int n1, Lit_int n2 -> trm_int (n1 + n2)
  | Binop_add, Lit_double d1, Lit_double d2 ->
    let typ = Tools.option_or typ1 typ2 in
    trm_float ?typ (d1 +. d2)
  | Binop_mul, Lit_int n1, Lit_int n2 -> trm_int (n1 * n2)
  | Binop_mul, Lit_double n1, Lit_double n2 ->
    let typ = Tools.option_or typ1 typ2 in
    trm_float ?typ (n1 *. n2)
  | Binop_mod, Lit_int n1, Lit_int n2 -> trm_int (n1 mod n2)
  | Binop_div, Lit_int n1, Lit_int n2 -> trm_int (n1 / n2)
  | Binop_div, Lit_double d1, Lit_double d2 ->
    let typ = Tools.option_or typ1 typ2 in
    trm_float ?typ (d1 /. d2)
  | Binop_le, Lit_int n1, Lit_int n2 -> trm_bool (n1 <= n2)
  | Binop_le, Lit_double d1, Lit_double d2 -> trm_bool (d1 <= d2)
  | Binop_lt, Lit_int n1, Lit_int n2 -> trm_bool (n1 < n2)
  | Binop_lt, Lit_double d1, Lit_double d2 -> trm_bool (d1 < d2)
  | Binop_ge, Lit_int n1, Lit_int n2 -> trm_bool (n1 >= n2)
  | Binop_ge, Lit_double d1, Lit_double d2 -> trm_bool (d1 >= d2)
  | Binop_gt, Lit_int n1, Lit_int n2 -> trm_bool (n1 > n2)
  | Binop_gt, Lit_double d1, Lit_double d2 -> trm_bool (d1 > d2)
  | _ -> fail None "Ast.compute_app_binop_value: operator not supporeted"

(* [decl_list_to_typed_vars tl]: converts a list of variable declarations to a list of paris where each pair
    consists of a variable and its type *)
let decl_list_to_typed_vars (tl : trms) : typed_vars =
  List.map (fun t ->
    match t.desc with
    | Trm_let (_, (x, tx),_, _) -> (x, get_inner_ptr_type tx)
    | _ -> fail t.loc "Ast.decl_list_to_typed_vars: expected a list of declarations"
  ) tl

(* [trm_is_val_or_var t]: checks if [t] is a variable occurrence or a value *)
let rec trm_is_val_or_var (t : trm) : bool =
  match t.desc with
  | Trm_val _ | Trm_var _ -> true
  | Trm_apps (_, [var_occ]) when is_get_operation t -> trm_is_val_or_var var_occ
  | _ -> false

(* [trm_for_inv t]: gets the loop range from loop [t] *)
let trm_for_inv (t : trm) : (loop_range * trm)  option =
  match t.desc with
  | Trm_for (l_range, body, _) -> Some (l_range, body)
  | _ -> None

(* [trm_for_inv_instrs t]: gets the loop range and body instructions from loop [t]. *)
let trm_for_inv_instrs (t : trm) : (loop_range * trm mlist) option =
  Option.bind (trm_for_inv t) (fun (r, b) ->
    Option.map (fun instrs -> (r, instrs)) (trm_seq_inv b))

(* [is_trm_seq t]: checks if [t] is a sequence. *)
let is_trm_seq (t : trm) : bool =
  match t.desc with
  | Trm_seq _ -> true  | _ -> false

(* [trm_fors rgs tbody]: creates nested loops with the main body [tbody] each nested loop
   takes its components from [rgs] *)
let trm_fors (rgs : loop_range list) (tbody : trm) : trm =
  List.fold_right (fun l_range acc ->
    trm_for l_range (if (is_trm_seq acc) then acc else trm_seq_nomarks [acc])
  ) rgs tbody


(* [trm_var_def_inv t] gets the name type and the initialization value *)
let trm_var_def_inv (t : trm) : (varkind * var * typ * trm option) option =
  match t.desc with
  | Trm_let (vk, (x,tx), init, _) ->
    let init1 = match get_init_val init with
    | Some init1 -> Some init1
    | _ -> None in Some (vk, x, get_inner_ptr_type tx, init1)
  | _ -> None

(* [trm_fors_inv nb t]: gets a list of loop ranges up to the loop at depth [nb] from nested loops [t] *)
let trm_fors_inv (nb : int) (t : trm) : (loop_range list * trm) option =
  let nb_loops = ref 0 in
  let body_to_return  = ref (trm_int 0) in
  let rec aux (t : trm) : loop_range list =
    match t.desc with
    | Trm_for (l_range, body, _) ->
      incr nb_loops;
      begin match body.desc with
      | Trm_seq tl when Mlist.length tl = 1 ->
        if !nb_loops = nb
          then begin
            body_to_return := body;
            l_range :: []
            end
          else l_range :: aux (Mlist.nth tl 0)
      | _ ->  l_range :: []
      end

    | _ -> []
    in

  let loop_range_list = aux t in
  if List.length loop_range_list <> nb then None else Some (loop_range_list, !body_to_return)

let trm_new_inv (t : trm) : (typ * trm) option =
  match trm_apps_inv t with
  | Some (f, [v]) ->
    begin match trm_prim_inv f with
    | Some (Prim_new ty) -> Some (ty, v)
    | _ -> None
    end
  | _ -> None

(* [is_trm_uninitialized t]: checks if [t] is the body of an uninitialized function or variable *)
let is_trm_uninitialized (t:trm) : bool =
  match t.desc with
  | Trm_val (Val_lit Lit_uninitialized) -> true
  | _ -> false

let is_trm_new_uninitialized (t : trm) : bool =
  match trm_new_inv t with
  | Some (_, v) -> is_trm_uninitialized v
  | None -> false

exception Unknown_key

(* [tmap_to_list keys map]: gets the list of values for all keys [keys] in [map] *)
let tmap_to_list (keys : vars) (map : tmap) : trms =
  List.map (fun x -> match Var_map.find_opt x map with
    | Some v -> v
    | None -> raise Unknown_key
  ) keys

(* [tmap_filter keys tmap]: removes all the bindings with [keys] in [map] and return [map] *)
let tmap_filter (keys : vars) (map : tmap) : tmap =
  Var_map.filter (fun k _ -> not (List.mem k keys)) map


(* [is_trm_arbit t]: checks if [t] is a proper trm *)
let is_trm_arbit (t : trm) : bool =
  match t.desc with
  | Trm_arbitrary _ -> true
  | _ -> false

(* [is_typ ty]: checks if [ty] is a proper type *)
let is_typ (ty : typ) : bool =
  match ty.typ_desc with
  | Typ_arbitrary _ -> false
  | _ -> true

(* [hide_function_bodies f_pred tl]: all the toplevel function with their names satisfying [f_pred] will have hidden bodies.
    Others will be kept unchanged. The new ast is called the chopped_ast. This function wlll return the choped_ast and
    a map with keys the names of the functions whose body has been removed and values their removed body. *)
let hide_function_bodies (f_pred : var -> bool) (t : trm) : trm * tmap =
  let t_map = ref Var_map.empty in
    let rec aux (t : trm) : trm =
      match t.desc with
      | Trm_let_fun (f, ty, tv, _, _) ->
        if f_pred f.qvar_var then begin
          t_map := Var_map.add f.qvar_var t !t_map;
         trm_let_fun ~annot:t.annot ~qvar:f "" ty tv (trm_lit  Lit_uninitialized) end
        else t
      | _ -> trm_map aux t
      in
  let res = aux t in
  res, !t_map

(* [update_chopped_ast chopped_ast chopped_fun_map]: for all the functions whose bodies were removed during the creation
    of the chopped_ast restore their bodies by using [chopped_fun_map], which is map with keys beingthe the names
    of the functions that were chopped and values being their actual declaration *)
let update_chopped_ast (chopped_ast : trm) (chopped_fun_map : tmap): trm =
  match chopped_ast.desc with
  | Trm_seq tl ->
      let new_tl =
      Mlist.map (fun def -> match def.desc with
      | Trm_let_fun (f, _, _, _, _) ->
        begin match Var_map.find_opt f.qvar_var chopped_fun_map with
        | Some tdef ->  tdef
        | _ -> def
        end
      | Trm_let (_, (x, _), _, _) ->
        (* There is a slight difference between clang and menhir how they handle function declarations, that's why we
         need to check if there are variables inside the function map *)
        begin match Var_map.find_opt x chopped_fun_map with
        | Some tdef -> tdef
        | _ -> def
        end
      |_ ->  def
    ) tl in trm_seq ~annot:chopped_ast.annot new_tl
  | _ -> fail chopped_ast.loc "Ast.update_ast_with_chopped_ast: ast of the main file should start with a top level sequence"


(* [is_infix_prim_fun p]: checks if the primitive function [p] is one of those that supports app and set operations or not *)
let is_infix_prim_fun (p : prim) : bool =
  match p with
  | Prim_compound_assgn_op __ -> true
  | Prim_binop op ->
    begin match op with
    | Binop_add | Binop_sub | Binop_mul | Binop_div | Binop_mod | Binop_shiftl | Binop_shiftr | Binop_and | Binop_or -> true
    | _ -> false
    end
  | _ -> false

(* [get_binop_from_prim p]: if [p] is a binop operation then return its underlying binary operation *)
let get_binop_from_prim (p : prim) : binary_op option =
  match p with
  | Prim_compound_assgn_op binop -> Some binop
  | Prim_binop binop -> Some binop
  | _ -> None

(* [is_postfix_unary unop]: checks if [unop] is a postfix unary operator *)
let is_postfix_unary (unop : unary_op) : bool =
  match unop with
  | Unop_post_inc | Unop_post_dec -> true
  | _ -> false

(* [is_arith_fun p]: checks if the primitive function [p] is an arithmetic operation or not *)
let is_arith_fun (p : prim) : bool =
  match p with
  | Prim_binop bin_op ->
    begin match bin_op with
    | Binop_add | Binop_sub | Binop_mul | Binop_div | Binop_mod -> true
    | _ -> false
    end
  | _ -> false

(* [is_prim_arith p]: checks if [p] is a primitive arithmetic operation *)
let is_prim_arith (p : prim) : bool =
  match p with
  | Prim_binop (Binop_add | Binop_sub | Binop_mul | Binop_div | Binop_exact_div)
  | Prim_unop Unop_neg ->
      true
  | _ -> false

(* [is_prim_arith_call t]: checks if [t] is a function call to a primitive arithmetic operation *)
let is_prim_arith_call (t : trm) : bool =
  match t.desc with
  | Trm_apps ({desc = Trm_val (Val_prim p);_}, args) when is_prim_arith p -> true
  | _ -> false

(* [is_struct_init t]: checks if [t] is struct_init *)
let is_struct_init (t : trm) : bool =
  match t.desc with
  | Trm_record _ -> true | _ -> false

(* [is_trm_seq t]: checks if [t] has [Trm_seq tl] description. *)
let is_trm_seq (t : trm) : bool =
  match t.desc with | Trm_seq _ -> true | _ -> false

(* [is_same_binop op1 op2 ]: checks if two primitive operations are the same *)
let is_same_binop (op1 : binary_op) (op2 : binary_op) : bool =
  match op1, op2 with
  | Binop_set, Binop_set -> true
  | Binop_array_access, Binop_array_access -> true
  | Binop_array_get, Binop_array_get -> true
  | Binop_eq, Binop_eq -> true
  | Binop_neq, Binop_neq -> true
  | Binop_sub, Binop_sub -> true
  | Binop_add, Binop_add -> true
  | Binop_mul, Binop_mul -> true
  | Binop_mod, Binop_mod -> true
  | Binop_div, Binop_div -> true
  | Binop_le, Binop_le -> true
  | Binop_lt, Binop_lt -> true
  | Binop_ge, Binop_ge -> true
  | Binop_gt, Binop_gt -> true
  | Binop_and, Binop_and -> true
  | Binop_bitwise_and, Binop_bitwise_and -> true
  | Binop_or, Binop_or -> true
  | Binop_bitwise_or, Binop_bitwise_or -> true
  | Binop_shiftl, Binop_shiftl -> true
  | Binop_shiftr, Binop_shiftr -> true
  | Binop_xor, Binop_xor -> true
  | _, _ -> false


(* [trm_struct_access ~annot ?typ base field]: creates a struct_access encoding *)
let trm_struct_access ?(annot = trm_annot_default) ?(typ : typ option) (base : trm) (field : var) : trm =
  trm_apps ?typ (trm_unop ~annot (Unop_struct_access field)) [base]

(* [trm_struct_get ~annot ?typ base field]: creates a struct_get encoding *)
let trm_struct_get ?(annot = trm_annot_default) ?(typ : typ option) (base : trm) (field : var) : trm =
  trm_apps ?typ (trm_unop ~annot (Unop_struct_get field)) [base]

(* [trm_array_access~annot ?typ base index]: creates array_access(base, index) encoding *)
let trm_array_access ?(annot = trm_annot_default) ?(typ : typ option) (base : trm) (index : trm) : trm =
  trm_apps ?typ (trm_binop ~annot Binop_array_access) [base; index]

(* [trm_array_get ~annot ?typ base index]: creates array_get (base, index) encoding *)
let trm_array_get ?(annot = trm_annot_default) ?(typ : typ option) (base : trm) (index : trm) : trm =
  trm_apps ?typ (trm_binop ~annot Binop_array_get) [base; index]

(* [trm_get ~annot ?typ t]: embeds [t] into a get operation *)
let trm_get ?(annot = trm_annot_default) ?(typ : typ option) (t : trm) : trm =
  trm_apps ~annot (trm_unop Unop_get) [t]

(* [trm_address_of ~anot ?typ t]: creates an address operation in [t] *)
let trm_address_of ?(annot = trm_annot_default) ?(typ : typ option) (t : trm) : trm =
  trm_apps ?typ:t.typ (trm_unop Unop_address) [t]

(* [trm_var_get ?typ x]: generates *x *)
let trm_var_get ?(typ : typ option) (x : var) : trm =
  trm_get ?typ (trm_var ?typ x)

(* [trm_var_addr ?typ x]: generates &x*)
let trm_var_addr ?(typ : typ option) (x : var) : trm =
  trm_address_of ?typ (trm_var ?typ x)

(* [trm_var_possibly_mut ~const ?typ x]: reads the value of x, it can be x or *x  *)
let trm_var_possibly_mut ?(const : bool = false) ?(typ : typ option) (x : var) : trm =
  if const then trm_var ?typ ~kind:Var_immutable x else trm_var_get ?typ x

(* [trm_new ty t]: generates "new ty" *)
let trm_new (ty : typ) (t : trm) : trm =
  trm_apps (trm_prim (Prim_new ty)) [t]

(* [trm_any_bool]: generates ANY_BOOL () *)
let trm_any_bool : trm =
  trm_apps (trm_var "ANY_BOOL") []

(* [trm_minus ?loc ?ctx ?typ t]: generates -t *)
let trm_minus ?(loc) ?(ctx : ctx option) ?(typ) (t : trm) : trm =
  let typ = Tools.option_or typ t.typ in
  trm_apps ?loc ?ctx ?typ (trm_unop ?loc ?ctx Unop_minus) [t]

(* [trm_eq ?loc ?ctx ?typ t1 t2]: generates t1 = t2 *)
let trm_eq ?(loc) ?(ctx : ctx option) ?(typ) (t1 : trm) (t2 : trm) : trm =
  let typ = Tools.option_or typ (Some (typ_bool ())) in
  trm_apps ?loc ?ctx ?typ (trm_binop ?loc ?ctx  Binop_eq) [t1; t2]

(* [trm_neq t1 t2]: generates t1 != t2 *)
let trm_neq ?(loc) ?(ctx : ctx option) ?(typ) (t1 : trm) (t2 : trm) : trm =
  let typ = Tools.option_or typ (Some (typ_bool ())) in
  trm_apps ?loc ?ctx ?typ (trm_binop ?loc ?ctx Binop_neq) [t1; t2]

(* [trm_sub t1 t2]: generates t1 - t2 *)
let trm_sub ?(loc) ?(ctx : ctx option) ?(typ) (t1 : trm) (t2 : trm) : trm =
  let typ = Tools.option_ors [typ; t1.typ; t2.typ] in
  trm_apps ?loc ?ctx ?typ (trm_binop ?loc ?ctx Binop_sub) [t1; t2]

(* [trm_add t1 t2]: generates t1 + t2 *)
let trm_add ?(loc) ?(ctx : ctx option) ?(typ) (t1 : trm) (t2 : trm) : trm =
  let typ = Tools.option_ors [typ; t1.typ; t2.typ] in
  trm_apps ?loc ?ctx ?typ (trm_binop ?loc ?ctx Binop_add) [t1; t2]

(* [trm_mod t1 t2]: generates t1 % t2 *)
let trm_mod ?(loc) ?(ctx : ctx option) ?(typ) (t1 : trm) (t2 : trm) : trm =
  let typ = Tools.option_ors [typ; t1.typ; t2.typ] in
  trm_apps ?loc ?ctx ?typ (trm_binop ?loc ?ctx Binop_mod) [t1; t2]

(* [trm_add_inv t1 t2]: deconstructs t = t1 + t2 *)
let trm_add_inv (t : trm) : (trm * trm) option  =
  trm_binop_inv Binop_add t

(* [trm_mul t1 t2]: generates t1 * t2 *)
let trm_mul ?(loc) ?(ctx : ctx option) ?(typ) (t1 : trm) (t2 : trm) : trm =
  let typ = Tools.option_ors [typ; t1.typ; t2.typ] in
  trm_apps ?loc ?ctx ?typ (trm_binop ?loc ?ctx Binop_mul) [t1; t2]

(* [trm_div t1 t2]: generates t1 / t2 *)
let trm_div ?(loc) ?(ctx : ctx option) ?(typ) (t1 : trm) (t2 : trm) : trm =
  let typ = Tools.option_ors [typ; t1.typ; t2.typ] in
  trm_apps ?loc ?ctx ?typ (trm_binop ?loc ?ctx Binop_div) [t1; t2]

(* [trm_exact_div t1 t2]: generates exact_div(t1, t2) *)
let trm_exact_div ?(loc) ?(ctx : ctx option) ?(typ) (t1 : trm) (t2 : trm) : trm =
  let typ = Tools.option_ors [typ; t1.typ; t2.typ] in
  trm_apps ?loc ?ctx ?typ (trm_binop ?loc ?ctx Binop_exact_div) [t1; t2]

(* [trm_le t1 t2]: generates t1 <= t2 *)
let trm_le ?(loc) ?(ctx : ctx option) ?(typ) (t1 : trm) (t2 : trm) : trm =
  let typ = Tools.option_or typ (Some (typ_bool ())) in
  trm_apps ?loc ?ctx ?typ (trm_binop ?loc ?ctx Binop_le) [t1; t2]

(* [trm_lt t1 t2]: generates t1 < t2 *)
let trm_lt ?(loc) ?(ctx : ctx option) ?(typ) (t1 : trm) (t2 : trm) : trm =
  let typ = Tools.option_or typ (Some (typ_bool ())) in
  trm_apps ?loc ?ctx ?typ (trm_binop ?loc ?ctx Binop_lt) [t1; t2]

(* [trm_ge t1 t2]: generates t1 >= t2 *)
let trm_ge ?(loc) ?(ctx : ctx option) ?(typ) (t1 : trm) (t2 : trm) : trm =
  let typ = Tools.option_or typ (Some (typ_bool ())) in
  trm_apps ?loc ?ctx ?typ (trm_binop ?loc ?ctx Binop_ge) [t1; t2]

(* [trm_gt t1 t2]: generates t1 > t2 *)
let trm_gt ?(loc) ?(ctx : ctx option) ?(typ) (t1 : trm) (t2 : trm) : trm =
  let typ = Tools.option_or typ (Some (typ_bool ())) in
  trm_apps ?loc ?ctx ?typ (trm_binop ?loc ?ctx Binop_gt) [t1; t2]

(* [trm_ineq ineq_sgn t1 t2]: generates an inequality t1 # t2 where # is one of the following operators <, <=, >, >=.
    The operator is provided implicitly through the [ineq_sng] arg *)
let trm_ineq (ineq_sgn : loop_dir) (t1 : trm) (t2 : trm) : trm =
  match ineq_sgn with
  | DirUp -> trm_lt t1 t2
  | DirUpEq -> trm_le t1 t2
  | DirDown ->  trm_gt t1 t2
  | DirDownEq -> trm_ge t1 t2


(* [trm_and t1 t2]: generates t1 && t2 *)
let trm_and ?(loc) ?(ctx : ctx option) ?(typ) (t1 : trm) (t2 : trm) : trm =
  let typ = Tools.option_or typ (Some (typ_bool ())) in
  trm_apps ?loc ?ctx ?typ (trm_binop ?loc ?ctx Binop_and) [t1;t2]

(* [trm_bit_and t1 t2]: generates t1 & t2 *)
let trm_bit_and ?(loc) ?(ctx : ctx option) ?(typ) (t1 : trm) (t2 : trm) : trm =
  let typ = Tools.option_ors [typ; t1.typ; t2.typ] in
  trm_apps ?loc ?ctx ?typ (trm_binop ?loc ?ctx Binop_bitwise_and) [t1;t2]

(* [trm_or t1 t2]: generates t1 || t2 *)
let trm_or ?(loc) ?(ctx : ctx option) ?(typ) (t1 : trm) (t2 : trm) : trm =
  let typ = Tools.option_or typ (Some (typ_bool ())) in
  trm_apps ?loc ?ctx ?typ (trm_binop ?loc ?ctx Binop_or) [t1;t2]

(* [trm_bit_or t1 t2]: generates t1 | t2 *)
let trm_bit_or ?(loc) ?(ctx : ctx option) ?(typ) (t1 : trm) (t2 : trm) : trm =
  let typ = Tools.option_ors [typ; t1.typ; t2.typ] in
  trm_apps ?loc ?ctx ?typ (trm_binop ?loc ?ctx Binop_bitwise_or) [t1;t2]

(* [trm_shiftl t1 t2]: generates t1 << t2*)
let trm_shiftl ?(loc) ?(ctx : ctx option) ?(typ) (t1 : trm) (t2 : trm) : trm =
  trm_apps ?loc ?ctx ?typ (trm_binop ?loc ?ctx Binop_shiftl) [t1; t2]

(* [trm_shiftr t1 t2]: generates t1 >> t2*)
let trm_shiftr ?(loc) ?(ctx : ctx option) ?(typ) (t1 : trm) (t2 : trm) : trm =
  let typ = Tools.option_ors [typ; t1.typ; t2.typ] in
  trm_apps ?loc ?ctx ?typ (trm_binop ?loc ?ctx Binop_shiftr) [t1; t2]
(* LATER [trm_fmod t1 t2]: generates fmod(t1, t2)
let trm_fmod ?(loc) ?(ctx : ctx option) ?(typ) (t1 : trm) (t2 : trm) : trm =
  trm_apps ?loc ?ctx ?typ (trm_binop ?loc ?ctx Binop_fmod) [t1;t2]
*)

(* [trm_xor t1 t2]: generates t1 ^ t2 *)
let trm_xor ?(loc) ?(ctx : ctx option) ?(typ) (t1 : trm) (t2 : trm) : trm =
  trm_apps ?loc ?ctx ?typ (trm_binop ?loc ?ctx Binop_xor) [t1; t2]

(* [trm_ands ts] generalized version of trm_and *)
let trm_ands (ts : trm list) : trm =
  Xlist.fold_lefti (fun i acc t1 ->
    if i = 0 then t1 else trm_and acc t1
  ) (trm_bool true) ts

(* [trm_prim_compound ~annot ?ctx ?loc ?typ binop t1 t2]: generates a compound operation, ex t1+=t2*)
let trm_prim_compound ?(annot : trm_annot = trm_annot_default) ?(ctx : ctx option) ?(loc) ?(typ)
  (binop : binary_op) (t1 : trm) (t2 : trm) : trm =
  trm_apps ?loc ~annot ?typ (trm_prim ?loc ?ctx (Prim_compound_assgn_op binop)) [t1; t2]

(* [code_to_str]: extracts the code from the trms that contain the arbitrary code. *)
let code_to_str (code : code_kind) : string =
  match code with
  | Lit l -> l
  | Atyp ty -> ty
  | Expr e -> e
  | Stmt s -> s
  | Instr s -> s

(* [AstParser]: module for integrating pieces of code given as input by the user. *)
module AstParser = struct
  let var v = trm_var v

  let var_mut v = trm_var_get v

  let lit l = code (Lit l)

  let ty ty = typ_str (Atyp ty)

  let subst_dollar_number (inst : string list) (s : string) : string =
  Xlist.fold_lefti (fun i acc insti ->
    Tools.string_subst ("${"^(string_of_int i) ^ "}") insti acc
  ) s inst

  let expr ?(vars : var list = []) (e : string)  =
    let e = if vars = [] then e else subst_dollar_number vars e in
    code (Expr e)

  let stmt s = code (Stmt s)

  let instr s = code (Instr s)

end

(* [var_mutability_unkown]: dummy value used for variable mutability *)
let var_mutability_unknown = Var_mutable

(* [top_level_fun_bindings t]: returns a map with keys the names of toplevel function names and values being their bodies *)
let top_level_fun_bindings (t : trm) : tmap =
  let tmap = ref Var_map.empty in
    let aux (t : trm) : unit =
      match t.desc with
      | Trm_seq tl ->
        Mlist.iter (fun t1 ->
          match t1.desc with
          | Trm_let_fun (f, _, _, body, _) -> tmap := Var_map.add f.qvar_var body !tmap
          | _ -> ()
        ) tl
      | _ -> fail t.loc "Ast.top_level_fun_bindings: expected the global sequence that contains all the toplevel declarations"
   in
  aux t;
  !tmap

(* [get_common_top_fun tm1 tm2]: takes two maps, binding function names to terms describing the function bodies,
    and returns the list of function names that ard bound to the same terms in the two maps. *)
let get_common_top_fun (tm1 : tmap) (tm2 : tmap) : vars =
  let common = ref [] in
  Var_map.iter (fun f1 b1 ->
    match Var_map.find_opt f1 tm2 with
    | Some b2 when b1 == b2 -> common := f1 :: !common
    | _ -> ()
  ) tm1;
  !common

(* [get_mutability t]: if [t] is a variable declaration or a variable occurrence then return its occurrences
    otherwise return nothing *)
let get_mutability (t : trm) : varkind option =
  match t.desc with
  | Trm_let (vk, _, _, _) -> Some vk
  | Trm_var (vk, _) -> Some vk
  | _ -> None


(* [empty_ast]: generates {} *)
let empty_ast : trm =
  trm_set_mainfile (trm_seq_nomarks [])

(* [trm_simplify_addressof_and_get t]: simplifies [&*t] and [*&t] to [t] *)
let trm_simplify_addressof_and_get (t : trm) : trm =
  match t.desc with
  | Trm_apps ({desc = Trm_val (Val_prim (Prim_unop Unop_address)); _}, [
      {desc = Trm_apps ({desc = Trm_val (Val_prim (Prim_unop Unop_get)); _}, [t1]) }
    ])
  | Trm_apps ({desc = Trm_val (Val_prim (Prim_unop Unop_get)); _}, [
      {desc = Trm_apps ({desc = Trm_val (Val_prim (Prim_unop Unop_address)); _}, [t1]) }
    ]) -> t1
  | _ -> t

(* [simpl_struct_get_get t]: transform struct_get (get(t1), f) to get(struct_access (t1, f)) *)
let simpl_struct_get_get (t : trm) : trm = (* DEPRECATED? *)
  match t.desc with
  | Trm_apps ({desc = Trm_val (Val_prim (Prim_unop (Unop_struct_get f)));_} as op, [t1]) ->
    begin match t1.desc with
    | Trm_apps ({desc = Trm_val (Val_prim (Prim_unop Unop_get));_} as op1, [t2]) ->
      {t with desc = (Trm_apps (op1, [{t with desc = (Trm_apps ({op with desc = Trm_val (Val_prim (Prim_unop (Unop_struct_access f)))}, [t2]))}]))}
    | _ -> t
    end
  | _ -> t

(* [simpl_array_get t]: tranform array_get (get(t1), index) to get(array_access (t1), index) *)
let rec simpl_array_get_get (t : trm) : trm = (* DEPRECATED? *)
  let aux = simpl_array_get_get in
  match t.desc with
  | Trm_apps ({desc = Trm_val (Val_prim (Prim_binop (Binop_array_get)));_} as op, [base; index]) ->
    begin match base.desc with
    | Trm_apps ({desc = Trm_val (Val_prim (Prim_unop Unop_get));_} as op1, [base1]) ->
       {t with desc = (Trm_apps (op1, [{t with desc = (Trm_apps ({op with desc = Trm_val (Val_prim (Prim_binop Binop_array_access))}, [base1; index]))}]))}
    | _ -> trm_map aux t
    end
  | _ -> trm_map aux t


(* [array_access base index]: generates array_access (base, index) *)
let array_access (base : trm) (index : trm) : trm =
  trm_apps (trm_binop Binop_array_access) [base; index]

let array_access_inv (t : trm) : (trm * trm) option =
  match t.desc with
  | Trm_apps ({desc = Trm_val (Val_prim (Prim_binop Binop_array_access));_},
              [base;index]) -> Some (base, index)
  | _ -> None

let array_inv (t : trm) : trm mlist option =
  match t.desc with
  | Trm_array els -> Some els
  | _ -> None

let array_get_inv (t : trm) : (trm * trm) option =
  match t.desc with
  | Trm_apps ({desc = Trm_val (Val_prim (Prim_binop Binop_array_get));_},
              [base;index]) -> Some (base, index)
  | _ -> None

(* [get_array_access base index]: generates get(array_access (base, index)) *)
let get_array_access (base : trm) (index : trm) : trm =
  trm_get (array_access base index)

(* [get_array_access_inv t] returns the Some(base, index) of an array_access if [t]
     is of the form get(array_access(base, index) otherwise None *)
let get_array_access_inv (t : trm) : (trm * trm) option =
  match t.desc with
  | Trm_apps ({desc = Trm_val (Val_prim (Prim_unop Unop_get));_}, [arg]) ->
    array_access_inv arg
  | _ -> None

(* [struct_access base index]: generates struct_access (base, index) *)
let struct_access (f : field) (base : trm) : trm =
  trm_apps (trm_unop (Unop_struct_access f)) [base]

(* [get_struct_access base index]: generates get(struct_access (base, index)) *)
let get_struct_access (f : field) (base : trm) : trm =
  trm_get (struct_access f base)

(* [struct_access_inv t]: if [t] is  a struct access then return its base and the accessed field; else Npone *)
let struct_access_inv (t : trm) : (trm * field) option =
  match t.desc with
  | Trm_apps ({desc = Trm_val (Val_prim (Prim_unop (Unop_struct_access f)));_}, [base]) -> Some (base, f)
  | _ -> None

(* [struct_access_inv_some t]: if [t] is  a struct access then return its base and the accessed field *)
let struct_access_inv_some (t : trm) : (trm * field) =
  match struct_access_inv t with
  | None -> assert false
  | Some r -> r

(* [struct_get_inv t]: if [t] is a struct get then return its base and the accesses field; else none *)
let struct_get_inv (t : trm) : (trm * field) option =
  match t.desc with
  | Trm_apps ({desc = Trm_val (Val_prim (Prim_unop (Unop_struct_get f)));_}, [base]) -> Some (base, f)
  | _ -> None

(* [struct_get_inv_some t]: if [t] is a struct get then return its base and the accesses field *)
let struct_get_inv_some (t : trm) : (trm * field) =
  match struct_get_inv t with
  | None -> assert false
  | Some r -> r

(* [get_struct_access_inv t]: if [t] is of the form get(struct_access (f, base)) returns Some (f,base); else None *)
let get_struct_access_inv (t : trm) : (trm * field) option =
  match t.desc with
  | Trm_apps ({desc = Trm_val (Val_prim (Prim_unop Unop_get));_}, [arg]) -> struct_access_inv arg
  | _ -> None

(* [get_struct_access_inv_some t]: if [t] is of the form get(struct_access (f, base)) returns (f,base) *)
let get_struct_access_inv_some (t : trm) : (trm * field) =
  match get_struct_access_inv t with
  | None -> assert false
  | Some r -> r


(* [set_struct_access_inv t]: if [t] is a write on a struct access, then return the base, the field of that access
    and the value that has been assigned to; else None *)
let set_struct_access_inv (t : trm) : (trm * field * trm) option =
  match t.desc with
  | Trm_apps (_, [lhs; rhs]) when is_set_operation t ->
   begin match struct_access_inv lhs with
   | Some (base, f) -> Some (base, f, rhs)
   | _ -> None
   end
  | _ -> None

(* [set_struct_access_inv t]: if [t] is a write operation on a struct field, then it will return the base, the field and the
     value that has been assigned to.  *)
let set_struct_access_inv_some (t : trm) : (trm * field * trm) =
  match set_struct_access_inv t with
  | None -> assert false
  | Some r -> r


(* [set_struct_get_inv t]: if [t] is a write operation on a struct field, then it will return the base, the field and the
     value that has been assigned to.  *)
let set_struct_get_inv (t : trm) : (trm * field * trm) option =
  match t.desc with
  | Trm_apps (_, [lhs; rhs]) when is_set_operation t ->
    begin match struct_get_inv lhs with
    | Some (base, f) -> Some (base, f, rhs)
    | _ -> None
    end
  | _ -> None


(* [set_struct_get_inv_some t]: similar to [set_struct_get_inv] but this one fails if [t] is not a write on a struct_get operation.  *)
let set_struct_get_inv_some (t : trm) : (trm * field * trm) =
  match set_struct_get_inv t with
  | None -> assert false
  | Some r -> r

(* [struct_init_inv t]: if is t is a struct initialization, get the list of terms; else None *)
let struct_init_inv (t : trm) : (label option * trm) mlist option =
  match t.desc with
  | Trm_record sl -> Some sl
  | _ -> None

(* [struct_init_inv_some t]: gets struct initialization list trms *)
let struct_init_inv_some (t : trm) : (label option * trm) mlist =
 match struct_init_inv t with
  | None -> assert false
  | Some r -> r

(* [set_inv t]: gets the lhs and the rhs of a set(write) operation *)
let set_inv (t : trm) : (trm * trm) option =
  match t.desc with
  | Trm_apps (_, [lhs; rhs]) when is_set_operation  t-> Some (lhs, rhs)
  | _ -> None

(* [trm_var_assoc_list to_map al]: creats a map from an association list wher keys are string and values are trms *)
let map_from_trm_var_assoc_list (al : (string * trm) list) : tmap =
  let tm = Var_map.empty in
  List.fold_left (fun acc (k, v) -> Var_map.add k v acc) tm al

(* [typ_align align ty]: adds the alignas attribute to type ty *)
let typ_align (align : trm) (ty : typ) =
  typ_add_attribute (Alignas align) ty

(* [typedef_get_members ~access t]: returns all the memebers of typedef [t]. If [access] is provided as an argument
     then only members with the specified access_control are returned. *)
let typedef_get_members ?(access : access_control option) (t : trm) : (label * typ) list =
  match t.desc with
  | Trm_typedef td ->
    begin match td.typdef_body with
    | Typdef_record rf ->
      List.fold_left (fun acc (rf, rf_ann) ->
        match rf with
        | Record_field_member (lb, ty) ->
          begin match access with
          | Some accs -> if accs = rf_ann then (lb, ty) :: acc else acc
          | None -> (lb, ty) :: acc
          end
        | Record_field_method _ -> acc
      ) [] (List.rev rf)
    | _ -> fail t.loc "Ast.typdef_get_members: this function should be called only for typedef structs and classes"
    end
  | _ -> fail t.loc "Ast.typedef_get_members: can't get members of a trm that's not a type definition."


(* [typedef_get_methods ~access t]: returns all the methods of typedef [t]. If [access] is provided as an argument
      then only methods with the specified access_control are returned. *)
let typedef_get_methods ?(access : access_control option) (t : trm) : trm list =
  match t.desc with
  | Trm_typedef td ->
    begin match td.typdef_body with
    | Typdef_record rf ->
      List.fold_left (fun acc (rf, rf_ann) ->
        match rf with
        | Record_field_member _fm ->  acc
        | Record_field_method trm ->
          begin match access with
          | Some accss -> if accss = rf_ann then trm :: acc else acc
          | None -> trm :: acc
          end
      ) [] (List.rev rf)
    | _ -> fail t.loc "Ast.typdef_get_methods: this function should be called only for typedef structs and classes."
    end
  | _ -> fail t.loc "Ast.typedef_get_methods: can't get methods of a trm that's not a type definition. "

(* [typedef_get_all_fields t]: returns all the fields of [t]. *)
let typedef_get_all_fields (t : trm) : record_fields =
  match t.desc with
  | Trm_typedef td ->
    begin match td.typdef_body with
    | Typdef_record rf -> rf
    | _ -> fail t.loc "Ast.typdef_get_all_fields: this function should be called only for structs and classes."
    end
  | _ -> fail t.loc "Ast.get_all_fields: only structs and classes have fields"


(* [get_member_type rf]: returns the type of the member [rf]. *)
let get_member_type (rf : record_field) : typ =
  match rf with
  | Record_field_member (_, ty) -> ty
  | Record_field_method t1 ->
    begin match t1.desc with
    | Trm_let_fun (_, ty, _, _, _) -> ty
    | _ -> fail None "Ast.get_member_type: can't get the type of the member [rf]."
    end

(* [get_typ_arguments t]: returns the list of types used during a template specialization. *)
let get_typ_arguments (t : trm) : typ list =
  let c_annot = trm_get_cstyles t in
  List.fold_left (fun acc c_ann ->
    match c_ann with
    | Typ_arguments tyl -> tyl
    | _ -> acc
  ) [] c_annot

(* [insert_at_top_of_seq tl t]: insert the list of trms [tl] at the top of sequence [t]. *)
let insert_at_top_of_seq (tl : trm list) (t : trm) : trm =
  match t.desc with
  | Trm_seq tl1 ->
    let new_tl = Mlist.insert_sublist_at 0 tl tl1 in
    trm_alter ~desc:(Trm_seq new_tl) t
  | _ -> t


(* [filter_out_from_seq f t]: extracts all the trms that satisfy the predicate [f] from sequence [t].
      The final result is a pair consisting of the final sequence and the filtered out trms.*)
let filter_out_from_seq (f : trm -> bool) (t : trm) : (trm * trms)  =
  match t.desc with
  | Trm_seq tl ->
    let tl_to_remove, tl_to_keep = Mlist.partition f tl in
    (trm_alter ~desc:(Trm_seq tl_to_keep) t , Mlist.to_list tl_to_remove)
  | _  -> (t, [])

(* [is_class_constructor t] checks if [t] is a class constructor declaration or definition. *)
let is_class_constructor (t : trm) : bool =
  List.exists (function  | Class_constructor _ -> true | _ -> false) (trm_get_cstyles t)

(* [is_typ_array ty]: checks if [ty] is of type array. *)
let is_typ_array (ty : typ) : bool =
  match ty.typ_desc with
  | Typ_array _ -> true
  | _ -> false

(* [is_trm_record t]: checks if [t] has [Trm_record] or [Trm_array] description or not. *)
let is_trm_record (t : trm) : bool =
  match t.desc with
  | Trm_record _ | Trm_array _ -> true | _ -> false


(* [is_return t]: checks if [t] is a return statement. *)
let is_return (t : trm) : bool =
  match t.desc with
  | Trm_abort (Ret _) -> true | _ -> false

(* [is_trm_abort t]: checks if [t] has [Trm_abort abort] description. *)
let is_trm_abort (t: trm) : bool =
  match t.desc with
  | Trm_abort _ -> true | _ -> false

(* [is_trm_initialization_list] *)
let is_trm_initialization_list (t : trm) : bool =
  match t.desc with
  | Trm_array _ | Trm_record _ -> true
  | _ -> false

let is_trm_unit (t : trm) : bool =
  match trm_lit_inv t with
  | Some Lit_unit -> true
  | _ -> false

(* [has_empty_body t]: checks if the function [t] has an empty body or not. *)
let has_empty_body (t : trm) : bool =
  match t.desc with
  | Trm_let_fun (_, _, _, body, _) when is_trm_uninitialized body -> true
  | _ -> false

(* ========== matrix helpers =========== *)

(* [mindex dims indices]: builds a call to the macro MINDEX(dims, indices)
    [dims] - dimensions of the matrix access,
    [indices ] - indices of the matrix access.

     Example:
     MINDEXN(N1,N2,N3,i1,i2,i3) = i1 * N2 * N3 + i2 * N3 + i3
     Here, dims = [N1, N2, N3] and indices = [i1, i2, i3]. *)
let mindex (dims : trms) (indices : trms) : trm =
  if List.length dims <> List.length indices then fail None "Matrix_core.mindex: the number of
      dimension should correspond to the number of indices";
  let n = List.length dims in
  let mindex = "MINDEX" ^ (string_of_int n) in
  trm_apps (trm_var mindex) (dims @ indices)

(* [mindex_inv t]: returns the list of dimensions and indices from the call to MINDEX [t]/ *)
let mindex_inv (t : trm) : (trms * trms) option =
  match t.desc with
  | Trm_apps (f, dims_and_indices) ->
    begin match f.desc with
    | Trm_var (_, f_name) when (Tools.pattern_matches "MINDEX" f_name.qvar_var) ->
      let n = List.length dims_and_indices in
      if (n mod 2 = 0) then
        Some (Xlist.split_at (n/2) dims_and_indices)
      else None
    | _ -> None
    end
  | _ -> None<|MERGE_RESOLUTION|>--- conflicted
+++ resolved
@@ -1656,21 +1656,19 @@
   | Trm_seq tl ->  Some tl
   | _ -> None
 
-<<<<<<< HEAD
 let trm_seq_nth_inv (i : int) (t : trm) : trm option =
   Option.bind (trm_seq_inv t) (fun instrs ->
     if i < Mlist.length instrs
     then Some (Mlist.nth instrs i)
     else None
   )
-=======
+
 (* [trm_val_inv t]: returns the components of a [trm_val] constructor when [t] is a value.
     Otherwise it returns [None]. *)
 let trm_val_inv (t: trm): value option =
   match t.desc with
   | Trm_val v -> Some v
   | _ -> None
->>>>>>> 54c3102d
 
 (* [trm_var_inv t]: returns the components of a [trm_var] constructor when [t] is a variable occurrence.
     Otherwise it returns [None]. *)
@@ -1943,15 +1941,6 @@
   let ctx = if keep_ctx then t.ctx else unknown_ctx in
   let aux = f is_terminal in
 
-<<<<<<< HEAD
-=======
-  (* [ret nochange t'] evaluates the condition [nochange]; if is true,
-     it returns [t], because [f] has not performed any change on [t];
-     else, it returns the new result [t'], which was computed as [f t]. *)
-  let ret nochange t' =
-    if nochange then t else t' in
-
->>>>>>> 54c3102d
   (* [flist tl]: applies [f] to all the elements of a list [tl] *)
   let flist tl =
     let tl' = List.map (f false) tl in
@@ -1965,98 +1954,53 @@
   match t.desc with
   | Trm_array tl ->
     let tl' = fmlist false tl in
-<<<<<<< HEAD
     if (tl' == tl) then t else
-        (trm_array ~annot ?loc ?typ tl')
+        (trm_array ~annot ?loc ?typ ~ctx tl')
   | Trm_record tl ->
     let tl' = Mlist.map (fun (lb, t) -> (lb, f false t)) tl in
     let tl' = if Mlist.for_all2 (==) tl tl' then tl else tl' in
     if (tl' == tl) then t else
-        (trm_record ~annot ?loc ?typ tl')
-  | Trm_let (vk, tv, init) ->
-    let init' = f false init in
-    if (init' == init) then t else
-        (trm_let ~annot ?loc vk tv init')
-  | Trm_let_fun (f', res, args, body) ->
-    let body' = f false body in
-    if (body' == body) then t else
-        (trm_let_fun ~annot ?loc ~qvar:f' "" res args body' )
-=======
-    ret (tl' == tl)
-        (trm_array ~annot ?loc ?typ ~ctx tl')
-  | Trm_record tl ->
-    let tl' = Mlist.map (fun (lb, t) -> (lb, f false t)) tl in
-    let tl' = if Mlist.for_all2 (==) tl tl' then tl else tl' in
-    ret (tl' == tl)
         (trm_record ~annot ?loc ?typ ~ctx tl')
   | Trm_let (vk, tv, init, bound_resources) ->
     let init' = f false init in
-    ret (init' == init)
+    if (init' == init) then t else
         (trm_let ~annot ?loc ?bound_resources ~ctx vk tv init')
   | Trm_let_fun (f', res, args, body, contract) ->
     let body' = f false body in
-    ret (body' == body)
+    if (body' == body) then t else
         (trm_let_fun ~annot ?loc ~qvar:f' ?contract ~ctx "" res args body' )
->>>>>>> 54c3102d
   | Trm_if (cond, then_, else_) ->
     let cond' = f false cond in
     let then_' = aux then_ in
     let else_' = aux else_ in
-<<<<<<< HEAD
     if (cond' == cond && then_' == then_ && else_' == else_) then t else
-        (trm_if ~annot ?loc cond' then_' else_')
-=======
-    ret (cond' == cond && then_' == then_ && else_' == else_)
         (trm_if ~annot ?loc ~ctx cond' then_' else_')
->>>>>>> 54c3102d
   | Trm_seq tl ->
     let n = Mlist.length tl in
     let tl' = Mlist.mapi (fun i tsub ->
         let sub_is_terminal = (is_terminal && i == n-1) in
         f sub_is_terminal tsub
       ) tl in
-<<<<<<< HEAD
     if (Mlist.for_all2 (==) tl tl') then t else
-        (trm_seq ~annot ?loc tl')
+        (trm_seq ~annot ?loc ~ctx tl')
   | Trm_apps (func, args) ->
     let func' = f false func in
     let args' = flist args in
     if (func' == func && args' == args) then t else
-      (trm_apps ~annot ?loc ?typ func' args')
+      (trm_apps ~annot ?loc ?typ ~ctx func' args')
   | Trm_while (cond, body) ->
     let cond' = f false cond in
     let body' = f false body in
     if (cond' == cond && body' == body) then t else
-        (trm_while ~annot ?loc cond' body')
-  | Trm_for_c (init, cond, step, body) ->
-=======
-    ret (Mlist.for_all2 (==) tl tl')
-        (trm_seq ~annot ?loc ~ctx tl')
-  | Trm_apps (func, args) ->
-    let func' = f false func in
-    let args' = flist args in
-    ret (func' == func && args' == args)
-      (trm_apps ~annot ?loc ?typ ~ctx func' args')
-  | Trm_while (cond, body) ->
-    let cond' = f false cond in
-    let body' = f false body in
-    ret (cond' == cond && body' == body)
         (trm_while ~annot ?loc ~ctx cond' body')
   | Trm_for_c (init, cond, step, body, invariant) ->
->>>>>>> 54c3102d
      let init' = f false init in
      let cond' = f false cond in
      let step' = f false step in
      let body' = aux body in
-<<<<<<< HEAD
      if (init' == init && cond' == cond && step' == step && body' == body) then t else
-         (trm_for_c ~annot ?loc init' cond' step' body')
-  | Trm_for (l_range, body) ->
-=======
-     ret (init' == init && cond' == cond && step' == step && body' == body)
          (trm_for_c ~annot ?loc ?invariant ~ctx init' cond' step' body')
   | Trm_for (l_range, body, contract) ->
->>>>>>> 54c3102d
     let (index, start, direction, stop, step, is_parallel) = l_range in
     let start' = f false start in
     let stop' = f false stop in
@@ -2065,34 +2009,19 @@
       | Step sp -> Step (aux sp)
       in
     let body' = aux body in
-<<<<<<< HEAD
     if (step' == step && start' == start && stop' == stop && body' == body) then t else
-        (trm_for ~annot ?loc (index, start', direction, stop', step', is_parallel) body')
+        (trm_for ~annot ?loc ?contract ~ctx (index, start', direction, stop', step', is_parallel) body')
   | Trm_switch (cond, cases) ->
      let cond' = f false cond in
      let cases' = List.map (fun (tl, body) -> (tl, aux body)) cases in
      if (cond' == cond && List.for_all2 (fun (_tl1,body1) (_tl2,body2) -> body1 == body2) cases' cases) then t else
-         (trm_switch ~annot ?loc cond' cases')
-=======
-    ret (step' == step && start' == start && stop' == stop && body' == body)
-        (trm_for ~annot ?loc ~ctx (index, start', direction, stop', step', is_parallel) body')
-  | Trm_switch (cond, cases) ->
-     let cond' = f false cond in
-     let cases' = List.map (fun (tl, body) -> (tl, aux body)) cases in
-     ret (cond' == cond && List.for_all2 (fun (_tl1,body1) (_tl2,body2) -> body1 == body2) cases' cases)
          (trm_switch ~annot ?loc ~ctx cond' cases')
->>>>>>> 54c3102d
   | Trm_abort a ->
     begin match a with
     | Ret (Some t') ->
         let t'2 = f false t' in
-<<<<<<< HEAD
         if (t'2 == t') then t else
-            (trm_ret ~annot ?loc (Some t'2))
-=======
-        ret (t'2 == t')
             (trm_ret ~annot ?loc ~ctx (Some t'2))
->>>>>>> 54c3102d
     | _ -> t
     end
   | _ -> t
