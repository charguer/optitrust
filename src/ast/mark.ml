--- conflicted
+++ resolved
@@ -26,7 +26,6 @@
 let trm_add_mark (m : mark) (t : trm) : trm =
   if m = "" then t else apply_on_marks (fun marks -> m :: marks) t
 
-<<<<<<< HEAD
 let trm_may_add_mark (mo : mark option) (t : trm) : trm =
   match mo with
   | Some m -> trm_add_mark m t
@@ -34,9 +33,6 @@
 
 (* [trm_filter_mark m t]: keeps only marks that satisfy the predicate [pred].
    Only operates on marks on the term, does not handle mark-between in sequences. *)
-=======
-(* [trm_filter_mark m t]: filters all marks that satisfy the predicate [pred]. *)
->>>>>>> 19a4c771
 let trm_filter_mark (pred : mark -> bool) (t : trm): trm =
   apply_on_marks (fun marks -> List.filter (fun m -> pred m) marks) t
 
