open Ast
open Typ


(* **************************** Trm constructors *************************** *)

(* [trm_annot_default]: default trm annotation *)
let trm_annot_default = {
  trm_annot_attributes = [];
  trm_annot_marks = [];
  trm_annot_labels = [];
  trm_annot_stringrepr = None;
  trm_annot_pragma = [];
  trm_annot_cstyle = [];
  trm_annot_files = [];
}

(* [is_statement_of_desc t_desc]: checks if t_tesc corresponds to a statement or not  *)
let is_statement_of_desc (ty : typ option) (t_desc : trm_desc) : bool =
  match t_desc with
  | Trm_let _ | Trm_let_mult _ | Trm_let_fun _ | Trm_typedef _ | Trm_if _ | Trm_seq _ | Trm_while _
  | Trm_do_while _ | Trm_for_c _ | Trm_for _ | Trm_switch _ | Trm_abort _ | Trm_goto _  -> true
  | Trm_apps _ ->
    begin match ty with
    | Some {typ_desc = Typ_unit ; _} -> true
    | _ -> false
    end
  | _ -> false

(* [trm_build ~annot ?loc ~is_statement ?typ ?ctx ~desc ()]: builds trm [t] with its fields given as arguments. *)
let trm_build ~(annot : trm_annot) ?(loc : location) ~(is_statement : bool) ?(typ : typ option)
  ?(ctx : ctx = unknown_ctx) ~(desc : trm_desc) () : trm =
  let t = {annot; loc; is_statement; typ; desc; ctx} in
  Stats.incr_trm_alloc ();
  t

(* [trm_make ~annot ?loc ~is_statement ?typ ?ctx desc]: builds trm [t] with description [desc] and other fields given
    as default ones. *)
let trm_make ?(annot : trm_annot = trm_annot_default) ?(loc : location) ?(is_statement : bool option)
    ?(typ : typ option) ?(ctx : ctx option) (desc : trm_desc) : trm =
   let is_statement =
     match is_statement with
     | Some b -> b
     | None -> is_statement_of_desc typ desc
     in
   trm_build ~annot ~desc ?loc ~is_statement ?typ ?ctx ()


(* [trm_alter ~annot ?loc ?is_statement ?typ ?ctx ?desc t]: alters any of the fields of [t] that was provided as argument. *)
let trm_alter ?(annot : trm_annot option) ?(loc : location option) ?(is_statement : bool option)
 ?(typ : typ option) ?(ctx : ctx option) ?(desc : trm_desc option) (t : trm) : trm =
    let annot = match annot with Some x -> x | None -> t.annot in
    let loc = match loc with Some x -> x | None -> t.loc in
    let typ = match typ with | None -> t.typ | _ -> typ in
    let is_statement = match is_statement with
      | Some x -> x
      | None -> match desc with
                | Some d -> is_statement_of_desc typ d
                | None -> t.is_statement
      in
    let ctx = Option.value ~default:t.ctx ctx in
    let desc = match desc with | Some x -> x | None -> t.desc in
    trm_build ~annot ~desc ?loc ~is_statement ?typ ~ctx ()

(* [trm_replace desc t]: an alias of [trm_alter] to alter only the descriptiong of [t]. *)
let trm_replace (desc : trm_desc) (t : trm) : trm =
  trm_alter ~desc t

(* [trm_like]: copies the annotations, location and type of the old trm into a new trm *)
let trm_like ~(old:trm) (t:trm): trm =
  trm_alter ~annot:old.annot ~loc:old.loc ?typ:old.typ t

(* **************************** CStyle *************************** *)

(* [trm_get_cstyles t]: returns all cstyle annotations of trm [t]. *)
let trm_get_cstyles (t : trm) : cstyle_annot list =
  t.annot.trm_annot_cstyle

(* [apply_on_cstyles f t]: applies [f] on the cstyme encodings of [t]. *)
let apply_on_cstyles (f : cstyle_annot list -> cstyle_annot list) (t : trm) : trm =
  let t_annot_cstyle = f (trm_get_cstyles t) in
  let t_annot = {t.annot with trm_annot_cstyle=t_annot_cstyle} in
  trm_alter ~annot:t_annot t

(* [trm_add_cstyle cs t]: adds [cs] cstyle annotation to trm [t]. *)
let trm_add_cstyle (cs : cstyle_annot) (t : trm) : trm =
  apply_on_cstyles (fun cstyles -> cs :: cstyles) t

(* [trm_filter_cstyle pred t]: filters all the pragmas that satisfy the predicate [pred]. *)
let trm_filter_cstyle (pred : cstyle_annot -> bool) (t : trm) : trm =
  apply_on_cstyles (fun cstyles -> List.filter (fun cs -> pred cs) cstyles) t

(* [trm_rem_cstyle cs t]: removes the cstyle_annot annotation [cs] from trm [t]. *)
let trm_rem_cstyle (cs : cstyle_annot) (t : trm) : trm =
  trm_filter_cstyle (fun cs1 -> cs <> cs1) t

(* [trm_has_cstyle cs t]: checks if [t] has the [cs] cstyle annotation. *)
let trm_has_cstyle (cs : cstyle_annot) (t : trm) : bool =
  let cstyles = trm_get_cstyles t in
  List.mem cs cstyles

(* [annot_has_cstyle cs t_ann]: checks if [cs] is constained in [t_ann]. *)
let annot_has_cstyle (cs : cstyle_annot) (t_ann : trm_annot) : bool =
  let cstyles = t_ann.trm_annot_cstyle in
  List.mem cs cstyles


(* **************************** Smart constructors *************************** *)

(* [trm_val ~annot ?loc ?typ ~ctx y]: value *)
let trm_val ?(annot = trm_annot_default) ?(loc) ?(typ) ?(ctx : ctx option) (v : value) : trm =
  trm_make ~annot ?loc ?typ ?ctx (Trm_val v)

(** [trm_var]: create a variable occurence. *)
let trm_var ?(annot = trm_annot_default) ?(loc) ?(typ) ?(ctx : ctx option)
?(kind : varkind = Var_mutable) (v : var) : trm =
  trm_make ~annot ?loc ?typ ?ctx (Trm_var (kind, v))

(** Creates a new variable, using a fresh identifier. *)
let new_var ?(qualifier : string list = []) (name : string) : var =
  let id = next_var_int () in { qualifier; name; id }

(** Refers to a variable by name, letting its identifier be inferred.
    This variable cannot be stored in a [varmap] before its identifier is inferred. *)
let name_to_var ?(qualifier : string list = []) (name : string) : var =
  { qualifier; name; id = -1 }

let dummy_var = { qualifier = []; name = ""; id = -2 }

(* FIXME: #var-id , do we want this global map or should this be context ? *)
(** Map of toplevel free variables, i.e. variables that are never bound in the current file. *)
let toplevel_free_vars: var_id Qualified_map.t ref = ref Qualified_map.empty

(** [trm_toplevel_free_var]: creates a toplevel free variable occurence.
  A new variable identifier is created if the variable did not exist.
    *)
let toplevel_free_var ?(qualifier : string list = []) (name : string) : var =
  match Qualified_map.find_opt (qualifier, name) !toplevel_free_vars with
  | None ->
    let v = new_var ~qualifier name in
    toplevel_free_vars := Qualified_map.add (qualifier, name) v.id !toplevel_free_vars;
    v
  | Some id -> { qualifier; name; id }

let trm_toplevel_free_var ?(qualifier : string list = []) (name : string) : trm =
  trm_var (toplevel_free_var ~qualifier name)

(* [trm_array ~annot ?loc ?typ ?ctx tl]: array initialization list *)
let trm_array ?(annot = trm_annot_default) ?(loc) ?(typ) ?(ctx : ctx option)
  (tl : trm mlist) : trm =
  trm_make ~annot ?loc ?typ ?ctx (Trm_array tl)

(* [trm_record ~annot ?loc ?typ ?ctx tl]: struct initialization list *)
let trm_record ?(annot = trm_annot_default) ?(loc) ?(typ) ?(ctx : ctx option)
  (tl : (label option * trm) mlist) : trm =
  trm_make ~annot ?loc ?typ ?ctx (Trm_record tl)

(* [trm_let ~annot ?loc ?ctx kind typed_var init]: variable declaration *)
let trm_let ?(annot = trm_annot_default) ?(loc) ?(ctx : ctx option) ?(bound_resources: resource_spec)
  (kind : varkind) (typed_var : typed_var) (init : trm): trm =
  trm_make ~annot ?loc ~typ:(typ_unit ()) ?ctx (Trm_let (kind, typed_var, init, bound_resources))

(* [trm_let ~annot ?loc ?ctx kind ty vl tl]: multiple variable declarations *)
let trm_let_mult ?(annot = trm_annot_default) ?(loc) ?(ctx : ctx option) (kind : varkind)
   (tvl : typed_vars) (tl : trms) : trm =
  trm_make ~annot ?loc ~typ:(typ_unit ()) ?ctx (Trm_let_mult (kind, tvl, tl))

(* [trm_let ~annot ?loc ?ctx name ret_typ args body]: function definition *)
let trm_let_fun ?(annot = trm_annot_default) ?(loc) ?(ctx : ctx option) ?(contract: fun_spec)
  (v : var) (ret_typ : typ) (args : typed_vars) (body : trm) : trm =
  trm_make ~annot ?loc ~typ:(typ_unit ()) ?ctx (Trm_let_fun (v, ret_typ, args, body, contract))

(* [trm_fun ~annot ?loc args ret_typ body]: anonymous function.  *)
(* FIXME; WRONG type for this expression... *)
let trm_fun ?(annot = trm_annot_default) ?(loc) ?(ctx : ctx option) ?(contract: fun_spec)
  (args : typed_vars) (ret_typ : typ option) (body : trm) =
  trm_make ~annot ?loc ~typ:(typ_unit()) ?ctx (Trm_fun (args, ret_typ, body, contract))

let trm_fun_inv (t: trm) : (typed_vars * typ option * trm * fun_spec) option =
    match t.desc with
    | Trm_fun (args, typ, body, contract) -> Some (args, typ, body, contract)
    | _ -> None

(* [trm_typedef ~annot ?loc ?ctx def_typ]: type definition *)
let trm_typedef ?(annot = trm_annot_default) ?(loc) ?(ctx : ctx option)
  (def_typ : typedef): trm =
  trm_make ~annot ?loc ~typ:(typ_unit()) ?ctx (Trm_typedef def_typ)

(* [trm_if ~annot ?loc ?ctx cond tb eb]: if statement *)
let trm_if ?(annot = trm_annot_default) ?(loc) ?(ctx : ctx option) (cond : trm)
  (tb : trm) (eb : trm) : trm =
  trm_make ~annot ?loc ~typ:(typ_unit()) ?ctx (Trm_if (cond, tb, eb))

(* [trm_seq ~annot ?loc ?ctx tl]: block statement *)
let trm_seq ?(annot = trm_annot_default) ?(loc) ?(ctx : ctx option)
  (tl : trm mlist) : trm =
  trm_make ~annot ?loc ~typ:(typ_unit()) ?ctx (Trm_seq tl)

(* [trm_apps ~annot ?loc ?typ ?ctx f args]: function call *)
let trm_apps ?(annot = trm_annot_default) ?(loc) ?(typ) ?(attributes = [])
  ?(ctx : ctx option) (f : trm) (args : trms) : trm =
  trm_make ~annot ?loc ?typ ?ctx (Trm_apps (f, args))

(* [trm_while ~annot ?loc ?ctx cond body]: while loop *)
let trm_while ?(annot = trm_annot_default) ?(loc) ?(ctx : ctx option) (cond : trm) (body : trm) : trm =
  trm_make ~annot ?loc ~typ:(typ_unit()) ?ctx (Trm_while (cond, body))

(* [trm_do_while ~annot ?loc ?ctx cond body]: do while loop *)
let trm_do_while ?(annot = trm_annot_default) ?(loc) ?(ctx : ctx option)  (body : trm) (cond : trm) : trm =
  trm_make ~annot ?loc ~typ:(typ_unit()) ?ctx (Trm_do_while (body, cond))

(* [trm_for_c ?annot ?loc ?ctx init cond step body]: for loop *)
let trm_for_c ?(annot = trm_annot_default) ?(loc) ?(ctx : ctx option) ?(invariant: resource_spec) (init : trm) (cond : trm)
  (step : trm) (body : trm) : trm =
  trm_make ~annot ?loc ~typ:(typ_unit()) ?ctx (Trm_for_c (init, cond, step, body, invariant))

(* [trm_switch ~annot ?loc ?ctx cond cases]: switch statement *)
let trm_switch ?(annot = trm_annot_default) ?(loc) ?(ctx : ctx option) (cond : trm)
  (cases : (trms * trm) list) : trm =
  trm_make ~annot ?loc ~typ:(typ_unit()) ?ctx (Trm_switch (cond, cases))

(* [trm_abort ~annot ?loc ?ctx a]: abort instruction *)
let trm_abort ?(annot = trm_annot_default) ?(loc) ?(ctx : ctx option)
  (a : abort) : trm =
  trm_make ~annot ?loc ~typ:(typ_unit()) ?ctx (Trm_abort a)

(* [trm_goto ~annot ?loc ?ctx l]: goto statement *)
let trm_goto ?(annot = trm_annot_default) ?(loc) ?(ctx : ctx option)
  (l : label) : trm =
  trm_make ~annot ?loc ~typ:(typ_unit()) ?ctx (Trm_goto l)

(* [trm_uninitialized ~annot ?loc ?ctx ()]: used for variable declarations without initialization
    and function declarations *)
let trm_uninitialized ?(annot = trm_annot_default) ?(loc) ?(ctx : ctx option) () : trm =
  trm_make ~annot ?loc ?ctx (Trm_val (Val_lit (Lit_uninitialized)))

(* [trm_for ~annot ?loc ?ctx index start direction stop step body]: simple for loop *)
let trm_for ?(annot = trm_annot_default) ?(loc) ?(ctx : ctx option) ?(contract: loop_spec)
  (loop_range : loop_range) (body : trm) : trm =
  trm_make ~annot ?loc ~typ:(typ_unit ()) ?ctx (Trm_for (loop_range, body, contract))

let trm_for_instrs ?(annot = trm_annot_default) ?(loc) ?(ctx : ctx option)
(loop_range : loop_range) (body_instrs : trm mlist) : trm =
  trm_for ~annot ?loc ?ctx loop_range (trm_seq body_instrs)

(* [code code_str ]: arbitrary code entered by the user *)
let code (code_str : code_kind) : trm =
  trm_make (Trm_arbitrary code_str)

(* [trm_omp_routine ?loc omp_routine] OpenMP routine *)
let trm_omp_routine ?(annot = trm_annot_default) ?(loc) ?(ctx : ctx option) (omp_routine : omp_routine) : trm =
  trm_make ~annot ?loc ?ctx (Trm_omp_routine omp_routine)

(* [extern ?loc ~lang tl]: extern *)
let trm_extern ?(annot = trm_annot_default) ?(loc) (lang : string) (tl : trms) : trm =
  trm_make ~annot ?loc  (Trm_extern (lang, tl))

(* [trm_namespace ?loc ?ctx name t inline ]: namespace *)
let trm_namespace ?(annot = trm_annot_default) ?(loc) ?(typ) ?(ctx : ctx option)
  (name : string) (t : trm ) (inline : bool) : trm =
  trm_make ~annot ?loc ?typ ?ctx (Trm_namespace (name, t, inline))

(* [trm_template ?loc ?typ ?ctx tpl t]: template statemented *)
let trm_template ?(annot = trm_annot_default) ?(loc) ?(typ) ?(ctx : ctx option)
  (tpl : template_parameter_list) (t : trm ) : trm =
  trm_make ~annot ?loc ?typ ?ctx (Trm_template (tpl, t))

(* [trm_using_directive ~annot ?loc ?typ ?ctx namespace]: creates a using namespace directive. *)
let trm_using_directive ?(annot = trm_annot_default) ?(loc) ?(typ) ?(ctx : ctx option)
  (namespace : string) =
  trm_make ~annot ?loc ?typ ?ctx (Trm_using_directive namespace)

(* NOTE: var id = -1 *)
let var_this = name_to_var "this"

(* [trm_this ~annot ?loc ?typ ?ctx ()]: this pointer.
   NOTE: var id = -1 *)
let trm_this ?(annot = trm_annot_default) ?(loc) ?(typ) ?(ctx : ctx option) () =
  trm_make ~annot ?loc ?typ ?ctx (Trm_var (Var_immutable, var_this))

(* [trm_delete ~annot ?loc ?typ ?ctx is_array_form t]: delete operator  *)
let trm_delete ?(annot = trm_annot_default) ?(loc) ?(typ) ?(ctx : ctx option) (is_array_form : bool) (t : trm) =
  trm_make ~annot ?loc ?typ ?ctx (Trm_delete (is_array_form, t))

(* ********************************** Auxiliary functions ************************************ *)

(* [trm_unop ~annot ?loc ?ctx p]: unary operator *)
let trm_unop ?(annot = trm_annot_default) ?(loc) ?(ctx : ctx option) (p : unary_op) : trm =
  trm_val ~annot ?loc ?ctx (Val_prim (Prim_unop p))

(* [trm_biop ~annot ?loc ?ctx p]: binary operator *)
let trm_binop ?(annot = trm_annot_default) ?(loc) ?(ctx : ctx option) (p : binary_op) : trm =
  trm_val ~annot:annot ?loc ?ctx (Val_prim (Prim_binop p))

(* [trm_cast ty t]: type cast *)
let trm_cast ?(annot : trm_annot = trm_annot_default) (ty : typ) (t : trm) : trm =
  trm_apps ~annot (trm_unop (Unop_cast ty)) [t]

(* [typ_of_lit l]: get the type of a literal *)
let typ_of_lit (l : lit) : typ option =
  match l with
  | Lit_unit -> Some (typ_unit ())
  | Lit_uninitialized -> None
  | Lit_bool _ -> Some (typ_bool ())
  | Lit_int _ -> Some (typ_int ())
  | Lit_double _ -> Some (typ_double ())
  | Lit_string _ -> Some (typ_string ())
  | Lit_nullptr -> Some (typ_unit ())

(* [trm_lit ~annot ?loc ?ctx l]: literal *)
let trm_lit ?(typ : typ option = None) ?(annot = trm_annot_default) ?(loc) ?(ctx : ctx option) (l : lit) : trm =
  let typ = Tools.option_or typ (typ_of_lit l) in
  trm_val ~annot:annot ?loc ?ctx ?typ (Val_lit l)

let trm_unit ?(loc) () : trm =
  trm_lit ?loc (Lit_unit)
let trm_bool ?(loc) (b : bool) =
  trm_lit ?loc (Lit_bool b)
(* LATER: allow arbitrary sized integer types/values *)
let trm_int ?(loc) (i : int) =
  trm_lit ?loc (Lit_int i)
(* LATER: may need arbitrary sized float values *)
let trm_float ?(typ : typ = typ_float ()) ?(loc) (d : float) =
  trm_lit ~typ:(Some typ) ?loc (Lit_double d)
let trm_double ?(loc) (d : float) =
  trm_lit ?loc (Lit_double d)
let trm_string ?(loc) (s : string) =
  trm_lit ?loc (Lit_string s)

(* [trm_null ~annot ?loc ?ctx ()]: build the term [nullptr], or [NULL] if [~uppercase:true]
   (also used for [void* 0] by Menhir, but decoded in cMenhir_to_ast)  *)
let trm_null ?(uppercase : bool = false) ?(annot = trm_annot_default) ?(loc) ?(ctx : ctx option) (_ : unit) : trm =
  let t = trm_lit ?loc ?ctx Lit_nullptr in
  if uppercase then trm_add_cstyle Display_null_uppercase t else t

let var_free = toplevel_free_var "free"

(* [trm_free]: build a term calling the 'free' function. *)
let trm_free ?(annot = trm_annot_default) ?(loc) ?(ctx : ctx option) (memory : trm) : trm =
  trm_apps ~annot ?loc ?ctx (trm_var var_free) [memory]

(* [trm_prim ~annot ?loc ?ctx p]: primitives *)
let trm_prim ?(annot = trm_annot_default) ?(loc) ?(ctx : ctx option) (p : prim) : trm =
  trm_val ~annot:annot ?loc ?ctx (Val_prim p)

(* [trm_set ~annot ?loc ?ctx t1 t2] *)
let trm_set ?(annot = trm_annot_default) ?(loc) ?(ctx : ctx option)
  ?(typ : typ option = Some (typ_unit ()))  (lhs : trm) (rhs : trm) : trm =
  trm_apps ~annot:annot ?loc ?ctx ?typ (trm_binop Binop_set) [lhs; rhs]

(* [trm_neq ~annot ?loc ?ctx t1 t2] *)
let trm_neq ?(annot = trm_annot_default) ?(loc) ?(ctx : ctx option)
  (t1 : trm) (t2 : trm) : trm =
  trm_apps ~annot:annot ?loc ?ctx ~typ:(typ_unit ()) (trm_binop Binop_neq) [t1; t2]

(* [trm_seq_nomarks ~annot ?loc ?ctx tl]: hidden block statement *)
let trm_seq_nomarks ?(annot = trm_annot_default) ?(loc) ?(ctx : ctx option) (tl : trms) : trm =
  trm_seq ~annot ?loc ?ctx (Mlist.of_list tl)


(*****************************************************************************)

(* [trm_get_attr t]: returns all the attributes of trm [t]. *)
let trm_get_attr (t : trm) : attribute list =
  t.annot.trm_annot_attributes

(* [trm_attr_add att t]: adds attribute [att] to trm [t] *)
let trm_attr_add (att : attribute) (t : trm) : trm =
  let t_annot_attributes = t.annot.trm_annot_attributes in
  let t_annot = {t.annot with trm_annot_attributes = att :: t_annot_attributes} in
  trm_alter ~annot:t_annot t


(*****************************************************************************)


(* ********************************** Annotation manipulation ************************************ *)
(**** Attributes  ****)



(**** Labels  ****)

(* [trm_get_labels t]: gets all the labels of trm [t]. *)
let trm_get_labels (t : trm) =
  t.annot.trm_annot_labels

 (* [apply_on_labels f t]: applies [f] on the labels of [t]. *)
 let apply_on_labels (f : marks -> marks) (t : trm) : trm =
   let t_labels = trm_get_labels t in
   let t_annot_labels = f t_labels in
   let t_annot = {t.annot with trm_annot_labels = t_annot_labels} in
   trm_alter ~annot:t_annot t

 (* [trm_add_label l]: adds label [l] to trm [t]. *)
 let trm_add_label (l : label) (t : trm) : trm =
   apply_on_labels (fun labels -> l :: labels) t

 (* [trm_filter_label pred t]: filters all labels that satisfy predicate [pred]. *)
 let trm_filter_label (pred : label -> bool) (t : trm) : trm =
   apply_on_labels (fun labels -> List.filter (fun l -> pred l) labels) t

 (* [trm_rem_label l t]: removes label [l] from trm [t]. *)
 let trm_rem_label (l : label) (t : trm) : trm =
   trm_filter_label (fun l1 -> l <> l1) t

 (* [trm_rem_labels t]: removes all the labels from trm [t]. *)
 let trm_rem_labels (t : trm) : trm =
   apply_on_labels (fun _ -> []) t

 (* [trm_has_label l t]: checks if trm [t] has label [l]. *)
 let trm_has_label (l : label) (t : trm) : bool =
   let t_labels = trm_get_labels t in
   List.mem l t_labels

 (* [trm_pass_labels t1 t2]: passes the labels of trm [t1] to trm [t2]. *)
 let trm_pass_labels (t1 : trm) (t2 : trm) : trm =
   let t1_labels = trm_get_labels t1 in
   let t2_labels = trm_get_labels t2 in
   let t2_annot = {t2.annot with trm_annot_labels = t2_labels @ t1_labels} in
   {t2 with annot = t2_annot}

 (**** Stringrepr  ****)

 (* [trm_set_stringreprid id t]: sets the string representation id [t] to [id]. *)
 let trm_set_stringreprid (id : stringreprid) (t : trm) : trm =
   let annot = {t.annot with trm_annot_stringrepr = Some id} in
   trm_alter ~annot t

 (* [trm_get_stringreprid t]: gets the string representation of trm [t]. *)
 let trm_get_stringreprid (t : trm) : stringreprid option =
   t.annot.trm_annot_stringrepr


 (**** CPragmas  ****)

 (* [apply_on_pragmas f t]: applies [f] on the pragma directives associated with [t]. *)
 let apply_on_pragmas (f : cpragma list -> cpragma list) (t : trm) : trm =
   let t_annot_pragmas = f (t.annot.trm_annot_pragma) in
   let annot = {t.annot with trm_annot_pragma = t_annot_pragmas} in
   trm_alter ~annot t

 (* [trm_add_pragma p t]: adds the pragma [p] into [t]. *)
 let trm_add_pragma (p : cpragma) (t : trm) : trm =
   apply_on_pragmas (fun pragmas -> p :: pragmas) t

 let trm_add_pragmas (p : cpragma list) (t : trm) : trm =
   apply_on_pragmas (fun pragmas -> p @ pragmas) t

 (* [trm_filter_pragma pred t]: filters all the pragmas that satisfy the predicate [pred]. *)
 let trm_filter_pragma (pred : cpragma -> bool) (t : trm) : trm =
   apply_on_pragmas (fun pragmas -> List.filter (fun p -> pred p) pragmas) t

 (* [trm_rem_pragma p t]: removes the pragma [p] from [t]. *)
 let trm_rem_pragma (p : cpragma) (t : trm) : trm =
   trm_filter_pragma (fun p1 -> p <> p1) t

 (* [trm_get_pragmas t]: returns all the pragmas annotated to [t]. *)
 let trm_get_pragmas (t : trm) : cpragma list =
   t.annot.trm_annot_pragma

 (* [trm_has_pragma pred t]: check if [t] has pragmas that satisfy [pred]. *)
 let trm_has_pragma (pred : cpragma -> bool) (t : trm) : bool =
   let t_pragmas = trm_get_pragmas t in
   List.exists pred t_pragmas

 (* [trm_pass_pragmas t1 t2]: pass pragmas of trm [t1] to trm [t2]. *)
 let trm_pass_pragmas (t1 : trm) (t2 : trm) : trm =
   let t1_pragmas = trm_get_pragmas t1 in
   let t2_pragmas = trm_get_pragmas t2 in
   let t2_annot = {t2.annot with trm_annot_pragma = t1_pragmas @ t2_pragmas} in
   {t2 with annot = t2_annot}

 (**** Files  ****)

 (* [trm_get_files_annot t]: returns all file annotations of trm [t]. *)
 let trm_get_files_annot (t : trm) : files_annot list =
   t.annot.trm_annot_files

 (* [trm_set_mainfile]: adds [Main_file] annotation to trm [t]. *)
 let trm_set_mainfile (t : trm) : trm =
    let t_files = trm_get_files_annot t in
    let t_annot_files = Main_file :: t_files in
    let annot = {t.annot with trm_annot_files=t_annot_files} in
    trm_alter ~annot t

 (* [trm_set_include filename t]: add [Include filename] annotation to trm [t]. *)
 let trm_set_include (filename : string) (t : trm) : trm =
   let t_files = trm_get_files_annot t in
   let t_annot_files = Include filename :: t_files in
   let annot = {t.annot with trm_annot_files = t_annot_files} in
   trm_alter ~annot t

 (* [trm_is_mainfile t]: checks if [t] contains the [Main_file] annotation. *)
 let trm_is_mainfile (t : trm) : bool =
   let t_files = trm_get_files_annot t in
   List.mem Main_file t_files

 (* [trm_is_include]: checks if [t] contains the [Include f] annotation. *)
 let trm_is_include (t : trm) : bool =
   let t_files = trm_get_files_annot t in
   List.exists (function |Include _ -> true | _ -> false) t_files

 (* [trm_is_nobrace_seq t]: checks if [t] is a visible sequence or not *)
 let trm_is_nobrace_seq (t : trm) : bool =
   List.exists (function No_braces _ -> true | _ -> false) t.annot.trm_annot_cstyle

(* [trm_vardef_get_trm_varse]: gets the singleton declaration variable in the case when [t] is a variable declaration
    or a list of variable in the case when we have multiple variable declarations in one line *)
let rec trm_vardef_get_vars (t : trm) : var list =
  match t.desc with
  | Trm_let (_, (x, _), _, _) -> [x]
  | Trm_seq tl when trm_has_cstyle Multi_decl t -> List.flatten (List.map trm_vardef_get_vars (Mlist.to_list tl))
  | _ -> []

(* [trm_ret ~annot a]; special trm_abort case, used for return statements *)
let trm_ret ?(annot = trm_annot_default) ?loc ?ctx (a : trm option) : trm =
  trm_abort ~annot ?loc ?ctx (Ret a)

(* [trm_prim_inv t]: gets the primitive operation *)
let trm_prim_inv (t : trm) : prim option =
  match t.desc with
  | Trm_val (Val_prim p) -> Some p
  | _ -> None

(* [trm_lit_inv t]: gets the literal from a literal trm *)
let trm_lit_inv (t : trm) : lit option =
  match t.desc with
  | Trm_val (Val_lit v) -> Some v
  | _ -> None

(* [trm_int_inv t] gets an int literal from a trm *)
let trm_int_inv (t : trm) : int option =
  match trm_lit_inv t with
  | Some (Lit_int n) -> Some n
  | _ -> None


(* [trm_inv ~error k t]: returns the results of applying [k] on t, if the result is [None]
     then function fails with error [error]. *)
let trm_inv ?(error : string = "") ?(loc : location) (k : trm -> 'a option) (t : trm) : 'a =
  let loc = if loc = None then t.loc else loc in
  match k t with
  | None -> fail loc (if error = "" then "failed inversion" else error)
  | Some r -> r



(* [trm_let_inv t]: returns the components of a [trm_let] constructor if [t] is a let declaration.
     Otherwise it returns [None]. *)
let trm_let_inv (t : trm) : (varkind * var * typ * trm) option =
  match t.desc with
  | Trm_let (vk, (x, tx), init, _) -> Some (vk, x, tx, init)
  | _ -> None

(* [trm_let_mult_inv t]: returns the components of a [trm_let_mult] constructor if [t] is a multiple let declaration.
     Otherwise it returns [None]. *)
let trm_let_mult_inv (t : trm) : (varkind * typed_vars * trm list) option =
  match t.desc with
  | Trm_let_mult (vk, tvs, inits) -> Some (vk, tvs, inits)
  | _ -> None

(* [trm_let_fun_inv t]: returns the componnets of a [trm_let_fun] constructor if [t] is a function declaration.
     Otherwise it returns a [None]. *)
let trm_let_fun_inv (t : trm) : (var * typ * typed_vars * trm) option =
  match t.desc with
  | Trm_let_fun (f, ret_ty, args, body, _) -> Some (f, ret_ty, args, body)
  | _ -> None


(* [trm_apps_inv t]: returns the components of a [trm_apps] constructor in case [t] is function application.
    Otherwise it returns [None]. *)
let trm_apps_inv (t : trm) : (trm * trm list) option =
  match t.desc with
  | Trm_apps (f, tl) -> Some (f, tl)
  | _ -> None

(* [trm_seq_inv t]: returns the components of a [trm_seq] constructor when [t] is a sequence.
    Otherwise it returns [None]. *)
let trm_seq_inv (t : trm) : (trm mlist) option =
  match t.desc with
  | Trm_seq tl ->  Some tl
  | _ -> None

let trm_seq_nth_inv (i : int) (t : trm) : trm option =
  Option.bind (trm_seq_inv t) (fun instrs ->
    if i < Mlist.length instrs
    then Some (Mlist.nth instrs i)
    else None
  )

(* [trm_val_inv t]: returns the components of a [trm_val] constructor when [t] is a value.
    Otherwise it returns [None]. *)
let trm_val_inv (t: trm): value option =
  match t.desc with
  | Trm_val v -> Some v
  | _ -> None

(* [trm_var_inv t]: returns the components of a [trm_var] constructor when [t] is a variable occurrence.
    Otherwise it returns [None]. *)
let trm_var_inv (t : trm) : var option =
  match t.desc with
  | Trm_var (_, x) -> Some x
  | _ -> None

(* [trm_free_inv]: deconstructs a 'free(x)' call. *)
let trm_free_inv (t : trm) : trm option =
  match trm_apps_inv t with
  | Some (f, [x]) ->
    begin match trm_var_inv f with
    | Some f_var when var_eq f_var var_free -> Some x
    | _ -> None
    end
  | _ -> None

(* [trm_if_inv t]: returns the components of a [trm_if] constructor when [t] is an if statement.
    Otherwise it returns [None]. *)
let trm_if_inv (t : trm) : (trm * trm * trm) option =
  match t.desc with
  | Trm_if (cond, then_, else_) -> Some (cond, then_, else_)
  | _ -> None

(* [trm_typedef_inv t]: returns the components of a [trm_typedef] constructor when [t] is a type definition. *)
let trm_typedef_inv (t : trm) : typedef option =
  match t.desc with
  | Trm_typedef td -> Some td
  | _ -> None

(* [trm_unop_inv t]: deconstructs t = op t1 *)
let trm_unop_inv (t : trm) : (unary_op * trm) option =
  match trm_apps_inv t with
  | Some (f, args) -> begin
    match (trm_prim_inv f, args) with
    | Some (Prim_unop op), [a] -> Some (op, a)
    | _ -> None
    end
  | _ -> None

(* [trm_binop_inv t]: deconstructs t = t1 op t2 *)
let trm_binop_inv (op : binary_op) (t : trm) : (trm * trm) option =
  match trm_apps_inv t with
  | Some (f, args) -> begin
    match (trm_prim_inv f, args) with
    | Some (Prim_binop op'), [a; b] when op = op' -> Some (a, b)
    | _ -> None
    end
  | _ -> None

let trm_cast_inv (t : trm) : (typ * trm) option =
  match trm_unop_inv t with
  | Some (Unop_cast ty, t2) -> Some (ty, t2)
  | _ -> None

let trm_get_inv (t : trm) : trm option =
  match trm_unop_inv t with
  | Some (Unop_get, t2) -> Some t2
  | _ -> None

let trm_var_get_inv (t : trm) : var option =
  match trm_get_inv t with
  | Some t2 -> trm_var_inv t2
  | None -> None

(* [trm_prod_inv t]: gets a the list of factors involved in a multiplication*)
let trm_prod_inv (t : trm) : trm list =
  let rec aux (indepth : bool) (acc : trm list) (t : trm) : trm list =
    match t.desc with
    | Trm_apps ({desc = Trm_val (Val_prim (Prim_binop (Binop_mul))); _}, [l; r]) -> (aux true acc l) @ (aux true acc r)
    | _ -> if indepth then acc @ [t] else acc
  in aux false [] t

(* [trm_mlist_inv_marks t] gets the description of marks in a term that
   contains a MList, for example [Trm_seq], [Trm_array], or [Trm_record]. *)
let trm_mlist_inv (t : trm) : mark list list option =
  match t.desc with
  | Trm_seq tl | Trm_array tl -> Some tl.marks
  | Trm_record tl -> Some tl.marks
  | _ -> None





(* ********************************************************************************************** *)

let trm_combinators_unsupported_case (f_name : string) (t : trm) : trm =
  if !Flags.trm_combinators_warn_unsupported_case then begin
    Printf.printf "WARNING: don't know how to '%s' on '%s'\n" f_name (trm_desc_to_string t.desc);
    Printf.printf "<suppressing similar warnings henceforth>\n";
    Flags.trm_combinators_warn_unsupported_case := false;
  end;
  t

(* [trm_map_with_terminal_unop is_terminal f t]: applies function [f] over ast nodes, if nodes are terminal nodes than
    specific treatment is considered depending on the definition of function f
    For this function terminal means that the end of the term would be the end of the function.
    Note: This is an unoptimized version of trm_map_with_terminal *)
let trm_map_with_terminal_unopt (is_terminal : bool) (f: bool -> trm -> trm) (t : trm) : trm =
  let annot = t.annot in
  let loc = t.loc in
  let typ = t.typ in
  match t.desc with
  | Trm_val _ | Trm_var _ -> t
  | Trm_array tl ->
    let tl' = Mlist.map (f false) tl in
    trm_array ~annot ?loc ?typ tl'
  | Trm_record tl ->
    let tl' = Mlist.map (fun (lb, t) -> (lb, f false t)) tl in
    trm_record ~annot ?loc ?typ tl'
  | Trm_let (vk, tv, init, resource_spec) ->
    let init' = f false init in
    trm_let ~annot ?loc vk tv init'
  | Trm_let_fun (f', res, args, body, contract) ->
    let body' = f false body in
    trm_let_fun ~annot ?loc ?contract f' res args body'
  | Trm_if (cond, then_, else_) ->
    let cond' = f false cond in
    let then_' = f is_terminal then_ in
    let else_' = f is_terminal else_ in
    trm_if ~annot ?loc cond' then_' else_'
  | Trm_seq tl ->
    let n = Mlist.length tl in
    let tl' = Mlist.mapi(fun i tsub ->
      let sub_is_terminal = is_terminal && i == n-1 in
      f sub_is_terminal tsub
    ) tl in
    trm_seq ~annot ?loc tl'
  | Trm_apps (f', args) ->
    let f'' = f false f' in
    let args' = List.map (f false) args in
      (*
        warning: f'' may have different type
        -> print and reparse to have the right type
      *)
    trm_apps ~annot ?loc ?typ f'' args'
  | Trm_while (cond, body) ->
      let cond' = f false cond in
      let body' = f false body in
      trm_while ~annot ?loc cond' body'
  | Trm_for_c (init, cond, step, body, invariant) ->
      let init' = f false init in
      let cond' = f false cond in
      let step' = f false step in
      let body' = f is_terminal body in
      trm_for_c ~annot ?loc ?invariant init' cond' step' body'
  | Trm_for (l_range, body, contract) ->
    let (index, start, direction, stop, step, is_parallel) = l_range in
    let m_step = match step with
    | Post_inc | Post_dec | Pre_inc | Pre_dec -> step
    | Step sp -> Step (f is_terminal sp)
    in
    let start' = f false start in
    let stop' = f false stop in
    let body' = f is_terminal body in
    trm_for ~annot ?loc ?contract (index, start', direction, stop', m_step, is_parallel) body'
  | Trm_switch (cond, cases) ->
      let cond' = f false cond in
      let cases' = List.map (fun (tl, body) -> (tl, f is_terminal body)) cases in
      trm_switch ~annot ?loc cond' cases'
  | Trm_abort a ->
      begin match a with
      | Ret (Some t') -> trm_ret ~annot ?loc (Some (f false t'))
      (* return without value, continue, break *)
      | _ -> t
      end
  | Trm_namespace (name, t, inline) ->
    trm_namespace ~annot ?loc name (f false t) inline
  | Trm_typedef td ->
    begin match td.typdef_body with
    | Typdef_record rfl ->
      let rfl = List.map (fun (rf, rf_ann) ->
        match rf with
        | Record_field_method t1 ->  (Record_field_method (f false t1), rf_ann)
        | _ -> (rf, rf_ann)
      ) rfl in
      let td = {td with typdef_body = Typdef_record rfl} in
      trm_typedef ~annot ?loc td
    | _ -> t
    end
  | _ ->
    trm_combinators_unsupported_case "trm_map_with_terminal_unopt"  t

(* TODO ARTHUR: think about how to factorize this.

  trm_map (f: bool -> trm -> trm) (t : trm) : trm =

  trm_map_with_terminal_opt (is_terminal : bool) (f: bool -> trm -> trm) (t : trm) : trm =
    using trm_map, and only duplicating 5 cases *)

(* [trm_map_with_terminal_opt is_terminal f]: trm_map_with_terminal derived from trm_map *)
let trm_map_with_terminal_opt ?(keep_ctx = false) (is_terminal : bool) (f: bool -> trm -> trm) (t : trm) : trm =
  let annot = t.annot in
  let loc = t.loc in
  let typ = t.typ in
  let ctx = if keep_ctx then t.ctx else unknown_ctx in
  let aux = f is_terminal in

  (* [flist tl]: applies [f] to all the elements of a list [tl] *)
  let flist tl =
    let tl' = List.map (f false) tl in
    if List.for_all2 (==) tl tl' then tl else tl'
  in
  (* [fmlist]: is like [flist] but for marked lists *)
  let fmlist is_terminal tl =
    let tl' = Mlist.map (f is_terminal) tl in
    if Mlist.for_all2 (==) tl tl' then tl else tl' in

  match t.desc with
  | Trm_val _ | Trm_var _ -> t
  | Trm_array tl ->
    let tl' = fmlist false tl in
    if (tl' == tl) then t else
        (trm_array ~annot ?loc ?typ ~ctx tl')
  | Trm_record tl ->
    let tl' = Mlist.map (fun (lb, t) -> (lb, f false t)) tl in
    let tl' = if Mlist.for_all2 (==) tl tl' then tl else tl' in
    if (tl' == tl) then t else
        (trm_record ~annot ?loc ?typ ~ctx tl')
  | Trm_let (vk, tv, init, bound_resources) ->
    let init' = f false init in
    if (init' == init) then t else
        (trm_let ~annot ?loc ?bound_resources ~ctx vk tv init')
  (* Trm_let_mult *)
  | Trm_let_fun (f', res, args, body, contract) ->
    let body' = f false body in
    if (body' == body) then t else
        (trm_let_fun ~annot ?loc ?contract ~ctx f' res args body' )
  | Trm_typedef td ->
    let body' = begin match td.typdef_body with
    | Typdef_alias _ -> td.typdef_body
    | Typdef_record rfl ->
      let rfl' = List.map (fun (rf, rf_ann) ->
        let rf' = begin match rf with
        | Record_field_method rft ->
          let rft' = f false rft in
          if rft == rft' then rf else
            Record_field_method rft'
        | Record_field_member _ -> rf
        end in
        rf', rf_ann
      ) rfl in
      if List.for_all2 (==) rfl rfl' then td.typdef_body else Typdef_record rfl'
    | _ -> failwith "trm_map_with_terminal_opt: unexpected typdef_body"
    end in
    if (body' == td.typdef_body) then t else
      trm_typedef ~annot ?loc ~ctx { td with typdef_body = body' }
  | Trm_if (cond, then_, else_) ->
    let cond' = f false cond in
    let then_' = aux then_ in
    let else_' = aux else_ in
    if (cond' == cond && then_' == then_ && else_' == else_) then t else
        (trm_if ~annot ?loc ~ctx cond' then_' else_')
  | Trm_seq tl ->
    let n = Mlist.length tl in
    let tl' = Mlist.mapi (fun i tsub ->
        let sub_is_terminal = (is_terminal && i == n-1) in
        f sub_is_terminal tsub
      ) tl in
    if (Mlist.for_all2 (==) tl tl') then t else
        (trm_seq ~annot ?loc ~ctx tl')
  | Trm_apps (func, args) ->
    let func' = f false func in
    let args' = flist args in
    if (func' == func && args' == args) then t else
      (trm_apps ~annot ?loc ?typ ~ctx func' args')
  | Trm_while (cond, body) ->
    let cond' = f false cond in
    let body' = f false body in
    if (cond' == cond && body' == body) then t else
        (trm_while ~annot ?loc ~ctx cond' body')
  | Trm_for_c (init, cond, step, body, invariant) ->
      let init' = f false init in
      let cond' = f false cond in
      let step' = f false step in
      let body' = aux body in
      if (init' == init && cond' == cond && step' == step && body' == body) then t else
          (trm_for_c ~annot ?loc ?invariant ~ctx init' cond' step' body')
  | Trm_for (l_range, body, contract) ->
    let (index, start, direction, stop, step, is_parallel) = l_range in
    let start' = f false start in
    let stop' = f false stop in
    let step' = match step with
      | Post_inc | Post_dec | Pre_inc | Pre_dec -> step
      | Step sp -> Step (aux sp)
      in
    let body' = aux body in
    if (step' == step && start' == start && stop' == stop && body' == body) then t else
        (trm_for ~annot ?loc ?contract ~ctx (index, start', direction, stop', step', is_parallel) body')
  | Trm_switch (cond, cases) ->
      let cond' = f false cond in
      let cases' = List.map (fun (tl, body) -> (tl, aux body)) cases in
      if (cond' == cond && List.for_all2 (fun (_tl1,body1) (_tl2,body2) -> body1 == body2) cases' cases) then t else
          (trm_switch ~annot ?loc ~ctx cond' cases')
  | Trm_abort a ->
    begin match a with
    | Ret (Some t') ->
        let t'2 = f false t' in
        if (t'2 == t') then t else
            (trm_ret ~annot ?loc ~ctx (Some t'2))
    | _ -> t
    end
  | Trm_namespace (name, body, b) ->
    let body' = f false body in
    if (body == body') then t else
      (trm_namespace ~annot ?loc ~ctx name body' b)

  | _ ->
    trm_combinators_unsupported_case "trm_map_with_terminal_opt"  t

(* [trm_map_with_terminal is_terminal f t] *)
let trm_map_with_terminal ?(keep_ctx = false) (is_terminal : bool)  (f : bool -> trm -> trm) (t : trm) : trm =
  trm_map_with_terminal_opt ~keep_ctx is_terminal f t

(* [trm_map f]: applies f on t recursively *)
let trm_map ?(keep_ctx = false) (f : trm -> trm) (t : trm) : trm =
  trm_map_with_terminal ~keep_ctx false (fun _is_terminal t -> f t) t

(* [trm_bottom_up]: applies f on t recursively from bottom to top. *)
let rec trm_bottom_up (f : trm -> trm) (t : trm) : trm =
  let t2 = trm_map (trm_bottom_up f) t in
  f t2

(* [trm_iter f t]: similar to [trm_map] but this one doesn't return a trm at the end. *)
let trm_iter (f : trm -> unit) (t : trm) : unit =
  match t.desc with
  | Trm_array tl ->
    Mlist.iter f tl
  | Trm_record tl ->
    Mlist.iter (function (_, t) -> f t) tl
  | Trm_let (vk, tv, init, _) ->
    f init
  | Trm_let_mult (vk, tvl, tl) ->
    List.iter f tl
  | Trm_let_fun (f', res, args, body, _) ->
    f body
  | Trm_if (cond, then_, else_) ->
    f cond;  f then_ ; f else_
  | Trm_seq tl ->
    Mlist.iter f tl
  | Trm_apps (func, args) ->
    f func; List.iter f args
  | Trm_while (cond, body) ->
    f cond; f body
  | Trm_for_c (init, cond, step, body, _) ->
    f init; f cond; f step; f body
  | Trm_for (l_range, body, _) ->
    let (index, start, direction, stop, step, is_parallel) = l_range in
    f start; f stop;
    begin match step with
     | Post_inc | Post_dec | Pre_inc | Pre_dec -> ()
     | Step sp -> f sp
    end;
    f body
  | Trm_do_while (body, cond) ->
    f body; f cond
  | Trm_switch (cond, cases) ->
     f cond;
     List.iter (fun (tl, body) -> f body) cases
  | Trm_abort a ->
    begin match a with
    | Ret (Some t') -> f t'
    | _ -> ()
    end
  | Trm_namespace (name, t, b) ->
    f t
  | Trm_delete (is_array, t) ->
    f t
  | Trm_typedef td ->
    begin match td.typdef_body with
    | Typdef_record rfl ->
      List.iter (fun (rf, rf_ann) ->
        match rf with
        | Record_field_method t1 -> f t1
        | _ -> ()
      ) rfl
    | _ -> ()
    end
  | Trm_fun (_, _, body, _) -> f body
  | Trm_arbitrary _ ->
    ignore (trm_combinators_unsupported_case "trm_iter" t)
  | Trm_val _ | Trm_var _ | Trm_goto _  | Trm_extern _ | Trm_omp_routine _  | Trm_template _ | Trm_using_directive _ -> ()



(* The value associated with an existential variable (evar).
   None if the value is unknown, Some if the value is known (it was unified). *)
type eval = trm option

(* The unification context is a map from variables to evals.
   If a variable is not in the map, then it is not an evar, and should not be substituted/unified.
   If a variable is in the map, then it is an evar, and should be substituted/unified (i.e. its eval should eventually become Some). *)
type unification_ctx = eval varmap

let rec unify_var (xe: var) (t: trm) (evar_ctx: unification_ctx) : unification_ctx option =
  let open Tools.OptionMonad in
  match Var_map.find_opt xe evar_ctx with
  | None ->
    (* [xe] cannot be substituted, it must be equal to [t]. *)
    let* x = trm_var_inv t in
    if x = xe then Some evar_ctx else None
  | Some None ->
    (* [xe] can be substituted, do it. *)
    Some (Var_map.add xe (Some t) evar_ctx)
  | Some (Some t_evar) ->
    (* [xe] was already substituted, its substitution must be equal to [t]. *)
    if are_same_trm t t_evar then Some evar_ctx else None

and are_same_trm (t1: trm) (t2: trm): bool =
  (* they are the same if they can be unified without allowing substitutions. *)
  Option.is_some (unify_trm t1 t2 Var_map.empty)

and unify_trm (t: trm) (te: trm) (evar_ctx: unification_ctx) : unification_ctx option =
  let open Tools.OptionMonad in
  (* Pattern match on one component to get a warning if there is a missing one *)
  let check cond = if cond then Some evar_ctx else None in
  match te.desc with
  | Trm_var (_, xe) ->
    unify_var xe t evar_ctx
  | Trm_val ve ->
    let* v = trm_val_inv t in
    check (ve = v)
  | Trm_apps (fe, argse) ->
    let* f, args = trm_apps_inv t in
    let* evar_ctx = unify_trm f fe evar_ctx in
    List.fold_left2 (fun evar_ctx arg arge -> let* evar_ctx in unify_trm arg arge evar_ctx) (Some evar_ctx) args argse
  | Trm_fun (argse, _, bodye, _) ->
    let* args, _, body, _ = trm_fun_inv t in
    let* evar_ctx, masked_ctx =
      try
        Some (List.fold_left2 (fun (evar_ctx, masked) (arge, _) (arg, _) ->
            let masked_entry = Var_map.find_opt arge evar_ctx in
            let evar_ctx = Var_map.add arge (Some (trm_var arg)) evar_ctx in
            (evar_ctx, (arge, masked_entry) :: masked)
          ) (evar_ctx, []) argse args)
      with Invalid_argument _ -> None
    in
    let* evar_ctx = unify_trm body bodye evar_ctx in
    Some (List.fold_left (fun evar_ctx (arge, masked_entry) ->
        match masked_entry with
        | Some entry -> Var_map.add arge entry evar_ctx
        | None -> Var_map.remove arge evar_ctx
      ) evar_ctx masked_ctx)
  | _ -> failwith (sprintf "unify_trm: unhandled constructor") (* TODO: Implement the rest of constructors *)

(* TODO: this is different from trm_free_vars because bound variables are not treated. delete ? *)
let trm_used_vars (t: trm): Var_set.t =
  let vars = ref Var_set.empty in
  let rec aux t = match trm_var_inv t with
  | Some x -> vars := Var_set.add x !vars
  | _ -> trm_iter aux t
  in
  aux t;
  !vars

(* Combinator to apply a context dependant transformation on a trm.
   [f ctx t] returns the modified trm along with the context that should be
   used for the continuation of t (if it has any).
   This combinator allows one to get a view with continuations while the AST
   stores sequences. *)
let trm_map_with_ctx ?(keep_ctx = false) (f: 'ctx -> trm -> 'ctx * trm) (ctx: 'ctx) (t: trm): trm =
  let annot = t.annot in
  let loc = t.loc in
  let t_ctx = if keep_ctx then t.ctx else unknown_ctx in

  (* Sequence-like constructors must propagate context between their children.
     The rest of the constructors just follow the hierarchy. *)
  match t.desc with
  | Trm_seq tl ->
    let ctx = ref ctx in
    let tl' =
      Mlist.map (fun t ->
          let new_ctx, t' = f !ctx t in
          ctx := new_ctx;
          t'
        ) tl
    in
    if (Mlist.for_all2 (==) tl tl')
      then t
      else (trm_seq ~annot ?loc ~ctx:t_ctx tl')

  | Trm_for_c (init, cond, step, body, invariant) ->
    let ctx, init' = f ctx init in
    let _, cond' = f ctx cond in
    let _, step' = f ctx step in
    let _, body' = f ctx body in
    if (init' == init && cond' == cond && step' == step && body' == body)
      then t
      else (trm_for_c ~annot ?loc ~ctx:t_ctx ?invariant init' cond' step' body')

  | _ ->
    trm_map ~keep_ctx (fun ti -> snd (f ctx ti)) t

type metadata = trm_annot * location * typ option * ctx * varkind

let trm_map_vars
  ?(keep_ctx = false)
  ?(enter_scope: 'ctx -> trm -> 'ctx = fun ctx t -> ctx)
  ?(exit_typedef: typedef -> 'ctx -> 'ctx -> 'ctx = fun _ old_ctx _ -> old_ctx)
  ?(exit_namespace: string -> 'ctx -> 'ctx -> 'ctx = fun _ old_ctx _ -> old_ctx)
  ?(map_binder: 'ctx -> var -> trm option -> 'ctx * var = fun ctx bind t -> (ctx, bind))
  (map_var: 'ctx -> metadata -> var -> trm)
  (ctx: 'ctx) (t: trm): trm =
  let rec f_map ctx t: 'ctx * trm =
    let annot = t.annot in
    let loc = t.loc in
    let typ = t.typ in
    let t_ctx = if keep_ctx then t.ctx else unknown_ctx in

    match t.desc with
    | Trm_var (kind, x) ->
      (ctx, map_var ctx (annot, loc, typ, t_ctx, kind) x)

    | Trm_let (var_kind, (var, typ), body, bound_resources) ->
      (* TODO: map inside bound_resources *)
      let _, body' = f_map ctx body in
      let cont_ctx, var' = map_binder ctx var (Some t) in
      let t' = if (body == body' && var == var')
        then t
        else (trm_let ~annot ?loc ~ctx:t_ctx ?bound_resources var_kind (var', typ) body')
      in
      (cont_ctx, t')

    | Trm_let_mult (vk, tvs, ts) ->
      let ts' = List.map (fun t -> snd (f_map ctx t)) ts in
      let cont_ctx = ref ctx in
      let tvs' = List.map (fun tv ->
        let var, typ = tv in
        let cont_ctx', var' = map_binder !cont_ctx var None in
        cont_ctx := cont_ctx';
        if var == var' then tv else (var', typ)
      ) tvs in
      let t' = if ((List.for_all2 (==) ts ts') && List.for_all2 (==) tvs tvs')
        then t
        else (trm_let_mult ~annot ?loc ~ctx:t_ctx vk tvs' ts')
      in
      (!cont_ctx, t')

    | Trm_let_fun (fn, resources, args, body, contract) ->
      let body_ctx, args' = List.fold_left_map (fun ctx (arg, typ) ->
        let ctx, arg' = map_binder ctx arg None in
        (ctx, (arg', typ))
      ) (enter_scope ctx t) args in
      let body_ctx, contract = match contract with
        | None -> (body_ctx, None)
        | Some contract ->
          let body_ctx, contract = fun_contract_map body_ctx contract in
          (body_ctx, Some contract)
      in
      let _, body' = f_map body_ctx body in
      let cont_ctx, fn' = map_binder ctx fn (Some t) in
      let t' = if (body' == body && args == args' && fn == fn')
        then t
        else (trm_let_fun ~annot ?loc ~ctx:t_ctx ?contract fn' resources args' body')
      in
      (* TODO: Proper function type here *)
      (cont_ctx, t')

    | Trm_for ((index, start, dir, stop, step, is_par), body, contract) ->
      let loop_ctx, index' = map_binder (enter_scope ctx t) index (Some t) in
      let loop_ctx, contract' = match contract with
      | None -> (loop_ctx, None)
      | Some c ->
        let loop_ctx, c' = loop_contract_map loop_ctx c in
        let c' = if (c == c') then contract else Some c' in
        (loop_ctx, c')
      in
      let step' = match step with
      | Post_inc | Post_dec | Pre_inc | Pre_dec -> step
      | Step sp -> Step (snd (f_map loop_ctx sp))
      in
      let _, start' = f_map loop_ctx start in
      let _, stop' = f_map loop_ctx stop in
      let _, body' = f_map loop_ctx body in
      let t' = if (index' == index && step' == step && start' == start && stop' == stop && body' == body && contract == contract')
        then t
        else (trm_for ~annot ?loc ~ctx:t_ctx ?contract:contract' (index', start', dir, stop', step', is_par) body')
      in
      (ctx, t')

    | Trm_for_c (init, cond, step, body, invariant) ->
      let loop_ctx, init' = f_map ctx init in
      let loop_ctx, invariant' = match invariant with
      | None -> (loop_ctx, None)
      | Some inv ->
        let loop_ctx, inv' = resource_set_map loop_ctx inv in
        let inv' = if inv == inv' then invariant else Some inv' in
        (loop_ctx, inv')
      in
      let _, cond' = f_map loop_ctx cond in
      let _, step' = f_map loop_ctx step in
      let _, body' = f_map loop_ctx body in
      let t' = if (init' == init && cond' == cond && step' == step && body' == body && invariant == invariant')
        then t
        else (trm_for_c ~annot ?loc ~ctx:t_ctx ?invariant:invariant' init' cond' step' body')
      in
      (ctx, t')

    | Trm_fun (args, ret, body, contract) ->
      let body_ctx, args' = List.fold_left_map (fun ctx (arg, typ) -> let ctx, arg' = map_binder ctx arg (Some t) in (ctx, (arg', typ))) (enter_scope ctx t) args in
      let body_ctx, contract = match contract with
        | None -> (body_ctx, None)
        | Some contract ->
          let body_ctx, contract = fun_contract_map body_ctx contract in
          (body_ctx, Some contract)
      in
      let _, body' = f_map body_ctx body in
      let t' = trm_fun ~annot ?loc ~ctx:t_ctx ?contract args' ret body' in
      (* TODO: Proper function type here *)
      (ctx, t')

    (* LATER: add bool for no scope seq? *)
    | Trm_seq instrs when trm_is_include t ->
      (* FIXME: almost duplicated code with 'trm_map_with_ctx' for Trm_seq *)
      let cont_ctx = ref ctx in
      let instrs' = Mlist.map (fun t ->
        let cont_ctx', t' = f_map !cont_ctx t in
        cont_ctx := cont_ctx';
        t'
      ) instrs in
      let t' = if Mlist.for_all2 (==) instrs instrs'
        then t
        else trm_seq ~annot ?loc ~ctx:t_ctx instrs'
      in
      (!cont_ctx, t')

<<<<<<< HEAD
    | Trm_seq _ -> (ctx, trm_map_with_ctx ~keep_ctx f_map (enter_scope ctx) t)
=======
    | Trm_seq _ -> (ctx, trm_map_with_ctx ~keep_ctx f_map (enter_scope ctx t) t)
>>>>>>> 2d58e0d8

    | Trm_typedef td ->
      (* Class namespace *)
      (* FIXME: almost duplicated code with 'trm_map_with_ctx' for Trm_seq *)
      let class_ctx = ref (enter_scope ctx t) in
      let body' = begin match td.typdef_body with
      | Typdef_alias _ -> td.typdef_body
      | Typdef_record rfl ->
        let rfl' = List.map (fun (rf, rf_ann) ->
          let rf' = begin match rf with
          | Record_field_method rft ->
            let (class_ctx', rft') = f_map !class_ctx rft in
            class_ctx := class_ctx';
            if rft == rft' then rf else
              Record_field_method rft'
          | Record_field_member _ -> rf
          end in
          rf', rf_ann
        ) rfl in
        if List.for_all2 (==) rfl rfl' then td.typdef_body else Typdef_record rfl'
      | _ -> failwith "unexpected typdef_body"
      end in
      let td' = if (body' == td.typdef_body)
        then td
        else { td with typdef_body = body' }
      in
      let t' = if (td == td')
        then t
        else (trm_typedef ~annot ?loc ~ctx:t_ctx td')
      in
      let cont_ctx = exit_typedef td' ctx !class_ctx in
      (cont_ctx, t')

    | Trm_namespace (name, body, inline) ->
      let body_ctx = ref (enter_scope ctx t) in
      let body' = begin match body.desc with
      | Trm_seq instrs ->
        (* FIXME: duplicated code with 'trm_map_with_ctx' for Trm_seq *)
        let instrs' = Mlist.map (fun t ->
          let body_ctx', t' = f_map !body_ctx t in
          body_ctx := body_ctx';
          t'
        ) instrs in
        if Mlist.for_all2 (==) instrs instrs'
          then body
          else trm_seq ~annot:body.annot ?loc:body.loc ~ctx:body.ctx instrs'
      | _ ->
        failwith "unexpected namespace body"
      end in
      let t' = if (body == body')
        then t
        else (trm_namespace ~annot ?loc ~ctx:t_ctx name body' inline)
      in
      let cont_ctx = exit_namespace name ctx !body_ctx in
      (cont_ctx, t')

    | _ -> (ctx, trm_map_with_ctx ~keep_ctx f_map ctx t)

  and resource_items_map ctx resources: 'ctx * resource_item list =
    List.fold_left_map (fun ctx resources ->
      let (name, formula) = resources in
      let _, formula' = f_map ctx formula in
      let ctx, name' = map_binder ctx name None in
      let resources' = if (name == name' && formula == formula')
        then resources else (name', formula')
      in
      (ctx, resources')
    ) (enter_scope ctx (trm_seq_nomarks [])) resources

  and resource_set_map ctx resources: 'ctx * resource_set =
    let ctx, pure = resource_items_map ctx resources.pure in
    let _, linear = resource_items_map ctx resources.linear in
    let resources' = if (List.for_all2 (==) pure resources.pure && List.for_all2 (==) linear resources.linear)
      then resources
      else { resources with pure; linear }
    in
    (ctx, resources')

  and fun_contract_map ctx contract: 'ctx * fun_contract =
    let ctx, pre = resource_set_map ctx contract.pre in
    let _, post = resource_set_map ctx contract.post in
    let contract = if (pre == contract.pre && post == contract.post) then contract else { pre; post } in
    (ctx, contract)

  and loop_contract_map ctx contract: 'ctx * loop_contract =
    let ctx, loop_ghosts = resource_items_map ctx contract.loop_ghosts in
    let ctx, invariant = resource_set_map ctx contract.invariant in
    let ctx, iter_contract = fun_contract_map ctx contract.iter_contract in
    let contract =
      if (loop_ghosts == contract.loop_ghosts && invariant == contract.invariant && iter_contract == contract.iter_contract)
      then contract
      else { loop_ghosts; invariant; iter_contract }
    in
    (ctx, contract)

  in
  snd (f_map ctx t)


(** Erase variable identifiers, useful for e.g. embedding a subexpression in a new context. *)
let trm_erase_var_ids (t : trm) : trm =
  let rec aux t =
    match trm_var_inv t with
    | Some x -> trm_var ~annot:t.annot ?loc:t.loc ?typ:t.typ ~ctx:t.ctx (name_to_var ~qualifier:x.qualifier x.name)
    | _ -> trm_map aux t
  in
  aux t

(** Uses a fresh variable identifier for every variable declation, useful for e.g. copying a term while keeping unique ids. *)
let trm_copy (t : trm) : trm =
  let map_binder var_map v _ =
    assert (not (Var_map.mem v var_map));
    let new_v = new_var ~qualifier:v.qualifier v.name in
    (Var_map.add v new_v var_map, new_v)
  in
  let map_var var_map (annot, loc, typ, ctx, kind) v =
    let new_v =
      if v.id = -1 then v
      else match Var_map.find_opt v var_map with
      | Some nv -> nv
      | None -> v
    in
    trm_var ~annot ?loc ?typ ~ctx new_v
  in
  trm_map_vars ~map_binder map_var Var_map.empty t

(* Assumes var-id's are unique, can locally break scope rules and might require a binder renaming. *)
let trm_subst
  ?(on_subst : trm -> trm -> trm = fun old_t new_t -> trm_copy new_t)
  (subst_map: trm varmap) (t: trm) =
  let subst_var (subst_map: trm varmap) ((annot, loc, typ, _ctx, kind): metadata) (var: var) =
    let var_t = trm_var ~annot ?loc ?typ ~kind var in
    match Var_map.find_opt var subst_map with
    | Some subst_t -> on_subst var_t subst_t
    | None -> var_t
  in
  trm_map_vars subst_var subst_map t

(*** [subst x u t]: replace all the occurences of x with u in t *)
let trm_subst_var (x : var) (u : trm) (t : trm) =
  trm_subst (Var_map.singleton x u) t

(* TODO: Use a real trm_fold later to avoid reconstructing trm *)
let trm_free_vars ?(bound_vars = Var_set.empty) (t: trm): Var_set.t =
  let fv = ref Var_set.empty in
  let _ = trm_map_vars ~map_binder:(fun bound_set binder _ -> (Var_set.add binder bound_set, binder))
    (fun bound_set _ var ->
      (if Var_set.mem var bound_set then () else fv := Var_set.add var !fv); trm_var var)
    bound_vars t
  in
  !fv

(*****************************************************************************)

exception Unknown_key

(* [tmap_to_list keys map]: gets the list of values for all keys [keys] in [map] *)
let tmap_to_list (keys : vars) (map : tmap) : trms =
  List.map (fun x -> match Var_map.find_opt x map with
    | Some v -> v
    | None -> raise Unknown_key
  ) keys

(* [tmap_filter keys tmap]: removes all the bindings with [keys] in [map] and return [map] *)
let tmap_filter (keys : vars) (map : tmap) : tmap =
  Var_map.filter (fun k _ -> not (List.mem k keys)) map

(* [hide_function_bodies f_pred tl]: all the toplevel function with their names satisfying [f_pred] will have hidden bodies.
    Others will be kept unchanged. The new ast is called the chopped_ast. This function wlll return the choped_ast and
    a map with keys the names of the functions whose body has been removed and values their removed body. *)
let hide_function_bodies (f_pred : var -> bool) (t : trm) : trm * tmap =
  let t_map = ref Var_map.empty in
    let rec aux (t : trm) : trm =
      match t.desc with
      | Trm_let_fun (f, ty, tv, _, _) ->
        if f_pred f then begin
          t_map := Var_map.add f t !t_map;
         trm_let_fun ~annot:t.annot ~ctx:t.ctx f ty tv (trm_lit Lit_uninitialized) end
        else t
      | _ -> trm_map aux t
      in
  let res = aux t in
  res, !t_map

(* [update_chopped_ast chopped_ast chopped_fun_map]: for all the functions whose bodies were removed during the creation
    of the chopped_ast restore their bodies by using [chopped_fun_map], which is map with keys beingthe the names
    of the functions that were chopped and values being their actual declaration *)
let update_chopped_ast (chopped_ast : trm) (chopped_fun_map : tmap): trm =
  match chopped_ast.desc with
  | Trm_seq tl ->
      let new_tl =
      Mlist.map (fun def -> match def.desc with
      | Trm_let_fun (f, _, _, _, _) ->
        begin match Var_map.find_opt f chopped_fun_map with
        | Some tdef ->  tdef
        | _ -> def
        end
      | Trm_let (_, (x, _), _, _) ->
        (* There is a slight difference between clang and menhir how they handle function declarations, that's why we
         need to check if there are variables inside the function map *)
        begin match Var_map.find_opt x chopped_fun_map with
        | Some tdef -> tdef
        | _ -> def
        end
      |_ ->  def
    ) tl in trm_seq ~annot:chopped_ast.annot new_tl
  | _ -> fail chopped_ast.loc "Ast.update_ast_with_chopped_ast: ast of the main file should start with a top level sequence"




(* [label_subterms_with_fresh_stringreprids f t]: annotates all the subterms of [t]
   that satisfy the boolean predicate [f] with a fresh string representation identifier.
   This operation should be performed to enable the term to doc function to memoize
   its results, and possibly export a table mapping subterms to their string representation. *)
   let rec label_subterms_with_fresh_stringreprids (f : trm -> bool) (t : trm) : trm =
    let t2 =
      if not (f t) then t else begin
        let id = next_stringreprid () in
        trm_set_stringreprid id t
      end in
    trm_map (label_subterms_with_fresh_stringreprids f) t2


(* [decl_name t]: returns the name of the declared variable/function. *)
let decl_name (t : trm) : var option =
  match t.desc with
  | Trm_let (_,(x,_),_, _) -> Some x
  | Trm_let_fun (f, _, _, _, _) -> Some f
  | _ -> None

(* [vars_bound_in_trm_init t]: gets the list of variables that are bound inside the initialization trm of the for_c loop*)
let vars_bound_in_trm_init (t : trm) : var list =
  match t.desc with
  | Trm_let (_, (x,_), _, _) -> [x]
  | Trm_let_mult (_, tvl, _) -> fst (List.split tvl)
  | _ -> []

(* [is_null_pointer ty t]: check if t == (void * ) 0 *)
let is_null_pointer (ty : typ) (t : trm) : bool =
  match ty.typ_desc, t.desc with
  | Typ_ptr {ptr_kind = Ptr_kind_mut; inner_typ = {typ_desc = Typ_unit;_}}, Trm_val (Val_lit (Lit_int 0)) -> true
  | _ -> false



(* [get_init_val t]: gets the value of a variable initialization *)
let rec get_init_val (t : trm) : trm option =
  match t.desc with
  | Trm_let (vk, (_, _), init, _) ->
      begin match vk with
      | Var_immutable -> Some init
      | _ -> get_init_val init
      end
  | Trm_apps(f,[base]) ->
        begin match f.desc with
        | Trm_val (Val_prim (Prim_new _)) -> Some base
        | _ -> Some t
        end
  | Trm_val (Val_prim (Prim_new _))  -> None
  | _ ->
      Some t

(* [for_loop_index t]: returns the index of the loop [t] *)
let for_loop_index (t : trm) : var =
  match t.desc with
  | Trm_for (l_range,  _, _) ->
     let (index, _, _, _, _, _) = l_range in
     index
  | Trm_for_c (init, _, _, _, _) ->
     (* covered cases:
        - for (i = …; …)
        - for (int i = …; …) *)
     begin match init.desc with
     | Trm_apps ({desc = Trm_val (Val_prim (Prim_binop Binop_set)); _},
                 [{desc = Trm_var (_, x); _}; _]) -> x
     | _ -> begin match trm_var_inv init with
            | Some x -> x
            | None -> fail init.loc "Ast.for_loop_index: could't get the loop index"
            end
     end
  | _ -> fail t.loc "Ast.for_loop_index: expected for loop"

(* [for_loop_init t]: returns the initial value of the loop index *)
let for_loop_init (t : trm) : trm =
  match t.desc with
  | Trm_for_c (init, _, _, _, _) ->
     (* covered cases:
        - for (i = n; …)
        - for (int i = n; …) *)
     begin match init.desc with
     | Trm_apps ({desc = Trm_val (Val_prim (Prim_binop Binop_set)); _},
                 [_; n]) -> n
     | Trm_let (_,(_, _), init, _) ->
        begin match get_init_val init with
        | Some v  -> v
        | None -> fail init.loc "Ast.for_loop_init: bad for loop initialization"
        end
     | _ -> fail init.loc "Ast.for_loop_init: bad for loop initialisation"
     end
  | _ -> fail t.loc "Ast.for_loop_init: expected for loop"

(* [for_loop_bound t]: returns the bound of the for loop *)
let for_loop_bound (t : trm) : trm =
  match t.desc with
  | Trm_for_c (_, cond, _, _, _) ->
     (* covered cases:
       - for (…; i < n; …)
       - for (…; i <= n; …)
       - for (…; i > n; …)
       - for (…; i >= n; …) *)
     begin match cond.desc with
     | Trm_apps ({desc = Trm_val (Val_prim (Prim_binop Binop_lt)); _},
                 [_; n]) -> n
     | Trm_apps ({desc = Trm_val (Val_prim (Prim_binop Binop_le)); _},
                 [_; n]) -> n
     | Trm_apps ({desc = Trm_val (Val_prim (Prim_binop Binop_gt)); _},
                 [_; n]) -> n
     | Trm_apps ({desc = Trm_val (Val_prim (Prim_binop Binop_ge)); _},
                 [_; n]) -> n
     | _ -> fail cond.loc "Ast.for_loop_bound: bad for loop condition"
     end
  | _ -> fail t.loc "Ast.for_loop_bound: expected for loop"

(* [for_loop_step t]: returns the step increment of the for loop *)
let for_loop_step (t : trm) : trm =
  match t.desc with
  | Trm_for_c (_, _, step, _, _) ->
     (* covered cases:
        - for (…; …; i++)
        - for (…; …; ++i)
        - for (…; …; i--)
        - for (…; …; --i)
        - for (…; …; i += n) for n > 0
        - for (…; …; i -= n) for n > 0 *)
     begin match step.desc with
     | Trm_apps ({desc = Trm_val (Val_prim (Prim_unop Unop_post_inc)); _}, _) ->
        trm_lit (Lit_int 1)
     | Trm_apps ({desc = Trm_val (Val_prim (Prim_unop Unop_pre_inc)); _}, _) ->
        trm_lit (Lit_int 1)
     | Trm_apps ({desc = Trm_val (Val_prim (Prim_unop Unop_post_dec)); _}, _) ->
        trm_lit (Lit_int 1)
     | Trm_apps ({desc = Trm_val (Val_prim (Prim_unop Unop_pre_dec)); _}, _) ->
        trm_lit (Lit_int 1)
     | Trm_apps ({desc = Trm_val (Val_prim (Prim_binop Binop_set)); _},
                 [_; t']) ->
        begin match t'.desc with
        | Trm_apps ({desc = Trm_val (Val_prim (Prim_binop Binop_add)); _},
                    [_; n]) ->
           n
        | Trm_apps ({desc = Trm_val (Val_prim (Prim_binop Binop_sub)); _},
                    [_; n]) ->
           trm_apps (trm_unop Unop_minus) [n]
        | _ -> fail step.loc "Ast.for_loop_step: bad for loop step"
        end
     | _ -> fail step.loc "Ast.for_loop_step: bad for loop step"
     end
  | _ -> fail t.loc "Ast.for_loop_step: expected for loop"

(* [for_loop_nb_iter t]: gets the number of iterations of a for loop *)
let for_loop_nb_iter (t : trm) : trm =
  let init = for_loop_init t in
  let bound = for_loop_bound t in
  let step = for_loop_step t in
  (* reorder to use positive step *)
  let (init, bound, step) =
    match step.desc with
    | Trm_apps ({desc = Trm_val (Val_prim (Prim_unop Unop_minus)); _}, [step']) ->
       (bound, init, step')
    | _ -> (init, bound, step)
  in
  match init.desc, bound.desc, step.desc with
  (* if all vars are integers, perform the computation to simplify *)
  | Trm_val (Val_lit (Lit_int init)), Trm_val (Val_lit (Lit_int bound)),
    Trm_val (Val_lit (Lit_int step)) ->
     trm_lit (Lit_int ((bound - init + step - 1) / step))
  (* otherwise, use the same formula with terms *)
  | _ ->
     trm_apps (trm_binop Binop_div)
       [
         trm_apps (trm_binop Binop_sub)
           [
             trm_apps (trm_binop Binop_add)
               [
                 trm_apps (trm_binop Binop_sub)
                   [
                     bound;
                     init
                   ];
                 step
               ];
             trm_lit (Lit_int 1)
           ];
         step
       ]

(* [for_loop_body_trms t]: gets the list of trms from the body of the loop *)
let for_loop_body_trms (t : trm) : trm mlist =
  match t.desc with
  | Trm_for (_, body, _) ->
    begin match body.desc with
    | Trm_seq tl -> tl
    | _ -> fail body.loc "Ast.for_loop_body_trms: body of a simple loop should be a sequence"
    end
  | Trm_for_c (_, _, _, body, _) ->
    begin match body.desc with
    | Trm_seq tl -> tl
    | _ -> fail body.loc "Ast.for_loop_body_trms: body of a generic loop should be a sequence"
    end
  | _ -> fail t.loc "Ast.for_loop_body_trms: expected a loop"

(*****************************************************************************)

(* [trm_main_inv_toplevel_defs ast]: returns a list of all toplevel declarations *)
let trm_main_inv_toplevel_defs (ast : trm) : trm list =
match ast.desc with
| Trm_seq tl when trm_is_mainfile ast -> Mlist.to_list tl
| _ -> fail ast.loc "Ast.trm_main_inv_toplevel_defs: expected the ast of the main file"

(* [trm_seq_add_last t_insert t]: appends [t_insert] at the end of the sequence [t] *)
let trm_seq_add_last (t_insert : trm) (t : trm) : trm =
match t.desc with
| Trm_seq tl ->
 let new_tl = Mlist.insert_at (Mlist.length tl) t_insert tl in
 trm_seq ~annot:t.annot new_tl
| _ -> fail t.loc "Ast.trm_seq_add_last: expected a sequence"

(* [get_lit_from_trm_lit t]: gets the literal value from a trm_lit *)
let get_lit_from_trm_lit (t : trm) : lit =
  match t.desc with
  | Trm_val (Val_lit l) -> l
  | _ -> fail t.loc "Ast.get_lit_from_trm: this type of literal is not supported"


(* [is_get_operation t]: checks if [t] is a get operation(read operation) *)
  let is_get_operation (t : trm) : bool =
    match t.desc with
    | Trm_apps ({desc = Trm_val(Val_prim (Prim_unop Unop_get))}, _) -> true
    | _ -> false

  (* [is_new_operation t] checks if [t] is new operation *)
  let is_new_operation (t : trm) : bool =
    match t.desc with
    | Trm_apps (f, _) ->
      begin match trm_prim_inv f with
      | Some (Prim_new _) -> true
      | _ -> false
      end
    | _ -> false

  let trm_set_inv (t : trm) : (trm * trm) option =
    trm_binop_inv Binop_set t

  (* [is_set_operation t]: checks if [t] is a set operation(write operation) *)
  let is_set_operation (t : trm) : bool =
    match t.desc with
    | Trm_apps (f, _) ->
      begin match trm_prim_inv f with
      | Some (Prim_binop Binop_set) | Some(Prim_compound_assgn_op _)
      (* FIXME: not supported by [trm_set_inv] *)
       | Some (Prim_overloaded_op (Prim_binop Binop_set)) -> true
      | _ -> false
      end
    | _ -> false


  (* [is_compound_assignment]: checks if [t] is a compound assignment *)
  let is_compound_assignment (t : trm) : bool =
    match t.desc with
    | Trm_apps ({ desc = Trm_val (Val_prim (Prim_compound_assgn_op _))}, _) -> true
    | _ -> false

  (* [is_access t]: check if t is a struct or array access *)
  let is_access (t : trm) : bool = match t.desc with
    | Trm_apps (f, _) ->
      begin match trm_prim_inv f with
      | Some p ->
        begin match p with
        | Prim_unop (Unop_struct_access _) | Prim_unop (Unop_struct_get _) | Prim_binop (Binop_array_access)
          | Prim_binop (Binop_array_get) -> true
        | _ -> false
        end
      | None -> false
      end
    | _ -> false

  (* [get_operation_arg t]: gets the arg of a get operation. *)
  let get_operation_arg (t : trm) : trm =
    match t.desc with
    | Trm_apps ({desc = Trm_val (Val_prim (Prim_unop Unop_get)); _}, [t1]) -> t1
    | _ -> t

  (* [new_operation_arg t]: get the argument of the encoded new operation. *)
  let new_operation_arg (t : trm) : trm =
    match t.desc with
    | Trm_apps (_, [arg]) when is_new_operation t -> arg
    | _ -> t


  (* [new_operation_inv t]: returns the type and the argument of the new operation [t]. *)
  let new_operation_inv (t : trm) : (typ * trm) option =
    match t.desc with
    | Trm_apps ({desc = Trm_val (Val_prim (Prim_new ty))}, [arg]) -> Some (ty, arg)
    | _ -> None


  (* [trm_let_mut ~annot ?ctx typed_var init]: an extension of trm_let for
      creating mutable variable declarations *)
  let trm_let_mut ?(annot = trm_annot_default) ?(loc) ?(ctx : ctx option)
    (typed_var : typed_var) (init : trm): trm =
    let var_name, var_type = typed_var in
    let var_type_ptr = typ_ptr_generated var_type in
    let t_let = trm_let ?loc ?ctx Var_mutable (var_name, var_type_ptr) (trm_apps (trm_prim (Prim_new var_type)) [init]) in
    trm_add_cstyle Stackvar t_let

  (* [trm_let_ref ~annot ?ctx typed_var init]: an extension of trm_let for creating references *)
  let trm_let_ref ?(annot = trm_annot_default) ?(loc)  ?(ctx : ctx option)
    (typed_var : typed_var) (init : trm): trm =
    let var_name, var_type = typed_var in
    let var_type_ptr = typ_ptr_generated var_type in
    let t_let = trm_let ?loc ?ctx Var_mutable (var_name, var_type_ptr) init in
    trm_add_cstyle Reference t_let


  (* [trm_let_IMmut ~annot ?ctx typed_var init]: an extension of trm_let for creating immutable variable declarations. *)
  let trm_let_immut ?(annot = trm_annot_default) ?(loc) ?(ctx : ctx option)
    (typed_var : typed_var) (init : trm): trm =
    let var_name, var_type = typed_var in
    let var_type = typ_const var_type in
    trm_let ~annot ?loc ?ctx Var_immutable (var_name, var_type) (init)

  (* [trm_let_array ~annot ?ctx typed_var sz init]: an extension of trm_let for creating array variable declarations *)
  let trm_let_array ?(annot = trm_annot_default) ?(loc) ?(ctx : ctx option) (kind : varkind )
    (typed_var : typed_var) (sz : size)(init : trm): trm =
    let var_name, var_type = typed_var in
    let var_type = if kind = Var_immutable then typ_const (typ_array var_type sz) else typ_ptr_generated (typ_array var_type sz) in
    let var_init = if kind = Var_immutable then init else trm_apps (trm_prim (Prim_new var_type)) [init]  in
    let res = trm_let ~annot ?loc ?ctx kind (var_name, var_type) var_init in
    if kind = Var_mutable then trm_add_cstyle Stackvar res else res


  (* [trm_for_c_inv_simple_init init]: checks if the init loop component is simple. If that's the case then return
     initial value of the loop index.
    Ex.:
      int x = a -> Some (x, a, true)
      x = a -> Some (x, a, false) *)
  let trm_for_c_inv_simple_init (init : trm) : (var * trm) option =
    match init.desc with
    | Trm_let (_, (x, _), init_val, _) ->
      begin match get_init_val init_val with
      | Some init1 -> Some (x, init1)
      | _ -> None
      end
    | _ -> None


  (* [trm_for_c_inv_simple_stop stop]: checks if the loop bound is simple.  If that's the case return that bound. *)
  let trm_for_c_inv_simple_stop (stop : trm) : (loop_dir * trm) option =
    match stop.desc with
    | Trm_apps ({desc = Trm_val (Val_prim (Prim_binop Binop_lt)); _},
                   [_; n]) -> Some (DirUp, n)
    | Trm_apps ({desc = Trm_val (Val_prim (Prim_binop Binop_le)); _},
                [_; n]) -> Some (DirUpEq, n)
    | Trm_apps ({desc = Trm_val (Val_prim (Prim_binop Binop_gt)); _},
                [_; n]) -> Some (DirDown, n)
    | Trm_apps ({desc = Trm_val (Val_prim (Prim_binop Binop_ge)); _},
                [_; n]) -> Some (DirDownEq, n)
    | _ -> None

  (* [trm_for_c_inv_simple_step step]: checks if the loop step is simple. If that's the case then return that step. *)
  let trm_for_c_inv_simple_step (step : trm) : loop_step option =
    match step.desc with
    | Trm_apps ({desc = Trm_val (Val_prim (Prim_unop Unop_post_inc)); _}, _) ->
        Some Post_inc
    | Trm_apps ({desc = Trm_val (Val_prim (Prim_unop Unop_pre_inc)); _}, _) ->
       Some Pre_inc
    | Trm_apps ({desc = Trm_val (Val_prim (Prim_unop Unop_post_dec)); _}, _) ->
       Some Post_dec
    | Trm_apps ({desc = Trm_val (Val_prim (Prim_unop Unop_pre_dec)); _}, _) ->
       Some Pre_dec
    | Trm_apps ({desc = Trm_val (Val_prim (Prim_compound_assgn_op _)); _},
                   [_; n]) -> Some (Step n)
    | _ -> None


  (* [trm_for_of_trm_for_c t]: checks if loops [t] is a simple loop or not, if yes then return the simple loop else returns [t]. *)
  let trm_for_of_trm_for_c (t : trm) : trm =
    match t.desc with
    | Trm_for_c (init, cond , step, body, _) ->
      let init_ops = trm_for_c_inv_simple_init init in
      let bound_ops = trm_for_c_inv_simple_stop cond in
      let step_ops = trm_for_c_inv_simple_step step in
      let t_pragmas = trm_get_pragmas t in
      let is_parallel = List.exists (function | Parallel_for _ -> true | _ -> false) t_pragmas in
      begin match init_ops, bound_ops, step_ops with
      | Some (index, start), Some (direction, stop), Some step ->
        trm_for (index, start, direction, stop, step, is_parallel ) body
      | _ -> t
      end
    | _ -> fail t.loc "Ast.trm_for_of_trm_for_c: expected a for loop"




(* [get_include_filename t]: returns the included filename if [t] is an include directive. *)
  let get_include_filename (t : trm) : string  =
let f_name = List.fold_left (fun acc x ->
  match x with
  | Include s -> Some s
  | _ -> acc
) None t.annot.trm_annot_files in
match f_name with
| Some s -> s
| _ -> fail t.loc "Ast.get_include_filename: couldn't get the requested filename"

(* [compute_app_unop_value p v1]: simplifies unary operations on literals. *)
let compute_app_unop_value (p : unary_op) (v1:lit) : trm =
match p, v1 with
| Unop_neg, Lit_bool b -> trm_bool (not b)
| Unop_post_inc, Lit_int n -> trm_int (n + 1)
| Unop_pre_inc, Lit_int n -> trm_int (n + 1)
| Unop_post_dec, Lit_int n -> trm_int (n - 1)
| Unop_pre_dec, Lit_int n -> trm_int (n - 1)
| _ -> fail None "Ast.compute_app_unop_value: only negation can be applied here"

(* [compute_app_binop_value]: simplifies binary operations on literals. *)
let compute_app_binop_value (p : binary_op) (typ1 : typ option) (typ2 : typ option) (v1 : lit) (v2 : lit) : trm =
match p,v1, v2 with
| Binop_eq , Lit_int n1, Lit_int n2 -> trm_bool (n1 == n2)
| Binop_eq, Lit_double d1, Lit_double d2 -> trm_bool (d1 == d2)
| Binop_neq , Lit_int n1, Lit_int n2 -> trm_bool (n1 <> n2)
| Binop_neq, Lit_double d1, Lit_double d2 -> trm_bool (d1 <> d2)
| Binop_sub, Lit_int n1, Lit_int n2 -> trm_int (n1 - n2)
| Binop_sub, Lit_double d1, Lit_double d2 ->
  let typ = Tools.option_or typ1 typ2 in
  trm_float ?typ (d1 -. d2)
| Binop_add, Lit_int n1, Lit_int n2 -> trm_int (n1 + n2)
| Binop_add, Lit_double d1, Lit_double d2 ->
  let typ = Tools.option_or typ1 typ2 in
  trm_float ?typ (d1 +. d2)
| Binop_mul, Lit_int n1, Lit_int n2 -> trm_int (n1 * n2)
| Binop_mul, Lit_double n1, Lit_double n2 ->
  let typ = Tools.option_or typ1 typ2 in
  trm_float ?typ (n1 *. n2)
| Binop_mod, Lit_int n1, Lit_int n2 -> trm_int (n1 mod n2)
| Binop_div, Lit_int n1, Lit_int n2 -> trm_int (n1 / n2)
| Binop_div, Lit_double d1, Lit_double d2 ->
  let typ = Tools.option_or typ1 typ2 in
  trm_float ?typ (d1 /. d2)
| Binop_le, Lit_int n1, Lit_int n2 -> trm_bool (n1 <= n2)
| Binop_le, Lit_double d1, Lit_double d2 -> trm_bool (d1 <= d2)
| Binop_lt, Lit_int n1, Lit_int n2 -> trm_bool (n1 < n2)
| Binop_lt, Lit_double d1, Lit_double d2 -> trm_bool (d1 < d2)
| Binop_ge, Lit_int n1, Lit_int n2 -> trm_bool (n1 >= n2)
| Binop_ge, Lit_double d1, Lit_double d2 -> trm_bool (d1 >= d2)
| Binop_gt, Lit_int n1, Lit_int n2 -> trm_bool (n1 > n2)
| Binop_gt, Lit_double d1, Lit_double d2 -> trm_bool (d1 > d2)
| _ -> fail None "Ast.compute_app_binop_value: operator not supporeted"

(* [decl_list_to_typed_vars tl]: converts a list of variable declarations to a list of paris where each pair
  consists of a variable and its type *)
let decl_list_to_typed_vars (tl : trms) : typed_vars =
List.map (fun t ->
  match t.desc with
  | Trm_let (_, (x, tx),_, _) -> (x, get_inner_ptr_type tx)
  | _ -> fail t.loc "Ast.decl_list_to_typed_vars: expected a list of declarations"
) tl

(* [trm_is_var t]: checks if [t] is a variable occurrence. *)
let trm_is_var (t : trm) : bool =
  match t.desc with
  | Trm_var _ -> true
  | _ -> false

(* [trm_is_val_or_var t]: checks if [t] is a variable occurrence or a value *)
let rec trm_is_val_or_var (t : trm) : bool =
match t.desc with
| Trm_val _ | Trm_var _ -> true
| Trm_apps (_, [var_occ]) when is_get_operation t -> trm_is_val_or_var var_occ
| _ -> false

(* [is_prefix_unary unop]: checks if [unop] is a prefix unary operator *)
let is_prefix_unary (unop : unary_op) : bool =
  match unop with
  | Unop_post_inc | Unop_post_dec -> true
  | _ -> false

(* [is_postfix_unary unop]: checks if [unop] is a postfix unary operator *)
let is_postfix_unary (unop : unary_op) : bool =
  match unop with
  | Unop_pre_inc | Unop_pre_dec -> true
  | _ -> false

  (* [trm_is_unop_inc_or_dec t] checks whether [t] represents a unary increment or
     decrement operation. *)
  let trm_is_unop_inc_or_dec (t : trm) : bool =
    match t.desc with
    | Trm_apps ({ desc = Trm_val (Val_prim (Prim_unop op)); _}, _) when
           (is_prefix_unary op) || (is_postfix_unary op) -> true
    | _ -> false

(* [trm_for_inv t]: gets the loop range from loop [t] *)
let trm_for_inv (t : trm) : (loop_range * trm)  option =
match t.desc with
| Trm_for (l_range, body, _) -> Some (l_range, body)
| _ -> None

(* [trm_for_inv_instrs t]: gets the loop range and body instructions from loop [t]. *)
let trm_for_inv_instrs (t : trm) : (loop_range * trm mlist) option =
Option.bind (trm_for_inv t) (fun (r, b) ->
  Option.map (fun instrs -> (r, instrs)) (trm_seq_inv b))

(* [is_trm_seq t]: checks if [t] is a sequence. *)
let is_trm_seq (t : trm) : bool =
match t.desc with
| Trm_seq _ -> true  | _ -> false

(* [trm_fors rgs tbody]: creates nested loops with the main body [tbody] each nested loop
 takes its components from [rgs] *)
let trm_fors (rgs : loop_range list) (tbody : trm) : trm =
List.fold_right (fun l_range acc ->
  trm_for l_range (if (is_trm_seq acc) then acc else trm_seq_nomarks [acc])
) rgs tbody


(* [trm_var_def_inv t] gets the name type and the initialization value *)
let trm_var_def_inv (t : trm) : (varkind * var * typ * trm option) option =
match t.desc with
| Trm_let (vk, (x,tx), init, _) ->
  let init1 = match get_init_val init with
  | Some init1 -> Some init1
  | _ -> None in Some (vk, x, get_inner_ptr_type tx, init1)
| _ -> None

(* [trm_fors_inv nb t]: gets a list of loop ranges up to the loop at depth [nb] from nested loops [t] *)
let trm_fors_inv (nb : int) (t : trm) : (loop_range list * trm) option =
let nb_loops = ref 0 in
let body_to_return  = ref (trm_int 0) in
let rec aux (t : trm) : loop_range list =
  match t.desc with
  | Trm_for (l_range, body, _) ->
    incr nb_loops;
    begin match body.desc with
    | Trm_seq tl when Mlist.length tl = 1 ->
      if !nb_loops = nb
        then begin
          body_to_return := body;
          l_range :: []
          end
        else l_range :: aux (Mlist.nth tl 0)
    | _ ->  l_range :: []
    end

  | _ -> []
  in

let loop_range_list = aux t in
if List.length loop_range_list <> nb then None else Some (loop_range_list, !body_to_return)

let trm_new_inv (t : trm) : (typ * trm) option =
match trm_apps_inv t with
| Some (f, [v]) ->
  begin match trm_prim_inv f with
  | Some (Prim_new ty) -> Some (ty, v)
  | _ -> None
  end
| _ -> None

(* [is_trm_uninitialized t]: checks if [t] is the body of an uninitialized function or variable *)
let is_trm_uninitialized (t:trm) : bool =
match t.desc with
| Trm_val (Val_lit Lit_uninitialized) -> true
| _ -> false

let is_trm_new_uninitialized (t : trm) : bool =
match trm_new_inv t with
| Some (_, v) -> is_trm_uninitialized v
| None -> false


(* [is_trm_arbit t]: checks if [t] is a proper trm *)
  let is_trm_arbit (t : trm) : bool =
    match t.desc with
    | Trm_arbitrary _ -> true
    | _ -> false


(* [is_infix_prim_fun p]: checks if the primitive function [p] is one of those that supports app and set operations or not *)
  let is_infix_prim_fun (p : prim) : bool =
    match p with
    | Prim_compound_assgn_op __ -> true
    | Prim_binop op ->
      begin match op with
      | Binop_add | Binop_sub | Binop_mul | Binop_div | Binop_mod | Binop_shiftl | Binop_shiftr | Binop_and | Binop_or -> true
      | _ -> false
      end
    | _ -> false

  (* [get_binop_from_prim p]: if [p] is a binop operation then return its underlying binary operation *)
  let get_binop_from_prim (p : prim) : binary_op option =
    match p with
    | Prim_compound_assgn_op binop -> Some binop
    | Prim_binop binop -> Some binop
    | _ -> None

  (* [is_arith_fun p]: checks if the primitive function [p] is an arithmetic operation or not *)
  let is_arith_fun (p : prim) : bool =
    match p with
    | Prim_binop bin_op ->
      begin match bin_op with
      | Binop_add | Binop_sub | Binop_mul | Binop_div | Binop_mod -> true
      | _ -> false
      end
    | _ -> false

  (* [is_prim_arith p]: checks if [p] is a primitive arithmetic operation *)
  let is_prim_arith (p : prim) : bool =
    match p with
    | Prim_binop (Binop_add | Binop_sub | Binop_mul | Binop_div | Binop_exact_div)
    | Prim_unop Unop_neg ->
        true
    | _ -> false

  (* [is_prim_arith_call t]: checks if [t] is a function call to a primitive arithmetic operation *)
  let is_prim_arith_call (t : trm) : bool =
    match t.desc with
    | Trm_apps ({desc = Trm_val (Val_prim p);_}, args) when is_prim_arith p -> true
    | _ -> false

  (* [is_struct_init t]: checks if [t] is struct_init *)
  let is_struct_init (t : trm) : bool =
    match t.desc with
    | Trm_record _ -> true | _ -> false

  (* [is_same_binop op1 op2 ]: checks if two primitive operations are the same *)
  let is_same_binop (op1 : binary_op) (op2 : binary_op) : bool =
    match op1, op2 with
    | Binop_set, Binop_set -> true
    | Binop_array_access, Binop_array_access -> true
    | Binop_array_get, Binop_array_get -> true
    | Binop_eq, Binop_eq -> true
    | Binop_neq, Binop_neq -> true
    | Binop_sub, Binop_sub -> true
    | Binop_add, Binop_add -> true
    | Binop_mul, Binop_mul -> true
    | Binop_mod, Binop_mod -> true
    | Binop_div, Binop_div -> true
    | Binop_le, Binop_le -> true
    | Binop_lt, Binop_lt -> true
    | Binop_ge, Binop_ge -> true
    | Binop_gt, Binop_gt -> true
    | Binop_and, Binop_and -> true
    | Binop_bitwise_and, Binop_bitwise_and -> true
    | Binop_or, Binop_or -> true
    | Binop_bitwise_or, Binop_bitwise_or -> true
    | Binop_shiftl, Binop_shiftl -> true
    | Binop_shiftr, Binop_shiftr -> true
    | Binop_xor, Binop_xor -> true
    | _, _ -> false


  (* [trm_struct_access ~annot ?typ base field]: creates a struct_access encoding *)
  let trm_struct_access ?(annot = trm_annot_default) ?(typ : typ option) (base : trm) (field : field) : trm =
    trm_apps ?typ (trm_unop ~annot (Unop_struct_access field)) [base]

  (* [trm_struct_get ~annot ?typ base field]: creates a struct_get encoding *)
  let trm_struct_get ?(annot = trm_annot_default) ?(typ : typ option) (base : trm) (field : field) : trm =
    trm_apps ?typ (trm_unop ~annot (Unop_struct_get field)) [base]

  (* [trm_array_access~annot ?typ base index]: creates array_access(base, index) encoding *)
  let trm_array_access ?(annot = trm_annot_default) ?(typ : typ option) (base : trm) (index : trm) : trm =
    trm_apps ?typ (trm_binop ~annot Binop_array_access) [base; index]

  (* [trm_array_get ~annot ?typ base index]: creates array_get (base, index) encoding *)
  let trm_array_get ?(annot = trm_annot_default) ?(typ : typ option) (base : trm) (index : trm) : trm =
    trm_apps ?typ (trm_binop ~annot Binop_array_get) [base; index]

  (* [trm_get ~annot ?typ t]: embeds [t] into a get operation *)
  let trm_get ?(annot = trm_annot_default) ?(typ : typ option) (t : trm) : trm =
    let typ = Tools.option_or typ (Option.bind t.typ typ_of_get) in
    trm_apps ~annot ?typ (trm_unop Unop_get) [t]

  (* [trm_address_of ~anot ?typ t]: creates an address operation in [t] *)
  let trm_address_of ?(annot = trm_annot_default) ?(typ : typ option) (t : trm) : trm =
    trm_apps ?typ:t.typ (trm_unop Unop_address) [t]

  (* [trm_var_get ?typ x]: generates *x *)
  let trm_var_get ?(typ : typ option) (x : var) : trm =
    trm_get ?typ (trm_var ?typ x)

  (* [trm_var_addr ?typ x]: generates &x*)
  let trm_var_addr ?(typ : typ option) (x : var) : trm =
    trm_address_of ?typ (trm_var ?typ x)

  (* [trm_var_possibly_mut ~const ?typ x]: reads the value of x, it can be x or *x  *)
  let trm_var_possibly_mut ?(const : bool = false) ?(typ : typ option) (x : var) : trm =
    if const then trm_var ?typ ~kind:Var_immutable x else trm_var_get ?typ x

  (* [trm_new ty t]: generates "new ty" *)
  let trm_new (ty : typ) (t : trm) : trm =
    trm_apps (trm_prim (Prim_new ty)) [t]

let var_any_bool = new_var "ANY_BOOL"

  (* [trm_any_bool]: generates ANY_BOOL () *)
  let trm_any_bool : trm =
    trm_apps (trm_var var_any_bool) []

  (* [trm_minus ?loc ?ctx ?typ t]: generates -t *)
  let trm_minus ?(loc) ?(ctx : ctx option) ?(typ) (t : trm) : trm =
    let typ = Tools.option_or typ t.typ in
    trm_apps ?loc ?ctx ?typ (trm_unop ?loc ?ctx Unop_minus) [t]

  (* [trm_eq ?loc ?ctx ?typ t1 t2]: generates t1 = t2 *)
  let trm_eq ?(loc) ?(ctx : ctx option) ?(typ) (t1 : trm) (t2 : trm) : trm =
    let typ = Tools.option_or typ (Some (typ_bool ())) in
    trm_apps ?loc ?ctx ?typ (trm_binop ?loc ?ctx  Binop_eq) [t1; t2]

  (* [trm_neq t1 t2]: generates t1 != t2 *)
  let trm_neq ?(loc) ?(ctx : ctx option) ?(typ) (t1 : trm) (t2 : trm) : trm =
    let typ = Tools.option_or typ (Some (typ_bool ())) in
    trm_apps ?loc ?ctx ?typ (trm_binop ?loc ?ctx Binop_neq) [t1; t2]

  (* [trm_sub t1 t2]: generates t1 - t2 *)
  let trm_sub ?(loc) ?(ctx : ctx option) ?(typ) (t1 : trm) (t2 : trm) : trm =
    let typ = Tools.option_ors [typ; t1.typ; t2.typ] in
    trm_apps ?loc ?ctx ?typ (trm_binop ?loc ?ctx Binop_sub) [t1; t2]

  (* [trm_add t1 t2]: generates t1 + t2 *)
  let trm_add ?(loc) ?(ctx : ctx option) ?(typ) (t1 : trm) (t2 : trm) : trm =
    let typ = Tools.option_ors [typ; t1.typ; t2.typ] in
    trm_apps ?loc ?ctx ?typ (trm_binop ?loc ?ctx Binop_add) [t1; t2]

  (* [trm_mod t1 t2]: generates t1 % t2 *)
  let trm_mod ?(loc) ?(ctx : ctx option) ?(typ) (t1 : trm) (t2 : trm) : trm =
    let typ = Tools.option_ors [typ; t1.typ; t2.typ] in
    trm_apps ?loc ?ctx ?typ (trm_binop ?loc ?ctx Binop_mod) [t1; t2]

  (* [trm_add_inv t1 t2]: deconstructs t = t1 + t2 *)
  let trm_add_inv (t : trm) : (trm * trm) option  =
    trm_binop_inv Binop_add t

  (* [trm_mul t1 t2]: generates t1 * t2 *)
  let trm_mul ?(loc) ?(ctx : ctx option) ?(typ) (t1 : trm) (t2 : trm) : trm =
    let typ = Tools.option_ors [typ; t1.typ; t2.typ] in
    trm_apps ?loc ?ctx ?typ (trm_binop ?loc ?ctx Binop_mul) [t1; t2]

  (* [trm_div t1 t2]: generates t1 / t2 *)
  let trm_div ?(loc) ?(ctx : ctx option) ?(typ) (t1 : trm) (t2 : trm) : trm =
    let typ = Tools.option_ors [typ; t1.typ; t2.typ] in
    trm_apps ?loc ?ctx ?typ (trm_binop ?loc ?ctx Binop_div) [t1; t2]

  (* [trm_exact_div t1 t2]: generates exact_div(t1, t2) *)
  let trm_exact_div ?(loc) ?(ctx : ctx option) ?(typ) (t1 : trm) (t2 : trm) : trm =
    let typ = Tools.option_ors [typ; t1.typ; t2.typ] in
    trm_apps ?loc ?ctx ?typ (trm_binop ?loc ?ctx Binop_exact_div) [t1; t2]

  (* [trm_le t1 t2]: generates t1 <= t2 *)
  let trm_le ?(loc) ?(ctx : ctx option) ?(typ) (t1 : trm) (t2 : trm) : trm =
    let typ = Tools.option_or typ (Some (typ_bool ())) in
    trm_apps ?loc ?ctx ?typ (trm_binop ?loc ?ctx Binop_le) [t1; t2]

  (* [trm_lt t1 t2]: generates t1 < t2 *)
  let trm_lt ?(loc) ?(ctx : ctx option) ?(typ) (t1 : trm) (t2 : trm) : trm =
    let typ = Tools.option_or typ (Some (typ_bool ())) in
    trm_apps ?loc ?ctx ?typ (trm_binop ?loc ?ctx Binop_lt) [t1; t2]

  (* [trm_ge t1 t2]: generates t1 >= t2 *)
  let trm_ge ?(loc) ?(ctx : ctx option) ?(typ) (t1 : trm) (t2 : trm) : trm =
    let typ = Tools.option_or typ (Some (typ_bool ())) in
    trm_apps ?loc ?ctx ?typ (trm_binop ?loc ?ctx Binop_ge) [t1; t2]

  (* [trm_gt t1 t2]: generates t1 > t2 *)
  let trm_gt ?(loc) ?(ctx : ctx option) ?(typ) (t1 : trm) (t2 : trm) : trm =
    let typ = Tools.option_or typ (Some (typ_bool ())) in
    trm_apps ?loc ?ctx ?typ (trm_binop ?loc ?ctx Binop_gt) [t1; t2]

  (* [trm_ineq ineq_sgn t1 t2]: generates an inequality t1 # t2 where # is one of the following operators <, <=, >, >=.
      The operator is provided implicitly through the [ineq_sng] arg *)
  let trm_ineq (ineq_sgn : loop_dir) (t1 : trm) (t2 : trm) : trm =
    match ineq_sgn with
    | DirUp -> trm_lt t1 t2
    | DirUpEq -> trm_le t1 t2
    | DirDown ->  trm_gt t1 t2
    | DirDownEq -> trm_ge t1 t2


  (* [trm_and t1 t2]: generates t1 && t2 *)
  let trm_and ?(loc) ?(ctx : ctx option) ?(typ) (t1 : trm) (t2 : trm) : trm =
    let typ = Tools.option_or typ (Some (typ_bool ())) in
    trm_apps ?loc ?ctx ?typ (trm_binop ?loc ?ctx Binop_and) [t1;t2]

  (* [trm_bit_and t1 t2]: generates t1 & t2 *)
  let trm_bit_and ?(loc) ?(ctx : ctx option) ?(typ) (t1 : trm) (t2 : trm) : trm =
    let typ = Tools.option_ors [typ; t1.typ; t2.typ] in
    trm_apps ?loc ?ctx ?typ (trm_binop ?loc ?ctx Binop_bitwise_and) [t1;t2]

  (* [trm_or t1 t2]: generates t1 || t2 *)
  let trm_or ?(loc) ?(ctx : ctx option) ?(typ) (t1 : trm) (t2 : trm) : trm =
    let typ = Tools.option_or typ (Some (typ_bool ())) in
    trm_apps ?loc ?ctx ?typ (trm_binop ?loc ?ctx Binop_or) [t1;t2]

  (* [trm_bit_or t1 t2]: generates t1 | t2 *)
  let trm_bit_or ?(loc) ?(ctx : ctx option) ?(typ) (t1 : trm) (t2 : trm) : trm =
    let typ = Tools.option_ors [typ; t1.typ; t2.typ] in
    trm_apps ?loc ?ctx ?typ (trm_binop ?loc ?ctx Binop_bitwise_or) [t1;t2]

  (* [trm_shiftl t1 t2]: generates t1 << t2*)
  let trm_shiftl ?(loc) ?(ctx : ctx option) ?(typ) (t1 : trm) (t2 : trm) : trm =
    trm_apps ?loc ?ctx ?typ (trm_binop ?loc ?ctx Binop_shiftl) [t1; t2]

  (* [trm_shiftr t1 t2]: generates t1 >> t2*)
  let trm_shiftr ?(loc) ?(ctx : ctx option) ?(typ) (t1 : trm) (t2 : trm) : trm =
    let typ = Tools.option_ors [typ; t1.typ; t2.typ] in
    trm_apps ?loc ?ctx ?typ (trm_binop ?loc ?ctx Binop_shiftr) [t1; t2]
  (* LATER [trm_fmod t1 t2]: generates fmod(t1, t2)
  let trm_fmod ?(loc) ?(ctx : ctx option) ?(typ) (t1 : trm) (t2 : trm) : trm =
    trm_apps ?loc ?ctx ?typ (trm_binop ?loc ?ctx Binop_fmod) [t1;t2]
  *)

  (* [trm_xor t1 t2]: generates t1 ^ t2 *)
  let trm_xor ?(loc) ?(ctx : ctx option) ?(typ) (t1 : trm) (t2 : trm) : trm =
    trm_apps ?loc ?ctx ?typ (trm_binop ?loc ?ctx Binop_xor) [t1; t2]

  (* [trm_ands ts] generalized version of trm_and *)
  let trm_ands (ts : trm list) : trm =
    Xlist.fold_lefti (fun i acc t1 ->
      if i = 0 then t1 else trm_and acc t1
    ) (trm_bool true) ts

  (* [trm_prim_compound ~annot ?ctx ?loc ?typ binop t1 t2]: generates a compound operation, ex t1+=t2*)
  let trm_prim_compound ?(annot : trm_annot = trm_annot_default) ?(ctx : ctx option) ?(loc) ?(typ)
    (binop : binary_op) (t1 : trm) (t2 : trm) : trm =
    trm_apps ?loc ~annot ?typ (trm_prim ?loc ?ctx (Prim_compound_assgn_op binop)) [t1; t2]





(* [empty_ast]: generates {} *)
let empty_ast : trm =
  trm_set_mainfile (trm_seq_nomarks [])

(* [trm_simplify_addressof_and_get t]: simplifies [&*t] and [*&t] to [t] *)
let trm_simplify_addressof_and_get (t : trm) : trm =
  match t.desc with
  | Trm_apps ({desc = Trm_val (Val_prim (Prim_unop Unop_address)); _}, [
      {desc = Trm_apps ({desc = Trm_val (Val_prim (Prim_unop Unop_get)); _}, [t1]) }
    ])
  | Trm_apps ({desc = Trm_val (Val_prim (Prim_unop Unop_get)); _}, [
      {desc = Trm_apps ({desc = Trm_val (Val_prim (Prim_unop Unop_address)); _}, [t1]) }
    ]) -> t1
  | _ -> t

(* [simpl_struct_get_get t]: transform struct_get (get(t1), f) to get(struct_access (t1, f)) *)
let simpl_struct_get_get (t : trm) : trm = (* DEPRECATED? *)
  match t.desc with
  | Trm_apps ({desc = Trm_val (Val_prim (Prim_unop (Unop_struct_get f)));_} as op, [t1]) ->
    begin match t1.desc with
    | Trm_apps ({desc = Trm_val (Val_prim (Prim_unop Unop_get));_} as op1, [t2]) ->
      {t with desc = (Trm_apps (op1, [{t with desc = (Trm_apps ({op with desc = Trm_val (Val_prim (Prim_unop (Unop_struct_access f)))}, [t2]))}]))}
    | _ -> t
    end
  | _ -> t

(* [simpl_array_get t]: tranform array_get (get(t1), index) to get(array_access (t1), index) *)
let rec simpl_array_get_get (t : trm) : trm = (* DEPRECATED? *)
  let aux = simpl_array_get_get in
  match t.desc with
  | Trm_apps ({desc = Trm_val (Val_prim (Prim_binop (Binop_array_get)));_} as op, [base; index]) ->
    begin match base.desc with
    | Trm_apps ({desc = Trm_val (Val_prim (Prim_unop Unop_get));_} as op1, [base1]) ->
       {t with desc = (Trm_apps (op1, [{t with desc = (Trm_apps ({op with desc = Trm_val (Val_prim (Prim_binop Binop_array_access))}, [base1; index]))}]))}
    | _ -> trm_map aux t
    end
  | _ -> trm_map aux t


(* [array_access base index]: generates array_access (base, index) *)
let array_access (base : trm) (index : trm) : trm =
  trm_apps (trm_binop Binop_array_access) [base; index]

let array_access_inv (t : trm) : (trm * trm) option =
  match t.desc with
  | Trm_apps ({desc = Trm_val (Val_prim (Prim_binop Binop_array_access));_},
              [base;index]) -> Some (base, index)
  | _ -> None

let array_inv (t : trm) : trm mlist option =
  match t.desc with
  | Trm_array els -> Some els
  | _ -> None

let array_get_inv (t : trm) : (trm * trm) option =
  match t.desc with
  | Trm_apps ({desc = Trm_val (Val_prim (Prim_binop Binop_array_get));_},
              [base;index]) -> Some (base, index)
  | _ -> None

(* [get_array_access base index]: generates get(array_access (base, index)) *)
let get_array_access (base : trm) (index : trm) : trm =
  trm_get (array_access base index)

(* [get_array_access_inv t] returns the Some(base, index) of an array_access if [t]
     is of the form get(array_access(base, index) otherwise None *)
let get_array_access_inv (t : trm) : (trm * trm) option =
  match t.desc with
  | Trm_apps ({desc = Trm_val (Val_prim (Prim_unop Unop_get));_}, [arg]) ->
    array_access_inv arg
  | _ -> None

(* [struct_access base index]: generates struct_access (base, index) *)
let struct_access (f : field) (base : trm) : trm =
  trm_apps (trm_unop (Unop_struct_access f)) [base]

(* [get_struct_access base index]: generates get(struct_access (base, index)) *)
let get_struct_access (f : field) (base : trm) : trm =
  trm_get (struct_access f base)

(* [struct_access_inv t]: if [t] is  a struct access then return its base and the accessed field; else Npone *)
let struct_access_inv (t : trm) : (trm * field) option =
  match t.desc with
  | Trm_apps ({desc = Trm_val (Val_prim (Prim_unop (Unop_struct_access f)));_}, [base]) -> Some (base, f)
  | _ -> None

(* [struct_access_inv_some t]: if [t] is  a struct access then return its base and the accessed field *)
let struct_access_inv_some (t : trm) : (trm * field) =
  match struct_access_inv t with
  | None -> assert false
  | Some r -> r

(* [struct_get_inv t]: if [t] is a struct get then return its base and the accesses field; else none *)
let struct_get_inv (t : trm) : (trm * field) option =
  match t.desc with
  | Trm_apps ({desc = Trm_val (Val_prim (Prim_unop (Unop_struct_get f)));_}, [base]) -> Some (base, f)
  | _ -> None

(* [struct_get_inv_some t]: if [t] is a struct get then return its base and the accesses field *)
let struct_get_inv_some (t : trm) : (trm * field) =
  match struct_get_inv t with
  | None -> assert false
  | Some r -> r

(* [get_struct_access_inv t]: if [t] is of the form get(struct_access (f, base)) returns Some (f,base); else None *)
let get_struct_access_inv (t : trm) : (trm * field) option =
  match t.desc with
  | Trm_apps ({desc = Trm_val (Val_prim (Prim_unop Unop_get));_}, [arg]) -> struct_access_inv arg
  | _ -> None

(* [get_struct_access_inv_some t]: if [t] is of the form get(struct_access (f, base)) returns (f,base) *)
let get_struct_access_inv_some (t : trm) : (trm * field) =
  match get_struct_access_inv t with
  | None -> assert false
  | Some r -> r


(* [set_struct_access_inv t]: if [t] is a write on a struct access, then return the base, the field of that access
    and the value that has been assigned to; else None *)
let set_struct_access_inv (t : trm) : (trm * field * trm) option =
  match t.desc with
  | Trm_apps (_, [lhs; rhs]) when is_set_operation t ->
   begin match struct_access_inv lhs with
   | Some (base, f) -> Some (base, f, rhs)
   | _ -> None
   end
  | _ -> None

(* [set_struct_access_inv t]: if [t] is a write operation on a struct field, then it will return the base, the field and the
     value that has been assigned to.  *)
let set_struct_access_inv_some (t : trm) : (trm * field * trm) =
  match set_struct_access_inv t with
  | None -> assert false
  | Some r -> r


(* [set_struct_get_inv t]: if [t] is a write operation on a struct field, then it will return the base, the field and the
     value that has been assigned to.  *)
let set_struct_get_inv (t : trm) : (trm * field * trm) option =
  match t.desc with
  | Trm_apps (_, [lhs; rhs]) when is_set_operation t ->
    begin match struct_get_inv lhs with
    | Some (base, f) -> Some (base, f, rhs)
    | _ -> None
    end
  | _ -> None


(* [set_struct_get_inv_some t]: similar to [set_struct_get_inv] but this one fails if [t] is not a write on a struct_get operation.  *)
let set_struct_get_inv_some (t : trm) : (trm * field * trm) =
  match set_struct_get_inv t with
  | None -> assert false
  | Some r -> r

(* [struct_init_inv t]: if is t is a struct initialization, get the list of terms; else None *)
let struct_init_inv (t : trm) : (label option * trm) mlist option =
  match t.desc with
  | Trm_record sl -> Some sl
  | _ -> None

(* [struct_init_inv_some t]: gets struct initialization list trms *)
let struct_init_inv_some (t : trm) : (label option * trm) mlist =
 match struct_init_inv t with
  | None -> assert false
  | Some r -> r

(* [set_inv t]: gets the lhs and the rhs of a set(write) operation *)
let set_inv (t : trm) : (trm * trm) option =
  match t.desc with
  | Trm_apps (_, [lhs; rhs]) when is_set_operation  t-> Some (lhs, rhs)
  | _ -> None

(* [insert_at_top_of_seq tl t]: insert the list of trms [tl] at the top of sequence [t]. *)
let insert_at_top_of_seq (tl : trm list) (t : trm) : trm =
  match t.desc with
  | Trm_seq tl1 ->
    let new_tl = Mlist.insert_sublist_at 0 tl tl1 in
    trm_alter ~desc:(Trm_seq new_tl) t
  | _ -> t


(* [filter_out_from_seq f t]: extracts all the trms that satisfy the predicate [f] from sequence [t].
      The final result is a pair consisting of the final sequence and the filtered out trms.*)
      let filter_out_from_seq (f : trm -> bool) (t : trm) : (trm * trms)  =
      match t.desc with
      | Trm_seq tl ->
        let tl_to_remove, tl_to_keep = Mlist.partition f tl in
        (trm_alter ~desc:(Trm_seq tl_to_keep) t , Mlist.to_list tl_to_remove)
      | _  -> (t, [])

    (* [is_class_constructor t] checks if [t] is a class constructor declaration or definition. *)
    let is_class_constructor (t : trm) : bool =
      List.exists (function  | Class_constructor _ -> true | _ -> false) (trm_get_cstyles t)

(* [get_typ_arguments t]: returns the list of types used during a template specialization. *)
let get_typ_arguments (t : trm) : typ list =
  let c_annot = trm_get_cstyles t in
  List.fold_left (fun acc c_ann ->
    match c_ann with
    | Typ_arguments tyl -> tyl
    | _ -> acc
  ) [] c_annot

let var_has_name (v : var) (n : string) : bool =
  v.qualifier = [] && v.name = n

(* [is_trm_record t]: checks if [t] has [Trm_record] or [Trm_array] description or not. *)
  let is_trm_record (t : trm) : bool =
    match t.desc with
    | Trm_record _ | Trm_array _ -> true | _ -> false


  (* [is_return t]: checks if [t] is a return statement. *)
  let is_return (t : trm) : bool =
    match t.desc with
    | Trm_abort (Ret _) -> true | _ -> false

  (* [is_trm_abort t]: checks if [t] has [Trm_abort abort] description. *)
  let is_trm_abort (t: trm) : bool =
    match t.desc with
    | Trm_abort _ -> true | _ -> false

  (* [is_trm_initialization_list] *)
  let is_trm_initialization_list (t : trm) : bool =
    match t.desc with
    | Trm_array _ | Trm_record _ -> true
    | _ -> false

  let is_trm_unit (t : trm) : bool =
    match trm_lit_inv t with
    | Some Lit_unit -> true
    | _ -> false

  let is_trm_int (cst : int) (t : trm) : bool =
    match trm_lit_inv t with
    | Some (Lit_int c) when c = cst -> true
    | _ -> false

(* [is_fun_with_empty_body t]: checks if the function [t] has an empty body or not. *)
let is_fun_with_empty_body (t : trm) : bool =
  match t.desc with
  | Trm_let_fun (_, _, _, body, _) when is_trm_uninitialized body -> true
  | _ -> false

let fun_with_empty_body (t : trm) : trm =
  match t.desc with
  | Trm_let_fun (v, vt, args, _body, contract) ->
    trm_alter ~desc:(Trm_let_fun (v, vt, args, trm_uninitialized (), contract)) t
  | _ -> failwith "Trm.fun_with_empty_body expected let fun"

(* ========== matrix helpers =========== *)

(* [mindex dims indices]: builds a call to the macro MINDEX(dims, indices)
    [dims] - dimensions of the matrix access,
    [indices ] - indices of the matrix access.

     Example:
     MINDEXN(N1,N2,N3,i1,i2,i3) = i1 * N2 * N3 + i2 * N3 + i3
     Here, dims = [N1, N2, N3] and indices = [i1, i2, i3]. *)
     let mindex (dims : trms) (indices : trms) : trm =
      if List.length dims <> List.length indices then fail None "Matrix_core.mindex: the number of
          dimension should correspond to the number of indices";
      let n = List.length dims in
      let mindex = trm_var (name_to_var ("MINDEX" ^ (string_of_int n))) in
      trm_apps mindex (dims @ indices)

    (* [mindex_inv t]: returns the list of dimensions and indices from the call to MINDEX [t]/ *)
    let mindex_inv (t : trm) : (trms * trms) option =
      match t.desc with
      | Trm_apps (f, dims_and_indices) ->
        begin match f.desc with
        | Trm_var (_, fv) when (Tools.pattern_matches "MINDEX" fv.name) ->
          let n = List.length dims_and_indices in
          if (n mod 2 = 0) then
            Some (Xlist.split_at (n/2) dims_and_indices)
          else None
        | _ -> None
        end
      | _ -> None


(*****************************************************************************)
(* [build_nested_accesses base access_list]: from a list of accesses build the original trm *)
let build_nested_accesses (base : trm) (access_list : trm_access list) : trm =
  List.fold_left (fun acc access ->
    match access with
    | Struct_access_addr f ->
      trm_apps (trm_unop (Unop_struct_access f)) [acc]
    | Struct_access_get f ->
      trm_apps (trm_unop (Unop_struct_get f)) [acc]
    | Array_access_addr i ->
      trm_apps (trm_binop (Binop_array_access)) [acc;i]
    | Array_access_get i ->
      trm_apps (trm_binop (Binop_array_get)) [acc;i]
  ) base access_list

let trm_def_or_used_vars (t : trm) : Var_set.t =
  let vars = ref Var_set.empty in
  let rec aux t =
    match trm_var_inv t with
    | Some x -> vars := Var_set.add x !vars
    | _ ->
    begin match trm_let_inv t with
    | Some (_, x, _, _) -> vars := Var_set.add x !vars
    | _ ->
    begin match trm_let_fun_inv t with
    | Some (x, _, _, _) -> vars := Var_set.add x !vars
    | _ ->
    begin match trm_for_inv t with
    | Some ((x, _, _, _, _, _), _) -> vars := Var_set.add x !vars
    | _ -> ()
    end end end;
    trm_iter aux t
  in
  aux t;
  !vars<|MERGE_RESOLUTION|>--- conflicted
+++ resolved
@@ -1223,11 +1223,7 @@
       in
       (!cont_ctx, t')
 
-<<<<<<< HEAD
-    | Trm_seq _ -> (ctx, trm_map_with_ctx ~keep_ctx f_map (enter_scope ctx) t)
-=======
     | Trm_seq _ -> (ctx, trm_map_with_ctx ~keep_ctx f_map (enter_scope ctx t) t)
->>>>>>> 2d58e0d8
 
     | Trm_typedef td ->
       (* Class namespace *)
