--- conflicted
+++ resolved
@@ -70,7 +70,7 @@
   | Mutable_var_get -> string "Mutable_var_get"
   | As_left_value -> string "As_left_value"
   | Annot_stringreprid id -> string "Annot_stringreprid" ^^ string (string_of_int id)
-  | _ -> empty 
+  | _ -> empty
   in
   if t_annot = [] then empty else
   Tools.list_to_doc ~sep:comma (List.map aux t_annot)
@@ -990,17 +990,12 @@
   | Get_wtime -> string "get_wtime" ^^ lparen ^^ blank 1 ^^ rparen
   | Get_wtick -> string "get_wtich" ^^ lparen ^^ blank 1 ^^ rparen
 
-<<<<<<< HEAD
-
-let ast_to_doc t =
+
+let ast_to_doc (t : trm) : document =
   decorate_trm t
 
 let ast_to_outchannel (out : out_channel) (t : trm) : unit =
   ToChannel.pretty 0.9 80 out (ast_to_doc t)
-=======
-let ast_to_doc (out : out_channel) (t : trm) : unit =
-  ToChannel.pretty 0.9 80 out (decorate_trm t)
->>>>>>> 9a3e3641
 
 (* To obtain the C++ code without decoding, we temporary set the flag
    "decode" (defined at the top of this file) to false. *)
@@ -1009,7 +1004,6 @@
   ast_to_outchannel out t;
   decode := true
 
-
 let ast_to_file (filename : string) (t : trm) : unit =
   let out = open_out filename in
   ast_to_outchannel out t;
@@ -1019,11 +1013,7 @@
   let old_decode = !decode in
   decode := ast_decode;
   let b = Buffer.create 80 in
-<<<<<<< HEAD
   ToBuffer.pretty 0.9 80 b (ast_to_doc t);
-=======
-  ToBuffer.pretty 0.9 80 b (decorate_trm t);
->>>>>>> 9a3e3641
   decode := old_decode;
   Buffer.contents b
 
