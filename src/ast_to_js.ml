open Ast
open Ast_to_text
open PPrint
module Json = struct
  open PPrint
  (* Representation of a json object *)
  type t =
    | Str of string
    | Int of int
    | Boolean of bool
    | List of t list
    | Object of (t * t) list

  (* Smart constructors *)

  let quote x = "\"" ^ x ^ "\""
  let str x = Str x
  let strquote x = Str (quote x)


  (* Printing functions *)
  let typ_to_json(typ : typ) : t =
    Str (Tools.document_to_string (bquotes (Ast_to_c.typ_to_doc typ)) )

  let typdef_to_json(td : typedef) : t =
    Str (Tools.document_to_string (bquotes (Ast_to_c.typedef_to_doc td)))

  let print_object (dl : document list) : document =
    surround 2 1 lbrace (separate (comma ^^ break 1) dl) rbrace

  let rec json_to_doc (j : t) : document =
    match j with
    | Str s -> string s
    | Int i -> string (string_of_int i)
    | Boolean b-> string (string_of_bool b)
    | List l -> Tools.print_list ~sep:"," (List.map json_to_doc l)
    | Object o -> Tools.print_object (List.map (fun (k,j) -> json_to_doc k ^^ string ": " ^^ json_to_doc j) o)

  (* let json_to_js_1 ?(index : int = (-1)) (j : t) : document =
   let json_ast = json_to_doc j in

   match index with
   | -1 ->  string "contents" ^^ equals ^^ json_ast ^^ semi ^^ hardline
   | _ ->   string "contents" ^^ brackets (string(string_of_int index)) ^^ equals ^^ json_ast ^^ semi ^^ hardline *)

  let json_to_js (index : int) (j : t) : document =
   let json_ast = json_to_doc j in
   string "contents" ^^ brackets (string(string_of_int index)) ^^ equals ^^ json_ast ^^ semi ^^ hardline


  (* let code_to_js (out : out_channel) (index : int) (src : string) : unit =
    let doc = match index with
      | -1 -> string "source"  ^^ equals ^^ bquotes (string src) ^^ hardline
      | _ -> string "source" ^^ brackets (string (string_of_int index)) ^^ equals ^^ bquotes (string src) ^^ hardline
      in
    ToChannel.pretty 0.9 80 out doc
   *)
  let code_to_js (out : out_channel) (index : int) (src : string) : unit =
    let doc = string "source" ^^ brackets (string (string_of_int index)) ^^ equals ^^ bquotes (string src) ^^ hardline in
    ToChannel.pretty 0.9 80 out doc

end

type json = Json.t
let quote = Json.quote
let strquote = Json.strquote

type nodeid = int
let nodeid_invalid = (-1)

(* The void object is [{}]. *)
let void =
  Json.Object []

let loc_to_json (t : trm) : json =
  begin match t.loc with
  | None -> strquote ""
  | Some {loc_file = _; loc_start = {pos_line = start_row; pos_col = start_column}; loc_end = {pos_line = end_row; pos_col = end_column}} ->
      Json.Object [
        (strquote "start", Json.Object
          [ (strquote "line" , Json.Int start_row);
            (strquote "col", Json.Int start_column)] );
        (strquote "end", Json.Object[
           (strquote "line", Json.Int end_row);
           (strquote "col", Json.Int end_column)] )]
  end

let typed_var_list_to_json (tv : typed_vars) : json =
  Json.Object (List.map (fun (v,typ) -> (strquote v, Json.typ_to_json typ)) tv)

let child_to_json (label : string) (child_id : nodeid) : json =
  Json.Object [ ((strquote "label"), strquote label);
                ((strquote "id", Json.Int child_id)) ]

let ichild_to_json ?(prefix:string="") (i : int) (child_id : nodeid) : json =
  child_to_json (prefix ^ string_of_int i) (child_id)

let children_to_field (children: json list) : (json * json) =
  (strquote "children", Json.List children)

let kind_to_field (kind : string) : json * json =
  (strquote "kind", strquote kind)

let value_to_field (value : string) : json * json =
  (strquote "value", strquote value)

let directive_to_json (directive : directive) : json * json =
  let directive_js =
  match directive with
  | Atomic _-> strquote "Atomic"
  | Atomic_capture -> strquote "Atomic_capture"
  | Barrier -> strquote "Barrier"
  | Cancel _ -> strquote "Cancel"
  | Cancellation_point _-> strquote "Cancellation_point"
  | Critical _ -> strquote "Critical"
  | Declare_simd _ -> strquote "Declare_simd"
  | Declare_reduction _ -> strquote "Declare_reduction"
  | Declare_target _ -> strquote "Declare_target"
  | Distribute _ -> strquote "Distribute"
  | Distribute_parallel_for _ -> strquote "Distribute_parallel_for"
  | Distribute_parallel_for_simd _ -> strquote "Distribute_parallel_for_simd"
  | Distribute_simd -> strquote "Distribute_simd"
  | End_declare_target -> strquote "End_declare_target"
  | Flush _ -> strquote "Flush"
  | For _ -> strquote "For"
  | For_simd _ -> strquote "For_simd"
  | Master -> strquote "Master"
  | Ordered _ -> strquote "Ordered"
  | Parallel _ -> strquote "Parallel"
  | Parallel_for _ -> strquote "Parallel_for"
  | Parallel_for_simd _ -> strquote "Parallel_for_simd"
  | Parallel_sections _ -> strquote "Parallel_sections"
  | Section -> strquote "Section"
  | Sections _ -> strquote "Sections"
  | Simd _ -> strquote "Simd"
  | Single _ -> strquote "Single"
  | Target _ -> strquote "Target"
  | Target_data _ -> strquote "Target_data"
  | Target_enter_data _ -> strquote "Target_enter_data"
  | Target_exit_data _ -> strquote "Target_exit_data"
  | Target_teams _ -> strquote "Target_teams"
  | Target_teams_distribute _ -> strquote "Target_teams_distribute"
  | Target_teams_distribute_parallel_for _ -> strquote "Target_teams_distribute_parallel_for"
  | Target_teams_distribute_parallel_for_simd _ -> strquote "Target_teams_distribute_parallel_for_simd"
  | Target_teams_distribute_simd _ -> strquote "Target_teams_distribute_simd"
  | Target_update _ -> strquote "Target_update"
  | Task _ -> strquote "Task"
  | Taskgroup -> strquote "Taskgroup"
  | Taskloop _ -> strquote "Taskloop"
  | Taskloop_simd _ -> strquote "Taskloop_simd"
  | Taskwait -> strquote "Taskwait"
  | Taskyield -> strquote "Taskyield"
  | Teams _ -> strquote "Teams"
  | Teams_distribute _ -> strquote "Teams_distribute"
  | Teams_distribute_end _ -> strquote "Teams_distribute_end"
  | Teams_distribute_parallel_for _ -> strquote "Teams_distribute_parallel_for"
  | Teams_distribute_parallel_for_simd _ -> strquote "Teams_distribute_parallel_for_simd"
  | Threadprivate _ -> strquote "Threadprivate"
  in (strquote "directive", directive_js)

let routine_to_json (routine : omp_routine) : json * json =
  let routine_js =
  match routine with
  | Set_num_threads _ -> strquote "Set_num_threads"
  | Get_num_threads -> strquote "Get_num_threads"
  | Get_max_threads -> strquote "Get_max_threads"
  | Get_thread_num -> strquote "Get_thread_num"
  | Get_num_procs -> strquote "Get_num_procs"
  | In_parallel -> strquote "In_parallel"
  | Set_dynamic _ -> strquote "Set_dynamic"
  | Get_dynamic -> strquote "Get_dynamic"
  | Get_cancellation -> strquote "Get_cancellation"
  | Set_nested _ -> strquote "Set_nested"
  | Get_nested -> strquote "Get_nested"
  | Set_schedule _ -> strquote "Set_schedule"
  | Get_schedule _ -> strquote "Get_schedule"
  | Get_thread_limit -> strquote "Get_thread_limit"
  | Set_max_active_levels _ -> strquote "Set_max_active_levels"
  | Get_max_active_levels -> strquote "Get_max_active_levels"
  | Get_level -> strquote "Get_level"
  | Get_ancestor_thread_num -> strquote "Get_ancestor_thread_num"
  | Get_team_size _ -> strquote "Get_team_size"
  | Get_active_level -> strquote "Get_active_level"
  | In_final -> strquote "In_final"
  | Get_proc_bind -> strquote "Get_proc_bind"
  | Set_default_device _ -> strquote "Set_default_device"
  | Get_default_device -> strquote "Get_default_device"
  | Get_num_devices -> strquote "Get_num_devices"
  | Get_num_teams -> strquote "Get_num_teams"
  | Get_team_num -> strquote "Get_team_num"
  | Is_initial_device -> strquote "Is_initial_device"
  | Init_lock _ -> strquote "Init_lock"
  | Init_nest_lock _ -> strquote "Init_nest_lock"
  | Destroy_lock _ -> strquote "Destroy_lock"
  | Destroy_nest_lock _ -> strquote "Destroy_nest_lock"
  | Set_lock _ -> strquote "Set_lock"
  | Set_nest_lock _ -> strquote "Set_nest_lock"
  | Unset_lock _ -> strquote "Unset_lock"
  | Unset_nest_lock _ -> strquote "Unset_nest_lock"
  | Test_lock _ -> strquote "Test_lock"
  | Test_nest_lock _ -> strquote "Test_nest_lock"
  | Get_wtime -> strquote "Get_wtime"
  | Get_wtick -> strquote "Get_wtick"
  in (strquote "routine", routine_js)

(* Here, [aux] is to be applied for processing children *)
let node_to_js (aux : trm -> nodeid) (t : trm) : (json * json) list =
    match t.desc with
    | Trm_val v ->
        [ kind_to_field "val";
          (strquote "value", Json.str (Tools.document_to_string (PPrint.bquotes(Ast_to_c.val_to_doc v))));
          children_to_field [] ]
    | Trm_var (_, x) ->
        [ kind_to_field "var";
          value_to_field x;
          children_to_field [] ]
    | Trm_struct l ->
        [ kind_to_field  "struct";
          children_to_field (List.mapi ichild_to_json (List.map aux(Mlist.to_list l))) ]
    | Trm_array l ->
        [ kind_to_field "array";
          children_to_field (List.mapi ichild_to_json (List.map aux (Mlist.to_list l))) ]
    | Trm_let (_,(x,typ),init) ->
        [ kind_to_field "var-def";
          (strquote "name", strquote x);
          (strquote "def-type", Json.typ_to_json typ);
          children_to_field ([(child_to_json "init" (aux init))])]
    | Trm_let_mult _ -> 
      []
    | Trm_let_fun (f, typ, xts, tbody) ->
      [ kind_to_field "fun-def";
            (strquote "name", strquote f);
            (strquote "args", typed_var_list_to_json xts);
            (strquote "return_type", Json.typ_to_json typ);
            children_to_field ([(child_to_json "body" (aux tbody))]) ]
    | Trm_typedef td ->
      [ kind_to_field "typdef";
        (strquote "name", strquote td.typdef_tconstr);
        (strquote "contents", Json.typdef_to_json td);
        children_to_field [] ]
    | Trm_if (cond, then_, else_) ->
        [ kind_to_field "if";
          children_to_field [
            child_to_json "cond" (aux cond);
            child_to_json "then" (aux then_);
            child_to_json "else" (aux else_) ] ]
    | Trm_seq l ->
        let l = Mlist.to_list l in
        [ kind_to_field "seq";
          children_to_field (List.mapi ichild_to_json (List.map aux l))]
    | Trm_apps (f,args) ->
        let args_children = List.mapi (ichild_to_json ~prefix:"_arg" ) (List.map aux args) in
        let children = (child_to_json "fun" (aux f)) :: args_children in
        [ kind_to_field "app";
          children_to_field children]
    | Trm_for (index, start, _, stop, step, body) ->
      [ kind_to_field "simple_for";
          (strquote "index", strquote index);
          children_to_field [
            child_to_json "start" (aux start);
            child_to_json "stop" (aux stop);
            child_to_json "step" (aux (loop_step_to_trm step));
            child_to_json "body" (aux body) ] ]
    | Trm_for_c (init, cond, step, body) ->
        [ kind_to_field "for";
          children_to_field [
            child_to_json "init" (aux init);
            child_to_json "cond" (aux cond);
            child_to_json "step" (aux step);
            child_to_json "body" (aux body) ] ]
    | Trm_while (cond, body) ->
        [ kind_to_field "while";
          children_to_field [
            child_to_json "cond" (aux cond);
            child_to_json "then" (aux body)] ]
    | Trm_do_while (body, cond) ->
        [ kind_to_field "do_while";
          children_to_field [
            child_to_json "then" (aux body);
            child_to_json "cond" (aux cond)] ]
    | Trm_switch (cond,_cases) ->
        [ kind_to_field "switch";
          (* I will cover cases later on *)
          children_to_field [child_to_json (quote "cond") (aux cond)] ]
          (* LATER: support only for now the form:  (not supporting ([p00;p01],t1))
                Trm_switch (cond, [([p0], t0); ([p1], t1); ([], t2)]) =
             "pat_0", aux p0
             "body_0", aux t0
             "pat_1", aux p1
             "body_1", aux t1
             "body_2", aux t2
          *)
          (* children_to_field (List.flatten (List.mapi children_of_icase cases)) *)
          (* let children_of_icase (i:int) (case:(trms*trm)) : (string,nodeid) =
                let pat_label = "pat_" ^ string_of_int i in
                let body_label = "body_" ^ string_of_int i in
                match case with
                | ([],body) -> [(body_label, aux body)]
                | ([tpat],body) -> [(pat_label, aux tpat); (body_label, aux body)]
                | (_,body) -> fail t.loc "multipattern switch not yet supported in json output"
           *)
    | Trm_abort res ->
        begin match res with
        | Ret res->
           let children = match res with
             | None -> []
             | Some ret -> [ child_to_json "value" (aux ret) ]
             in
           [ kind_to_field "return";
            children_to_field children ]
        | Break _ ->
            [ kind_to_field "break";
              children_to_field [] ]
        | Continue _ ->
            [ kind_to_field "continue";
              children_to_field [] ]
        end
    | Trm_labelled (label,t) ->
        [ kind_to_field "labelled";
          value_to_field label;
          children_to_field [child_to_json "labelled" (aux t)]]
    | Trm_goto label ->
        [ kind_to_field "goto";
          (strquote "target", strquote label);
          children_to_field []]
    | Trm_arbitrary a_kind ->
       let code_str = code_to_str a_kind in
      [kind_to_field "arbitrary code";
      value_to_field code_str]
    | Trm_omp_directive d -> [directive_to_json d]
    | Trm_omp_routine r -> [routine_to_json r]
    | Trm_extern (_, l) ->
      [ kind_to_field "extern";
        children_to_field (List.mapi ichild_to_json (List.map aux l))]
    | Trm_namespace (name, t1, _) ->
      [ kind_to_field "namespace";
          value_to_field name;
          children_to_field [child_to_json "namespace" (aux t1)]]
    | Trm_let_record (name, rt, _l, _t) ->
        let rt_str = match rt with
        | Struct -> "struct"
        | Union -> "union"
        | Class -> "class" in
        [ kind_to_field rt_str;
          value_to_field name
          (* LATER: When we will need structs fix this *)
          (* children_to_field (List.mapi ichild_to_json (List.map aux (l @ [t]))) *)]
    | Trm_template (_, t) ->
      [ kind_to_field "template";
          children_to_field [child_to_json "template" (aux t)]]

let annot_to_string (t_ann : trm_annot) : string =
  match t_ann with
     | No_braces _ -> "No_braces"
     | Access -> "Access"
     | Multi_decl -> "Multi_decl"
     | Empty_cond -> "Empty_cond"
     | App_and_set -> "App_and_set"
     | Include h -> "Include" ^ " " ^ h
     | Main_file -> "Main_file"
     | Postfix_set -> "Postfix_set"
     | Mutable_var_get -> "Mutable_var_get"
     | As_left_value -> "As_left_value"
     | Non_local_index -> "Non_local_index"
     | Display_no_arrow -> "Display_no_arrow"
     | Reference -> "Reference"
     | Stackvar -> "Stackvar"
     | Annot_stringreprid id -> "Annot_stringreprid(" ^ string_of_int id ^ ")"

  let annot_list_to_string (t : trm) : string =
    Tools.list_to_string ((List.map annot_to_string) t.annot)


let add_to_string (add : special_operator) =
      match add with
      | Address_operator -> quote "Address_operator"
      | Star_operator -> quote "Star_operator"

let ast_to_json (trm_root : trm) : json =
  (* node id generator *)
  let nextid = ref (-1) in
  let get_nextid () : nodeid =
    incr nextid;
    !nextid in

  (* output of the fuction *)
  let result : ((json * json) list) ref = ref [] in

  (* recursive construction *)
  let rec aux id_parent (t : trm) : nodeid =
    let id = get_nextid() in
    let specific_fields = node_to_js (aux id) t in
    let json = Json.Object (specific_fields @ [
      (strquote "parent", Json.Int id_parent);
      (strquote "typ",  (( match t.typ with
                          | None -> strquote "<no type information>"
                          | Some typ -> Json.typ_to_json typ )));
      (strquote "add", Json.List (List.map Json.str (List.map add_to_string t.add)));
      (strquote "is_statement", Json.Boolean t.is_statement);
      (strquote "annot", strquote (annot_list_to_string t) );
      (strquote "loc", loc_to_json t);
      (strquote "attributes", Json.List (List.map Json.str (List.map Tools.document_to_string
                                 (List.map print_attribute t.attributes))))
      ]) in
    result := (Json.Int id, json) :: !result;
    id in
  let id_of_root = aux nodeid_invalid trm_root in
  assert (id_of_root = 0);
  Json.Object (!result)


let ast_json_to_doc (out : out_channel) (t : trm) : unit =
<<<<<<< HEAD
  ToChannel.pretty 0.9 80 out (Json.json_to_doc (ast_to_json t))
=======
  PPrint.ToChannel.pretty 0.9 80 out (Json.json_to_doc (ast_to_json t))
>>>>>>> 9a3e3641

(* Convert ast into a json format then print it as a javascript variable inside a javascript file
  the index represents the state of the ast after applying i-th transformation
*)
let ast_to_js (out : out_channel) (index : int) (t : trm) : unit =
<<<<<<< HEAD
  ToChannel.pretty 0.9 80 out (Json.json_to_js index (ast_to_json t)  )
=======
  PPrint.ToChannel.pretty 0.9 80 out (Json.json_to_js index (ast_to_json t)  )
>>>>>>> 9a3e3641
<|MERGE_RESOLUTION|>--- conflicted
+++ resolved
@@ -225,7 +225,7 @@
           (strquote "name", strquote x);
           (strquote "def-type", Json.typ_to_json typ);
           children_to_field ([(child_to_json "init" (aux init))])]
-    | Trm_let_mult _ -> 
+    | Trm_let_mult _ ->
       []
     | Trm_let_fun (f, typ, xts, tbody) ->
       [ kind_to_field "fun-def";
@@ -410,18 +410,10 @@
 
 
 let ast_json_to_doc (out : out_channel) (t : trm) : unit =
-<<<<<<< HEAD
   ToChannel.pretty 0.9 80 out (Json.json_to_doc (ast_to_json t))
-=======
-  PPrint.ToChannel.pretty 0.9 80 out (Json.json_to_doc (ast_to_json t))
->>>>>>> 9a3e3641
 
 (* Convert ast into a json format then print it as a javascript variable inside a javascript file
   the index represents the state of the ast after applying i-th transformation
 *)
 let ast_to_js (out : out_channel) (index : int) (t : trm) : unit =
-<<<<<<< HEAD
-  ToChannel.pretty 0.9 80 out (Json.json_to_js index (ast_to_json t)  )
-=======
-  PPrint.ToChannel.pretty 0.9 80 out (Json.json_to_js index (ast_to_json t)  )
->>>>>>> 9a3e3641
+  ToChannel.pretty 0.9 80 out (Json.json_to_js index (ast_to_json t)  )