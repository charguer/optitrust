open PPrint
open Ast
open Tools


let rec print_typ_desc ?(only_desc : bool = false) (t : typ_desc) : document =
  match t with
  | Typ_const t ->
    let dt = print_typ ~only_desc t in
    print_node "Typ_const" ^^ dt
  | Typ_var (x, tid) ->
    print_node "Typ_var" ^^ parens ( separate (comma ^^ break 1) [string x; string (string_of_int tid)])
  | Typ_constr (tv, tid, tl) ->
    let tl = List.map (print_typ ~only_desc) tl in
    print_node "Typ_constr" ^^ parens ( separate (comma ^^ break 1) [string tv; string (string_of_int tid); print_list tl])
  | Typ_auto -> string "Typ_auto"
  | Typ_unit -> string "Typ_unit"
  | Typ_int -> string "Typ_int"
  | Typ_float -> string "Typ_float"
  | Typ_double -> string "Typ_double"
  | Typ_bool -> string "Typ_bool"
  | Typ_char -> string "Typ_char"
  | Typ_string -> string "Typ_string"
  | Typ_ptr {ptr_kind = pk; inner_typ = ty} ->
     let dpk = begin match pk with
               | Ptr_kind_mut -> string "pointer"
               | Ptr_kind_ref -> string "reference"
               end
      in
     let dt = print_typ ~only_desc ty in
     print_node "Typ_ptr" ^^ parens (dpk) ^^dt
  | Typ_array (t, s) ->
     let dt = print_typ ~only_desc t in
     let ds =
       begin match s with
       | Undefined -> underscore
       | Const n -> string (string_of_int n)
       | Trm t' -> print_trm ~only_desc t'
       end
     in
     print_node "Typ_array" ^^ print_pair dt ds
  | Typ_fun (tl, t) ->
     let dtl = List.map (print_typ ~only_desc) tl in
     let dt = print_typ ~only_desc t in
     print_node "Typ_fun" ^^ parens (print_list dtl ^^ comma ^/^ dt)
  | Typ_record (rt, name) ->
    let dt = print_typ ~only_desc name in
    let drt = print_record_type rt in
    print_node "Typ_record" ^^ parens (drt ^^ comma ^^ blank 1 ^^ dt)
  | Typ_template_param name ->
    print_node "Typ_template_param" ^^ parens (string name)
  | Typ_arbitrary s -> string (code_to_str s)

and print_typ_annot (a : typ_annot) : document =
  match a with
  | Unsigned -> string "Unsigned"
  | Long -> string "Long"
  | Short -> string "Short"

and print_typ ?(only_desc : bool = false) (t : typ) : document =
  let ddesc = print_typ_desc ~only_desc t.typ_desc in
  if only_desc then ddesc
  else
    let dannot =
      List.fold_left (fun d a -> print_typ_annot a ^^ blank 1 ^^ d) underscore
        t.typ_annot
    in
    let dattr =
      print_list (List.map (print_attribute ~only_desc) t.typ_attributes)
    in
    braces (separate (blank 1) [string "annot"; equals;
                                dannot ^^ semi ^//^ string "desc"; equals;
                                ddesc ^^ semi ^//^ string "attributes"; equals;
                                dattr])

and print_unop ?(only_desc : bool = false) (op : unary_op) : document =
  match op with
  | Unop_get -> string "Unop_get"
  | Unop_address -> string "Unop_address"
  | Unop_neg -> string "Unop_neg"
  | Unop_bitwise_neg -> string "Unop_bitwise_neg"
  | Unop_minus -> string "Unop_minus"
  | Unop_plus -> string "Unop_plus"
  | Unop_post_inc -> string "Unop_post_inc"
  | Unop_post_dec -> string "Unop_post_dec"
  | Unop_pre_inc -> string "Unop_pre_inc"
  | Unop_pre_dec -> string "Unop_pre_dec"
  | Unop_struct_access f -> print_node "Unop_struct_access" ^^ string f
  | Unop_struct_get f -> print_node "Unop_struct_get" ^^ string f
  | Unop_cast t ->
     let dt = print_typ ~only_desc t in
     print_node "Unop_cast" ^^ dt

and print_binop (op : binary_op) : document =
  match op with
  | Binop_set -> string "Binop_set"
  | Binop_array_access -> string "Binop_array_access"
  | Binop_array_get -> string "Binop_array_get"
  | Binop_eq -> string "Binop_eq"
  | Binop_neq -> string "Binop_neq"
  | Binop_sub -> string "Binop_sub"
  | Binop_add -> string "Binop_add"
  | Binop_mul -> string "Binop_mul"
  | Binop_mod -> string "Binop_mod"
  | Binop_div -> string "Binop_div"
  | Binop_le -> string "Binop_le"
  | Binop_lt -> string "Binop_lt"
  | Binop_ge -> string "Binop_ge"
  | Binop_gt -> string "Binop_gt"
  | Binop_and -> string "Binop_and"
  | Binop_bitwise_and -> string "Binop_bitwise_and"
  | Binop_or -> string "Binop_or"
  | Binop_bitwise_or -> string "Binop_bitwise_or"
  | Binop_shiftl -> string "Binop_shiftl"
  | Binop_shiftr -> string "Binop_shiftr"
  | Binop_xor -> string "Binop_xor"

and print_consistency (cm : consistency_mode) : document =
  match cm with
  | Sequentially_consistent -> string "Sequentially_consistent"
  | Release -> string "Release"
  | Acquire -> string "Acquire"

and print_prim ?(only_desc : bool = false) (p : prim) : document =
  match p with
  | Prim_unop op ->
     let dop = print_unop ~only_desc op in
     print_node "Prim_unop" ^^ dop
  | Prim_binop op ->
     let dop = print_binop op in
     print_node "Prim_binop" ^^ dop
  | Prim_compound_assgn_op op ->
    let dop = print_binop op in
    print_node "Prim_compound_assgn_op" ^^ dop
  | Prim_overloaded_op p ->
    let dp = print_prim p in
    print_node "Prim_overloaded_op" ^^ dp
  | Prim_new t ->
     let dt = print_typ ~only_desc t in
     print_node "Prim_new" ^^ dt
  | Prim_conditional_op -> print_node "Prim_conditional_op"

and print_lit (l : lit) : document =
  match l with
  | Lit_unit -> string "Lit_unit"
  | Lit_uninitialized -> string "Lit_uninitialized"
  | Lit_bool b -> print_node "Lit_bool" ^^ string (string_of_bool b)
  | Lit_int n -> print_node "Lit_int" ^^ string (string_of_int n)
  | Lit_double f -> print_node "Lit_double" ^^ string (string_of_float f)
  | Lit_string s ->
     print_node "Lit_string" ^^ dquotes (separate (backslash ^^ string "n") (lines s))

and print_val ?(only_desc : bool = false) (v : value) : document =
  match v with
  | Val_lit l ->
     let dl = print_lit l in
     print_node "Val_lit" ^^ parens dl
  | Val_ptr l ->
     if l = 0 then string "NULL"
     else fail None "print_val: pointers not implemented"
  | Val_prim p ->
     let dp = print_prim ~only_desc p in
     print_node "Val_prim" ^^ parens dp

and print_attribute ?(only_desc : bool = false) (a : attribute) : document =
  match a with
  | Identifier x ->
     string "Identifier" ^^ blank 1 ^^ string x
  | Aligned t ->
     string "Aligned" ^^ blank 1 ^^ print_trm ~only_desc t
  | GeneratedTyp ->
    string "GeneratedTyp" ^^ blank 1
and print_trm_desc ?(only_desc : bool = false) (t : trm_desc) : document =
  match t with
  | Trm_val v ->
     let dv = print_val ~only_desc v in
     print_node "Trm_val" ^^ parens dv
  | Trm_var (_, x) -> string "Trm_var" ^^ blank 1 ^^ string x
  | Trm_array tl ->
     let tl = Mlist.to_list tl in
     let dtl = List.map (print_trm ~only_desc) tl in
     print_node "Trm_array" ^^ print_list dtl
  | Trm_struct tl ->
     let dtl = List.map (print_trm ~only_desc) (Mlist.to_list tl) in
     print_node "Trm_struct" ^^ print_list dtl
  | Trm_let (vk,(x,tx),t) ->
    let dvk = match vk with
    | Var_immutable -> string "Var_immutable"
    | Var_mutable ->  string "Var_mutable"

    in
    let dtx = print_typ ~only_desc tx in
    let dt = print_trm ~only_desc t in
    print_node "Trm_let" ^^
      parens (separate (comma ^^ break 1) [dvk;string x;dtx;dt])
  | Trm_let_mult (vk, ty, tv, tl) -> 
    let dvk = match vk with 
    | Var_mutable -> string "Var_mutable"
    | Var_immutable -> string "Var_immutable"
      in 
    let dtx = print_typ ~only_desc ty in 
    let dts = List.map (fun t -> print_trm ~only_desc t) tl in 
    let dtl = List.map2 (fun v t ->  parens (string v ^^ comma ^^ t)) tv dts in  
    print_node "Trm_let_mult" ^^  
      parens (separate (comma ^^ break 1)
        [dvk; dtx; print_list dtl;]
      )
  | Trm_let_fun (f, r, tvl, b) ->
    let dout = print_typ ~only_desc r in
    let dtvl = List.map(function (x,tx) ->
          let dtx = print_typ ~only_desc tx in
          print_pair (string x) dtx) tvl in
    let dt = print_trm ~only_desc b in
    print_node "Trm_let_fun" ^^
      parens (separate (comma ^^ break 1)
        [string f; dout; print_list dtvl; dt])
  | Trm_typedef td -> print_typedef ~only_desc td
  | Trm_if (c, t, e) ->
     let dc = print_trm ~only_desc c in
     let dt = print_trm ~only_desc t in
     let de = print_trm ~only_desc e in
     print_node "Trm_if" ^^ parens (separate (comma ^^ break 1) [dc; dt; de])
  | Trm_seq tl ->
     let dtl = List.map (print_trm ~only_desc) (Mlist.to_list tl) in
     print_node "Trm_seq" ^^ print_list dtl
  | Trm_apps (f, tl) ->
     let df = print_trm ~only_desc f in
     let dtl = List.map (print_trm ~only_desc) tl in
     print_node "Trm_apps" ^^ parens (df ^^ comma ^/^ print_list dtl)
  | Trm_while (c, b) ->
     let dc = print_trm ~only_desc c in
     let db = print_trm ~only_desc b in
     print_node "Trm_while" ^^ parens (dc ^^ comma ^/^ db)
  | Trm_do_while (b, c) ->
     let db = print_trm ~only_desc b in
     let dc = print_trm ~only_desc c in
     print_node "Trm_do_while" ^^ parens (db ^^ comma ^/^ dc)

  | Trm_for_c (init, cond, step, body) ->
     let dinit = print_trm ~only_desc init in
     let dcond = print_trm ~only_desc cond in
     let dstep = print_trm ~only_desc step in
     let dbody = print_trm ~only_desc body in
     print_node "Trm_for" ^^ parens (separate (comma ^^ break 1)
       [dinit; dcond; dstep; dbody])
  | Trm_for (index, start, direction, stop, step, body) ->
    let dstart = print_trm ~only_desc start in
    let dstop = print_trm ~only_desc stop in
    let ddir  = match direction with
    | DirUp -> string "Up"
    | DirDown -> string "Down"
    | DirUpEq -> string "UpEq"
    | DirDownEq -> string "DownEq"
    in
    let dstep = match step with
    | Post_inc -> string "Post_inc"
    | Post_dec -> string "Post_dec"
    | Pre_inc -> string "Pre_inc"
    | Pre_dec -> string "Pre_dec"
    | Step st -> string "Step " ^^ parens (print_trm ~only_desc st)
    in
    let dbody = print_trm ~only_desc body in
    print_node "Trm_for" ^^ parens (separate (comma ^^ break 1)
      [string index; dstart; ddir; dstop; dstep; dbody])
  | Trm_switch (cond, cases) ->
     let dcond = print_trm ~only_desc cond in
     let dcases =
       List.map
         (fun (tl, body) ->
           let dtl = List.map (print_trm ~only_desc) tl in
           let dbody = print_trm ~only_desc body in
           print_pair (print_list dtl) dbody
         )
         cases
     in
     print_node "Trm_switch" ^^ print_pair dcond (print_list dcases)
  | Trm_abort a ->
     let da =
       begin match a with
       | Ret t_o ->
          begin match t_o with
          | None -> print_node "Ret" ^^ underscore
          | Some t ->
             let dt = print_trm ~only_desc t in
             print_node "Ret" ^^ dt
          end
       | Break lb_opt ->
          begin match lb_opt with
          | Some lb -> string "Break" ^^ blank 1 ^^ string lb
          | None -> string "Break"
          end
       | Continue lb_opt->
          begin match lb_opt with
          | Some lb -> string "Continue" ^^ blank 1 ^^ string lb
          | None -> string "Continue"
          end
       end in
     print_node "Trm_abort" ^^ parens da
  | Trm_labelled (l, t) ->
     let dt = print_trm ~only_desc t in
     print_node "Trm_labelled" ^^ parens (string l ^^ comma ^/^ dt)
  | Trm_goto l ->
     print_node "Trm_goto" ^^ string l
  | Trm_arbitrary s ->
    let code_str = code_to_str s in
    print_node "Trm_arbitrary" ^^ parens (string code_str)
  | Trm_omp_directive directive ->
    print_node "Trm_omp_directive" ^^ parens (print_directive directive)
  | Trm_omp_routine routine->
    print_node "Trm_omp_routine" ^^ parens (print_routine routine)
  | Trm_extern (lang, decls) ->
    let dtl = List.map (print_trm ~only_desc) decls in
    print_node "Trm_extern" ^^ parens (string lang ^^ comma ^^ print_list dtl)
  | Trm_namespace (name, dcls, inline) ->
    let dt = print_trm ~only_desc dcls in
    print_node "Trm_namespace" ^^ parens (separate (comma ^^ break 1)
      [string name; string (string_of_bool inline); dt])
  | Trm_let_record (name, rt, s, t1) ->
    let get_document_list s =
      let rec aux acc = function
        | [] -> acc
        | (lb, t) :: tl ->
          let dt = print_typ ~only_desc t in
          aux (print_pair (string lb) dt :: acc) tl in
        aux [] s
      in
    let dt = print_trm ~only_desc t1 in
    let dtl = get_document_list s in
    let drt = print_record_type rt in
    print_node "Trm_let_record" ^^ parens (separate (comma ^^ break 1)
      [string name; drt; print_list dtl; dt])
  (*
   DEPRECATED
   | Trm_let_record (name, rt, tl, t1) ->
    let dt = print_trm ~only_desc t1 in
    let dtl = List.map (print_trm ~only_desc) tl in
    let drt = print_record_type rt in
    print_node "Trm_let_record" ^^ parens (separate (comma ^^ break 1)
      [string name; drt; print_list dtl; dt]) *)
  | Trm_template _ -> string ""


and print_record_type (rt : record_type) : document =
  match rt with
  | Struct -> string "struct"
  | Union -> string "union"
  | Class -> string "class"

and print_typedef ?(only_desc : bool = false) (td : typedef) : document =
  let tid = td.typdef_typid in
  let tname = td.typdef_tconstr in
  let tbody = td.typdef_body in

  match tbody with
  | Typdef_alias t ->
    let dt = print_typ ~only_desc t in
    print_node "Typedef_alias" ^^ parens ( separate (comma ^^ break 1)
     [string tname; string (string_of_int tid); dt ])
  | Typdef_prod (_, s) ->
    let get_document_list s =
      let rec aux acc = function
      | [] -> acc
      | (lb, t) :: tl  ->
        let dt = print_typ ~only_desc t in
        aux (print_pair (string lb) dt :: acc) tl in
      aux [] s
     in
    let dtl = get_document_list s in
    print_node "Typedef_prod" ^^ parens ( separate (comma ^^ break 1)
     [string tname; string (string_of_int tid); print_list dtl ])
  | Typdef_sum _ ->
    fail None "print_typedef: sum types are not supported in C/C++"
  | Typdef_enum enum_const_l ->
     let denum_const_l =
       print_list
         (List.map
            (fun (y, t_o) ->
              match t_o with
              | None -> print_pair (string y) underscore
              | Some t -> print_pair (string y) (print_trm ~only_desc t)
            )
            enum_const_l
         )
     in
     print_node "Typedef_enum" ^^ print_pair (string tname) denum_const_l

and print_trm ?(only_desc : bool = false) (t : trm) : document =
  let ddesc = print_trm_desc ~only_desc t.desc in
  let print_annot (t_ann : trm_annot) : document =
    match t_ann with
    | No_braces i -> string "No_braces " ^^ string (string_of_int i)
    | Access -> string "Access"
    | Multi_decl -> string "Multi_decl"
    | Empty_cond -> string "Empty_cond"
    | App_and_set -> string "App_and_set"
    | Include h -> string "Include" ^^ blank 1 ^^ string h
    | Main_file -> string "Main_file"
    | Postfix_set -> string "Postfix_set"
    | Mutable_var_get -> string "Mutable_var_get"
    | As_left_value -> string "As_left_value"
    | Non_local_index -> string "Non_local_index"
    | Display_no_arrow -> string "Display_no_arrow"
    | Reference -> string "Reference"
    | Stackvar -> string "Stackvar"
    | Annot_stringreprid s -> string "Annot_stringreprid" ^^ string (string_of_int s)
    in

  if only_desc then ddesc
    else
      let dannot = Tools.list_to_doc (List.map print_annot t.annot)
    in
    let dloc =
      begin match t.loc with
      | None -> underscore
      | Some {loc_file = filename; loc_start = {pos_line = start_row; pos_col = start_column}; loc_end = {pos_line = end_row; pos_col = end_column}} ->
         print_pair (string filename) (string (string_of_int start_row ^ "," ^ string_of_int start_column ^ ": " ^ string_of_int end_row ^ "," ^ string_of_int end_column) )

      end
    in
    let dinstr = string (string_of_bool t.is_statement) in
    let add_to_doc (add : special_operator) =
      match add with
      | Address_operator -> string "Address_operator"
      | Star_operator -> string "Star_operator"
    in
    let dadd =
      brackets (List.fold_left (fun d add -> d ^^ semi ^//^ add_to_doc add)
                  empty t.add)
    in
    let dtyp =
      match t.typ with
      | None -> underscore
      | Some ty -> print_typ ~only_desc ty
    in
    let dattr =
      print_list (List.map (print_attribute ~only_desc) t.attributes)
    in
    braces (separate (blank 1) [string "annot"; equals;
                                dannot ^^ semi ^//^ string "desc"; equals;
                                ddesc ^^ semi ^//^ string "loc"; equals;
                                dloc ^^ semi ^//^ string "is_statement"; equals;
                                dinstr ^^ semi ^//^ string "add"; equals;
                                dadd ^^ semi ^//^ string "typ"; equals;
                                dtyp ^^ semi ^//^ string "attributes"; equals;
                                dattr])

and print_atomic_operation (ao : atomic_operation option) : document =
  match ao with
  | None -> empty
  | Some ao1 ->
    begin match ao1 with
    | Read -> string "Read"
    | Write -> string "Write"
    | Update -> string "Update"
    | Capture -> string "Capture"
    end
and print_directive (directive : directive) : document =
  match directive with
  | Atomic ao -> string "Atomic" ^^ blank 1 ^^ print_atomic_operation ao
  | Atomic_capture -> string "Atomic_capture"
  | Barrier -> string "Barrier"
  | Cancel _ -> string "Cancel"
  | Cancellation_point _-> string "Cancellation_point"
  | Critical _ -> string "Critical"
  | Declare_simd _ -> string "Declare_simd"
  | Declare_reduction _ -> string "Declare_reduction"
  | Declare_target _ -> string "Declare_target"
  | Distribute _ -> string "Distribute"
  | Distribute_parallel_for _ -> string "Distribute_parallel_for"
  | Distribute_parallel_for_simd _ -> string "Distribute_parallel_for_simd"
  | Distribute_simd -> string "Distribute_simd"
  | End_declare_target -> string "End_declare_target"
  | Flush _ -> string "Flush"
  | For _ -> string "For"
  | For_simd _ -> string "For_simd"
  | Master -> string "Master"
  | Ordered _ -> string "Ordered"
  | Parallel _ -> string "Parallel"
  | Parallel_for _ -> string "Parallel_for"
  | Parallel_for_simd _ -> string "Parallel_for_simd"
  | Parallel_sections _ -> string "Parallel_sections"
  | Section -> string "Section"
  | Sections _ -> string "Sections"
  | Simd _ -> string "Simd"
  | Single _ -> string "Single"
  | Target _ -> string "Target"
  | Target_data _ -> string "Target_data"
  | Target_enter_data _ -> string "Target_enter_data"
  | Target_exit_data _ -> string "Target_exit_data"
  | Target_teams _ -> string "Target_teams"
  | Target_teams_distribute _ -> string "Target_teams_distribute"
  | Target_teams_distribute_parallel_for _ -> string "Target_teams_distribute_parallel_for"
  | Target_teams_distribute_parallel_for_simd _ -> string "Target_teams_distribute_parallel_for_simd"
  | Target_teams_distribute_simd _ -> string "Target_teams_distribute_simd"
  | Target_update _ -> string "Target_update"
  | Task _ -> string "Task"
  | Taskgroup -> string "Taskgroup"
  | Taskloop _ -> string "Taskloop"
  | Taskloop_simd _ -> string "Taskloop_simd"
  | Taskwait -> string "Taskwait"
  | Taskyield -> string "Taskyield"
  | Teams _ -> string "Teams"
  | Teams_distribute _ -> string "Teams_distribute"
  | Teams_distribute_end _ -> string "Teams_distribute_end"
  | Teams_distribute_parallel_for _ -> string "Teams_distribute_parallel_for"
  | Teams_distribute_parallel_for_simd _ -> string "Teams_distribute_parallel_for_simd"
  | Threadprivate _ -> string "Threadprivate"

and print_routine (routine : omp_routine) : document =
  match routine with
  | Set_num_threads _ -> string "Set_num_threads"
  | Get_num_threads -> string "Get_num_threads"
  | Get_max_threads -> string "Get_max_threads"
  | Get_thread_num -> string "Get_thread_num"
  | Get_num_procs -> string "Get_num_procs"
  | In_parallel -> string "In_parallel"
  | Set_dynamic _ -> string "Set_dynamic"
  | Get_dynamic -> string "Get_dynamic"
  | Get_cancellation -> string "Get_cancellation"
  | Set_nested _ -> string "Set_nested"
  | Get_nested -> string "Get_nested"
  | Set_schedule _ -> string "Set_schedule"
  | Get_schedule _ -> string "Get_schedule"
  | Get_thread_limit -> string "Get_thread_limit"
  | Set_max_active_levels _ -> string "Set_max_active_levels"
  | Get_max_active_levels -> string "Get_max_active_levels"
  | Get_level -> string "Get_level"
  | Get_ancestor_thread_num -> string "Get_ancestor_thread_num"
  | Get_team_size _ -> string "Get_team_size"
  | Get_active_level -> string "Get_active_level"
  | In_final -> string "In_final"
  | Get_proc_bind -> string "Get_proc_bind"
  | Set_default_device _ -> string "Set_default_device"
  | Get_default_device -> string "Get_default_device"
  | Get_num_devices -> string "Get_num_devices"
  | Get_num_teams -> string "Get_num_teams"
  | Get_team_num -> string "Get_team_num"
  | Is_initial_device -> string "Is_initial_device"
  | Init_lock _ -> string "Init_lock"
  | Init_nest_lock _ -> string "Init_nest_lock"
  | Destroy_lock _ -> string "Destroy_lock"
  | Destroy_nest_lock _ -> string "Destroy_nest_lock"
  | Set_lock _ -> string "Set_lock"
  | Set_nest_lock _ -> string "Set_nest_lock"
  | Unset_lock _ -> string "Unset_lock"
  | Unset_nest_lock _ -> string "Unset_nest_lock"
  | Test_lock _ -> string "Test_lock"
  | Test_nest_lock _ -> string "Test_nest_lock"
  | Get_wtime -> string "Get_wtime"
  | Get_wtick -> string "Get_wtick"

let trm_access_to_string (ta : trm_access) : string =
  let aux (ta : trm_access) : document =
  match ta with
  | Array_access_get i -> string "arr_at " ^^ print_trm ~only_desc:true i
  | Array_access_addr i -> string "arr_at " ^^ print_trm ~only_desc:true i
  | Struct_access_get f -> string "struct_at " ^^ string f
  | Struct_access_addr f -> string "struct_at " ^^ string f
  in
  document_to_string (aux ta)

let print_ast ?(only_desc : bool = false) (out : out_channel) (t : trm) : unit =
  let d = print_trm ~only_desc t in
  ToChannel.pretty 0.9 80 out d
<<<<<<< HEAD

let ast_to_file (filename : string) (t : trm) : unit =
  let out = open_out filename in
  print_ast out t;
  close_out out
=======
>>>>>>> 9a3e3641

let ast_to_string ?(only_desc : bool = false) (t : trm) : string =
  let d = print_trm ~only_desc t in
  document_to_string d
let typedef_to_string ?(only_desc : bool = false) (td : typedef) : string =
  let d = print_typedef ~only_desc td in
  document_to_string d

let typ_to_string ?(only_desc : bool = false) (t : typ) : string =
  let d = print_typ ~only_desc t in
  document_to_string d<|MERGE_RESOLUTION|>--- conflicted
+++ resolved
@@ -193,15 +193,15 @@
     let dt = print_trm ~only_desc t in
     print_node "Trm_let" ^^
       parens (separate (comma ^^ break 1) [dvk;string x;dtx;dt])
-  | Trm_let_mult (vk, ty, tv, tl) -> 
-    let dvk = match vk with 
+  | Trm_let_mult (vk, ty, tv, tl) ->
+    let dvk = match vk with
     | Var_mutable -> string "Var_mutable"
     | Var_immutable -> string "Var_immutable"
-      in 
-    let dtx = print_typ ~only_desc ty in 
-    let dts = List.map (fun t -> print_trm ~only_desc t) tl in 
-    let dtl = List.map2 (fun v t ->  parens (string v ^^ comma ^^ t)) tv dts in  
-    print_node "Trm_let_mult" ^^  
+      in
+    let dtx = print_typ ~only_desc ty in
+    let dts = List.map (fun t -> print_trm ~only_desc t) tl in
+    let dtl = List.map2 (fun v t ->  parens (string v ^^ comma ^^ t)) tv dts in
+    print_node "Trm_let_mult" ^^
       parens (separate (comma ^^ break 1)
         [dvk; dtx; print_list dtl;]
       )
@@ -562,18 +562,16 @@
 let print_ast ?(only_desc : bool = false) (out : out_channel) (t : trm) : unit =
   let d = print_trm ~only_desc t in
   ToChannel.pretty 0.9 80 out d
-<<<<<<< HEAD
 
 let ast_to_file (filename : string) (t : trm) : unit =
   let out = open_out filename in
   print_ast out t;
   close_out out
-=======
->>>>>>> 9a3e3641
 
 let ast_to_string ?(only_desc : bool = false) (t : trm) : string =
   let d = print_trm ~only_desc t in
   document_to_string d
+
 let typedef_to_string ?(only_desc : bool = false) (td : typedef) : string =
   let d = print_typedef ~only_desc td in
   document_to_string d
