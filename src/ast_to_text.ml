--- conflicted
+++ resolved
@@ -2,7 +2,6 @@
 open Ast
 open Tools
 
-<<<<<<< HEAD
 
 (*  Note: This module is used mainly for debugging purposes.
     The ast is printed in such a way so that it mimics its actual OCaml structure.
@@ -10,10 +9,6 @@
     [only_desc] to print only the description field an avoid the other ones *)
 
 (* [print_typ_desc only_desc t]: convert type descriptions to pprint document *)
-=======
-(* [print_typ_desc only_desc t] print types as a record, if [only_desc] is set to true then it's going to print
-    only its description *)
->>>>>>> 3e25e95b
 let rec print_typ_desc ?(only_desc : bool = false) (t : typ_desc) : document =
   match t with
   | Typ_const t ->
