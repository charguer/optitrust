--- conflicted
+++ resolved
@@ -769,20 +769,20 @@
     | Trm_let (_, _, body) -> { t with ctx = { body.ctx with ctx_resources_before = t.ctx.ctx_resources_before; ctx_resources_after = t.ctx.ctx_resources_after } }
     | _ -> t
   in
-<<<<<<< HEAD
   let tl_used =
     if style.typing_used_res
       then Option.to_list (Option.map (fun res_used ->
-        let s_used = ctx_usage_map_to_string res_used in
-        trm_apps (trm_var __used_res) [trm_string s_used]) t.ctx.ctx_resources_usage)
+        let s_used = ctx_usage_map_to_strings res_used in
+        trm_apps (trm_var __used_res) (List.map trm_string s_used)) t.ctx.ctx_resources_usage)
       else []
     in
   let tl = match t.ctx.ctx_resources_contract_invoc with
     | None -> [t]
     | Some contract_invoc ->
+      (* TODO: use a combinator to factorize the pattern "if then else []" *)
       let tl_frame =
         if style.typing_framed_res
-          then [ trm_apps (trm_var __framed_res) [trm_string (ctx_resource_list_to_string contract_invoc.contract_frame)] ]
+          then [ trm_apps (trm_var __framed_res) (List.map trm_string (List.map named_formula_to_string contract_invoc.contract_frame)) ]
           else []
         in
       let tl_inst =
@@ -793,22 +793,13 @@
         if style.typing_produced_res
           then [ctx_produced_res_to_trm contract_invoc.contract_produced ]
           else [] in
-      tl_frame @ tl_inst @ [ t ] @ tl_produced
-=======
-  let tl_used = Option.to_list (Option.map (fun res_used ->
-      let s_used = ctx_usage_map_to_strings res_used in
-      trm_apps (trm_var __used_res) (List.map trm_string s_used)) t.ctx.ctx_resources_usage) in
-  let tl = match t.ctx.ctx_resources_contract_invoc with
-    | None -> [t]
-    | Some contract_invoc ->
-      let t_frame = trm_apps (trm_var __framed_res) (List.map trm_string (List.map named_formula_to_string contract_invoc.contract_frame)) in
-      let t_inst = ctx_used_res_to_trm ~clause:__contract_inst contract_invoc.contract_inst in
-      let t_produced = ctx_produced_res_to_trm contract_invoc.contract_produced in
-      let t_joined = trm_apps (trm_var __joined_res) (List.map trm_string
-        (List.map (fun (x, y) -> sprintf "%s <-- %s" x.name y.name) contract_invoc.contract_joined_resources))
-      in
-      [t_frame; t_inst; t; t_produced; t_joined]
->>>>>>> 19a4c771
+      let tl_joined =
+        if style.typing_joined_res
+          then [trm_apps (trm_var __joined_res) (List.map trm_string
+                  (List.map (fun (x, y) -> sprintf "%s <-- %s" x.name y.name)
+                   contract_invoc.contract_joined_resources)) ]
+          else [] in
+      tl_frame @ tl_inst @ [ t ] @ tl_produced @ tl_joined
   in
   let tl_after = Option.to_list (Option.map ctx_resources_to_trm t.ctx.ctx_resources_after) in
   (tl_used @ tl @ tl_after)
