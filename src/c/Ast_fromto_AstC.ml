--- conflicted
+++ resolved
@@ -456,21 +456,7 @@
 let rec contract_elim (t: trm): trm =
   match t.desc with
   | Trm_let_fun (qv, ty, args, body, contract) ->
-<<<<<<< HEAD
     assert (contract = None);
-    let body_seq = trm_inv trm_seq_inv body in
-    let contract, new_body = extract_fun_contract body_seq in
-    let new_body = Mlist.map contract_elim new_body in
-    trm_alter ~desc:(Trm_let_fun (qv, ty, args, trm_seq new_body, contract)) t
-  | Trm_for (range, body, contract) ->
-    assert (contract = None);
-    let body_seq = trm_inv trm_seq_inv body in
-    let contract, new_body = extract_loop_contract body_seq in
-    let new_body = Mlist.map contract_elim new_body in
-    trm_alter ~desc:(Trm_for (range, trm_seq new_body, contract)) t
-  (*| Trm_for_c (init, cond, step, body, _) -> failwith "TODO"*)
-=======
-    assert (contract == None);
     begin match trm_seq_inv body with
     | Some body_seq ->
       let contract, new_body = extract_fun_contract body_seq in
@@ -478,9 +464,17 @@
       trm_alter ~desc:(Trm_let_fun (qv, ty, args, trm_seq new_body, contract)) t
     | None -> trm_map contract_elim t
     end
-  (*| Trm_for (range, body, _) -> failwith "TODO"
-  | Trm_for_c (init, cond, step, body, _) -> failwith "TODO"*)
->>>>>>> 57f26bf4
+
+  | Trm_for (range, body, contract) ->
+    assert (contract = None);
+    begin match trm_seq_inv body with
+    | Some body_seq ->
+      let contract, new_body = extract_loop_contract body_seq in
+      let new_body = Mlist.map contract_elim new_body in
+      trm_alter ~desc:(Trm_for (range, trm_seq new_body, contract)) t
+    | None -> trm_map contract_elim t
+    end
+
   | _ -> trm_map contract_elim t
 
 let rec formula_to_string (f: formula) : string =
