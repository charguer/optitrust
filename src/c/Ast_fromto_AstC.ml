--- conflicted
+++ resolved
@@ -375,13 +375,8 @@
   debug_current_stage "method_call_elim";
   let rec aux (t : trm) : trm =
     match t.desc with
-<<<<<<< HEAD
-    | Trm_apps ({desc = Trm_apps ({desc = Trm_val (Val_prim (Prim_unop (Unop_struct_get f)))}, [base], _)} (*as tr*), args, ghost_args) ->
-      let ((class_qualifier, class_name), _, _) =
-=======
-    | Trm_apps ({desc = Trm_apps ({desc = Trm_val (Val_prim (Prim_unop (Unop_struct_get f)))}, [base], _)} as tr, args, ghost_args) ->
+    | Trm_apps ({desc = Trm_apps ({desc = Trm_val (Val_prim (Prim_unop (Unop_struct_get f)))}, [base], _)} as _tr, args, ghost_args) ->
       let ((class_namespaces, class_name), _, _) =
->>>>>>> 279f7e5f
         match Option.bind base.typ typ_constr_inv with
         | Some r -> r
         | None ->
@@ -393,16 +388,8 @@
         | None -> failwith "Ast_fromto_AstC.method_call_elim: unsupported base: %s\n" (Ast_to_text.ast_to_string base)
         end
       in
-<<<<<<< HEAD
-      let qualifier = class_qualifier @ [class_name] in
-      let t_var = trm_var (name_to_var ~qualifier f) in
-=======
       let namespaces = class_namespaces @ [class_name] in
-      let t_var = begin match Ast_data.get_cursor_of_trm tr with
-      | Some (cx) -> trm_add_cstyle_clang_cursor cx (trm_var (name_to_var ~namespaces f))
-      | None -> trm_fail t "Ast_fromto_AstC.method_call_elim: method call witout cxcursor."
-      end in
->>>>>>> 279f7e5f
+      let t_var = trm_var (name_to_var ~namespaces f) in
       trm_add_cstyle Method_call (trm_apps ~ghost_args (t_var) ([trm_address_of base] @ args))
     | _ -> trm_map aux t
    in
