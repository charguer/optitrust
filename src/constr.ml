open Ast
open Str
open Tools
open Path


(* TODO deprecate this after Target.iter is used everywhere *)
let old_resolution = ref true

(******************************************************************************)
(*                        Data structure for targets                          *)
(******************************************************************************)

(* [trm_kind]: type to classify trms into four main classes
    1) Structuring statements
    2) Instructions
    3) Expression
    4) others  *)
type trm_kind =
  | TrmKind_Typedef (* type definition that appears in the AST *)
  | TrmKind_Ctrl    (* control statement, for loops, while loops and unit-type if statements  *)
  | TrmKind_Instr
  | TrmKind_Expr
  | TrmKind_Any



(* [rexp]: data structure for storing regular expressions *)
type rexp = {
  rexp_desc : string; (* printable version of regexp *)
  rexp_exp : regexp;
  rexp_substr : bool;
  rexp_trm_kind : trm_kind }

(* [target_relative]: target kind *)
type target_relative =
    | TargetAt
    | TargetFirst
    | TargetLast
    | TargetBefore
    | TargetAfter

(* [target_occurrences]: the number of targets to match *)
type target_occurrences =
    | ExpectedOne  (* = 1 occurence, the default value *)
    | ExpectedNb of int  (* exactly n occurrences *)
    | ExpectedMulti  (* > 0 number of occurrences *)
    | ExpectedAnyNb  (* any number of occurrences *)
    | ExpectedSelected of int option * int list
    | FirstOcc
    | LastOcc
(* A [target] is a list of constraints to identify nodes of the AST
   that we require the result path to go through. *)

(* [target]: is a list of constraints to identify nodes of the AST that we require the result path to go through. *)
type target = constr list

(* [targets]: a list of targets *)
and targets = target list

(* [depth]: targets by default resolve at any depth, but they can also be resolved only on a specific depth *)
and depth =
  | DepthAny
  | DepthAt of int

(* [constr]: are the unit constrainst that are checked when target is being resolved, a constraint can be one of the following ones
     - direction constraints
     - include directives constraints
     - depth constraints
     - regexp constraints
     - trm constraints
     - type constraints
     - logic constraints
     - occurrence constraints
     - relative constraints
     - OpenMP pragam constraints *)

(* type constr_qname = constr_name * constr_qpath


   and constr_qpath = var list -> bool


   f and M :: f

   let check_qname (qx : qvar ) (cq : constr_qname) : bool =
    ((snd cq) qx.qvar_path ) && (check_name (fst cq) (qx.qvar_var)) ||
    (check_name (fst cq) (qx.qvar_str )


*)

and constr =
  | Constr_depth of depth
  | Constr_dir of dir
  | Constr_include of string
  | Constr_regexp of rexp
  (* for: init, cond, step, body *)
  | Constr_for_c of target * target * target * target
  (* for index, start, stop, step, body *)
  | Constr_for of constr_name * target * loop_dir option * target * target * target
  (* while: cond, body *)
  | Constr_while of target * target
  (* do while: body, cond *)
  | Constr_do_while of target * target
  (* if: cond, then, else *)
  | Constr_if of target * target * target
  (* decl_var: name, body *)
  | Constr_decl_var of typ_constraint * constr_name * target
  (* decl_vars *)
  | Constr_decl_vars of typ_constraint * constr_name * target
  (* decl_fun: name, args, body is_def*)
  | Constr_decl_fun of typ_constraint * constr_name * target_list_pred * target * bool * Clang.cxcursor option
  (* decl_type: name *)
  | Constr_decl_type of constr_name
  (* decl_enum: name, constants *)
  | Constr_decl_enum of constr_name * constr_enum_const
  (* seq *)
  | Constr_seq of target_list_pred
  (* var *)
  | Constr_var of constr_name
  (* lit *)
  | Constr_lit of (lit -> bool)
  (* app: function, arguments *)
  | Constr_app of target * target_list_pred * bool
  (* label *)
  | Constr_label of constr_name * target
  (* goto *)
  | Constr_goto of constr_name
  (* return *)
  | Constr_return of target
  (* abort *)
  | Constr_abort of abort_kind
  (* accesses: base, accesses *)
  | Constr_access of target * constr_accesses * bool
  (* switch: cond, cases *)
  | Constr_switch of target * constr_cases
  (* Target relative to another trm *)
  | Constr_relative of target_relative
  (* Number of  occurrences expected  *)
  | Constr_occurrences of target_occurrences
  (* List of constraints *)
  | Constr_target of constr list
  (* Constraint used for argument match *)
  | Constr_bool of bool
  (* Constraint that matches only the root of the AST *)
  | Constr_root
  (* Constraint that matches primitive operations *)
  | Constr_prim of (prim -> bool)
  (* Constraint that matches ast nodes whose marks satisfy the predicate *)
  | Constr_mark of (mark -> bool) * string
  (* Constraint that matches a union of targets *)
  | Constr_or of target list
  (* Constraint that matches an intersection of targets *)
  | Constr_and of target list
  (* Constrain that match the diff between two targets *)
  | Constr_diff of target list * target list
  (* Constraint to match arguments  that sastify both the name predicated and the type predicate *)
  | Constr_arg of var_constraint * typ_constraint
  (* Constraint to match ast nodes of types that satisfy the type predicate *)
  | Constr_hastype of typ_constraint
  (* Constraint to match variable initialization value *)
  | Constr_var_init
  (* Constraint to match an array initialization list *)
  | Constr_array_init
  (* Constraint to match an struct initialization list  *)
  | Constr_struct_init
  (* Constraint to match an omp directive *)
  | Constr_omp of (directive->bool) * string
  (* Constraint to match a namespace *)
  | Constr_namespace of constr_name

(* LATER: optimize constr_of_path; should be recognized by resolution,
   and processed more efficiently; checking that the start of the path
   is the root, then reaching directly the position, assuming the path
   is valid (option: raise an exception if the path is invalid). *)

(* [typ_constraint]: predicate on types *)
and typ_constraint = typ -> bool

(* [arg_constraint]: constraint on an argument, represented as a target with a single item
    of the form [cArg ..] or [cTrue]  *)
and arg_constraint = target

(* [var_constraint]: constraint over variable names *)
and var_constraint = string -> bool

(* [constr_name): names involved in constraints, e.g. for goto labels *)
and constr_name = rexp option

(* [constr_enum_const]: constraint on const enums *)
and constr_enum_const = ((constr_name * target) list) option

(* [constr_accesses]: constraint of a list of struct accesses or array accesses *)
and constr_accesses = (constr_access list) option

(* Predicate for expressing constraints over a list of subterms. It consists of:
   - a function that produces the constraints for the i-th subterm
   - a function that takes a list of booleans indicating which of the subterms
     matched their respective constraint, and returns a boolean indicating whether
     the full list should be considered as matching or not.
   - a string that explains what was the user intention *)

(* [target_list_pred]: predicate for expressing constraints over a list of stubterms. It consists of
    - a function that produces the constraints for the i-th subterm
    - a function that takes a list of booleans indicating which of the subterms match their respective constraint,
        and returns a boolean indicatin whether the full list should be considered as matching or not
    - a string that explains what was the user intention *)
and target_list_pred =
  { target_list_pred_ith_target : int -> target;
    target_list_pred_validate : bool list -> bool;
    target_list_pred_to_string : unit -> string; }

(* [constr_access]: constraint over a single struct or array access  *)
and constr_access =
  (* array indices may be arbitrary terms *)
  | Array_access of target
  (* struct fields are strings *)
  | Struct_access of constr_name
  | Any_access

(* [constr_cases]: for each case, its kind and a constraint on its body *)
and constr_cases = ((case_kind * target) list) option

(* [case_kind]: switch case kind used on [constr_cases] *)
and case_kind =
  (* case: value *)
  | Case_val of target
  | Case_default
  | Case_any

(* [abort_kind]: abort instruction kind used for abort insitruction constraints  *)
and abort_kind =
  | Any
  | Return
  | Break
  | Continue


(* [target_simple]: is a [target] without any of the following relative constraints
   Constr_relative, Constr_occurrences, Constr_target.
   Note: It can include [cStrict] *)

type target_simple = target



(* [target_struct]: structured representation of a [target] that decomposes the special constructors
   such as Constr_relative, Constr_occurrences, Constr_target from the [target_simple]. *)
type target_struct = {
   target_path : target_simple; (* this path contains no nbMulti/nbEx/tBefore/etc.., only cStrict can be there *)
   target_relative : target_relative;
   target_occurrences : target_occurrences; }


(* [make_target_list_pred ith_target validate to_string]: creates a simple target_pred object with with its components
   being [ith_target], [validate] and [to_string] *)
let make_target_list_pred (ith_target : int -> target) (validate : bool list -> bool) (to_string : unit -> string) : target_list_pred =
  { target_list_pred_ith_target = ith_target;
    target_list_pred_validate = validate;
    target_list_pred_to_string = to_string; }

(* [depth_pred d]: predicate on the depth *)
let depth_pred (d : depth) : depth =
  match d with
  | DepthAny -> DepthAny
  | DepthAt n ->
      if n <= 0 then fail None "Constr.depth_pred: argument of DepthAt is not positive";
      DepthAt (n-1)

(******************************************************************************)
(*                        Pretty-printing of targets                          *)
(******************************************************************************)

(* [trm_kind_to_string k]: pretty prints trm kind [k] *)
let trm_kind_to_string (k : trm_kind) : string =
  match k with
  | TrmKind_Typedef -> "Typedef"
  | TrmKind_Ctrl -> "Ctrl"
  | TrmKind_Instr -> "Instr"
  | TrmKind_Expr -> "Expr"
  | TrmKind_Any -> "Any"

(* [rexp_to_string r]: pretty prints rexp [r] *)
let rexp_to_string (r : rexp) : string =
  (trm_kind_to_string r.rexp_trm_kind) ^ "-" ^
  (if r.rexp_substr then "Sub" else "Exact") ^ "-" ^
  r.rexp_desc

(* [depth_to_string depth]: pretty prints depth [depth] *)
let depth_to_string (depth : depth) : string =
  match depth with
  | DepthAny -> "DepthAny"
  | DepthAt n -> "DepthAt " ^ string_of_int n

(* [constr_to_string c]: pretty prints constraint [c] *)
let rec constr_to_string (c : constr) : string =
  match c with
  | Constr_depth depth -> "Depth " ^ (depth_to_string depth)
  | Constr_dir d -> dir_to_string d
  | Constr_include s -> "Include " ^ s
  | Constr_regexp r -> "Regexp " ^ rexp_to_string r
  | Constr_for_c (p_init, p_cond, p_step, p_body) ->
     let s_init = target_to_string p_init in
     let s_cond = target_to_string p_cond in
     let s_step = target_to_string p_step in
     let s_body = target_to_string p_body in
     "For (" ^ s_init ^ ", " ^ s_cond ^ ", " ^ s_step ^ ", " ^ s_body ^ ")"
  | Constr_for (p_index, p_start, p_direction, p_stop, p_step, p_body) ->
    let s_index =
      match p_index with | None -> "_" | Some r -> rexp_to_string r
    in
    let s_direction = match p_direction with
    | Some DirUp -> "Up"
    | Some DirUpEq -> "UpEq"
    | Some DirDown -> "Down"
    | Some DirDownEq -> "DownEq"
    | None -> "AnyDirection"
    in
    let s_start = target_to_string p_start in
    let s_stop = target_to_string p_stop in
    let s_step = target_to_string p_step in
    let s_body = target_to_string p_body in
    "For ("^s_index ^ " ," ^ s_direction ^ " , " ^ s_start ^ ", " ^ s_stop ^ ", " ^ s_step ^ ", " ^ s_body ^ ")"
  | Constr_while (p_cond, p_body) ->
     let s_cond = target_to_string p_cond in
     let s_body = target_to_string p_body in
     "While (" ^ s_cond ^ ", " ^ s_body ^ ")"
  | Constr_do_while (p_body, p_cond) ->
     let s_body = target_to_string p_body in
     let s_cond = target_to_string p_cond in
     "Do_While (" ^ s_body ^ ", " ^ s_cond ^ ")"
  | Constr_if (p_cond, p_then, p_else) ->
     let s_cond = target_to_string p_cond in
     let s_then = target_to_string p_then in
     let s_else = target_to_string p_else in
     "If (" ^ s_cond ^ ", " ^ s_then ^ ", " ^ s_else ^ ")"
  | Constr_decl_var (_ty_pred, name, p_body) ->
     let s_name =
       match name with | None -> "_" | Some r -> rexp_to_string r
     in
     let s_body = target_to_string p_body in
     "Decl_var (<ty_pred>, " ^ s_name ^ ", " ^ s_body ^ ")"
     (* LATER: add a string representation for type constraints *)
  | Constr_decl_vars (_ty_pred, name, p_body) ->
     let s_name =
       match name with | None -> "_" | Some r -> rexp_to_string r
     in
     let s_body = target_to_string p_body in
     "Decl_vars (<ty_pred>, " ^ s_name ^ ", " ^ s_body ^ ")"
     (* LATER: add a string representation for type constraints *)
  | Constr_decl_fun (_ty_pred,name, _tgt_list_pred, p_body, is_def, _opt) ->
    let s_name =
       match name with | None -> "_" | Some r -> rexp_to_string r
     in
     let spred = _tgt_list_pred.target_list_pred_to_string() in
     let s_body = target_to_string p_body in
     let s_is_def = string_of_bool is_def in
     "Decl_fun (<ty_pred>, " ^ s_name ^ spred ^ s_body ^ s_is_def ^ ")"

  | Constr_decl_type name ->
     let s_name =
       match name with | None -> "_" | Some r -> rexp_to_string r
     in
     "Decl_type " ^ s_name
  | Constr_decl_enum (name, c_const) ->
     let s_name =
       match name with | None -> "_" | Some r -> rexp_to_string r
     in
     let s_const =
       match c_const with
       | None -> "_"
       | Some np_l ->
          let sl =
            List.map
              (fun (n, p) ->
                let s_n =
                  match n with | None -> "_" | Some r -> rexp_to_string r
                in
                let s_p = target_to_string p in
                "(" ^ s_n ^ ", " ^ s_p ^ ")"
              )
              np_l
          in
          list_to_string sl
     in
     "Decl_enum (" ^ s_name ^ ", " ^ s_const ^ ")"
  | Constr_seq tgt_list_pred ->
     let spred = tgt_list_pred.target_list_pred_to_string() in
     Printf.sprintf "Seq (%s)" spred
  | Constr_var name ->
     "Var " ^ (match name with | None -> "_" | Some r -> rexp_to_string r)
  | Constr_lit _ -> "Lit"
  | Constr_app (p_fun, tgt_list_pred, accept_encoded) ->
    let spred = tgt_list_pred.target_list_pred_to_string() in
    let s_fun = target_to_string p_fun in
    "App (" ^ s_fun ^ ", " ^ spred ^ string_of_bool(accept_encoded) ^ ")"
  | Constr_label (so, p_body) ->
     let s_label =
       match so with | None -> "_" | Some r -> rexp_to_string r
     in
     let s_body = target_to_string p_body in
     "Label (" ^ s_label ^ ", " ^ s_body ^ ")"
  | Constr_goto so ->
     let s_label =
       match so with | None -> "_" | Some r -> rexp_to_string r
     in
     "Goto " ^ s_label
  | Constr_return p_res ->
      let s_res = target_to_string p_res in
      "Return " ^ s_res
  | Constr_abort kind ->
     let s_kind =
       match kind with
       | Any -> "Any"
       | Return -> "Return"
       | Break -> "Break"
       | Continue -> "Continue"
     in
     "Abort_" ^ s_kind
  | Constr_access (p_base, ca, _) ->
     let s_accesses =
       match ca with
       | None -> "_"
       | Some cal -> list_to_string (List.map access_to_string cal)
     in
     let s_base = target_to_string p_base in
     "Access (" ^ s_accesses ^ ", " ^ s_base ^ ")"
  | Constr_switch (p_cond, cc) ->
     let s_cond = target_to_string p_cond in
     let s_cases =
       match cc with
       | None -> "_"
       | Some cl ->
          let string_of_kind = function
            | Case_val p_val -> "Case_val " ^ target_to_string p_val
            | Case_default -> "Default"
            | Case_any -> "Any"
          in
          let sl =
            List.map
              (fun (k, p_body) ->
                let s_body = target_to_string p_body in
                "(" ^ string_of_kind k ^ ", " ^ s_body ^ ")"
              )
              cl
          in
          list_to_string sl
     in
     "Switch (" ^ s_cond ^ ", " ^ s_cases ^ ")"
  | Constr_relative tr -> target_relative_to_string tr
  | Constr_occurrences oc -> target_occurrences_to_string oc
  | Constr_target cl ->
    let string_cl = List.map constr_to_string cl in
    "Target" ^ list_to_string string_cl
  | Constr_bool b -> if b then "True" else "False"
  | Constr_root -> "Root"
  | Constr_prim _ -> "Prim"
  | Constr_mark (_, str) -> "Mark (" ^ str ^ ")"
  | Constr_or tl -> "Or (" ^ Tools.list_to_string (List.map target_to_string tl) ^ ")"
  | Constr_and tl -> "And (" ^ Tools.list_to_string (List.map target_to_string tl) ^ ")"
  | Constr_diff (tl1, tl2) -> "Diff (" ^ Tools.list_to_string (List.map target_to_string tl1) ^ "," ^ Tools.list_to_string (List.map target_to_string tl2) ^ ")"
  | Constr_arg _ -> "<Constr_args>"
  | Constr_hastype _ -> "<Constr_hastype>"
  | Constr_var_init -> "Var_init"
  | Constr_array_init -> "Array_init "
  | Constr_struct_init -> "Struct_init"
  | Constr_omp (_, str) -> "Omp (" ^ str ^ ")"
  | Constr_namespace cn -> "Namespace (" ^ match cn with | None -> "_" | Some r -> rexp_to_string r ^ ")"



(* [target_to_string tg]: pretty prints target [tg] *)
and target_to_string (tg : target) : string =
  list_to_string (List.map constr_to_string tg)


(* [target_struct_to_string tgs]: pretty prints target struct [tgs] *)
and target_struct_to_string (tgs : target_struct) : string =
  "TargetStruct(" ^
    target_relative_to_string tgs.target_relative ^ ", " ^
    target_occurrences_to_string tgs.target_occurrences ^ ", " ^
    target_to_string tgs.target_path ^ ")"

(* [target_occurrences_to_string occ]: pretty prints target_occurrences [occ] *)
and target_occurrences_to_string (occ : target_occurrences) =
  match occ with
  | FirstOcc -> "FirstOcc"
  | LastOcc -> "LastOcc"
  | ExpectedOne -> "ExpectedOne"
  | ExpectedNb n -> Printf.sprintf "ExpectedNb(%d)" n
  | ExpectedMulti -> "ExpectedMulti"
  | ExpectedAnyNb -> "ExpectedAnyNb"
  | ExpectedSelected (ex_opt, il) ->
    let exact_nb_s = match ex_opt with
    | None -> "None"
    | Some i -> "Some " ^ (string_of_int i) in
    Printf.sprintf "ExpectedSelect(%s, %s)" exact_nb_s (Tools.list_to_string (List.map (string_of_int) il))

(* [target_relative_to_string rel]: pretty prints the relative target [rel] *)
and target_relative_to_string (rel : target_relative) =
  match rel with
  | TargetAt -> "TargetAt"
  | TargetFirst -> "TargetFirst"
  | TargetLast -> "TargetLast"
  | TargetBefore -> "TargetBefore"
  | TargetAfter -> "TargetAfter"

(* [access_to_string ca]: pretty prints access [ca] *)
and access_to_string (ca : constr_access) : string =
  match ca with
  | Array_access p_index ->
     let s_index = target_to_string p_index in
     "Array_access " ^ s_index
  | Struct_access so ->
     let s_field =
       match so with | None -> "_" | Some r -> rexp_to_string r
     in
     "Struct_access " ^ s_field
  | Any_access -> "Any_access"

(* [constr_map f c]: applies [f] recursively on constraint [c] *)
let constr_map (f : constr -> constr) (c : constr) : constr =
  (* LATER: optimize using identity reconstruction, like trm_map with optim *)
  let aux (cs:target) : target =
    List.map f cs in
  let auxs (tgs:targets) : targets =
    List.map aux tgs in
  match c with
  | Constr_depth _depth -> c
  | Constr_dir _d -> c
  | Constr_include _s -> c
  | Constr_regexp _r -> c
  | Constr_for_c (p_init, p_cond, p_step, p_body) ->
     let s_init = aux p_init in
     let s_cond = aux p_cond in
     let s_step = aux p_step in
     let s_body = aux p_body in
     Constr_for_c (s_init, s_cond, s_step, s_body)
  | Constr_for (p_index, p_start, p_direction, p_stop, p_step, p_body) ->
      let s_start = aux p_start in
      let s_stop = aux p_stop in
      let s_step = aux p_step in
      let s_body = aux p_body in
      Constr_for (p_index, s_start, p_direction, s_stop, s_step, s_body)
  | Constr_while (p_cond, p_body) ->
     let s_cond = aux p_cond in
     let s_body = aux p_body in
     Constr_while (s_cond, s_body)
  | Constr_do_while (p_body, p_cond) ->
     let s_body = aux p_body in
     let s_cond = aux p_cond in
     Constr_do_while (s_body, s_cond)
  | Constr_if (p_cond, p_then, p_else) ->
     let s_cond = aux p_cond in
     let s_then = aux p_then in
     let s_else = aux p_else in
     Constr_if (s_cond, s_then, s_else)
  | Constr_decl_var (ty_pred, name, p_body) ->
     let s_body = aux p_body in
     Constr_decl_var (ty_pred, name, s_body)
  | Constr_decl_vars (ty_pred, name, p_body) ->
    let s_body = aux p_body in
    Constr_decl_vars (ty_pred, name, s_body)
  | Constr_decl_fun (ty_pred,name, tgt_list_pred, p_body, is_def, cx_opt) ->
     let s_body = if is_def then aux p_body else p_body in
     Constr_decl_fun (ty_pred,name, tgt_list_pred, s_body, is_def, cx_opt)
  | Constr_decl_type name -> c
  | Constr_decl_enum (name, c_const) ->
     let s_const = Tools.option_map (List.map (fun (n,tg) -> (n,aux tg))) c_const in
     Constr_decl_enum (name, s_const)
  | Constr_seq _tgt_list_pred -> c
  | Constr_var _name -> c
  | Constr_lit _-> c
  | Constr_app (p_fun, tgt_list_pred, accept_encoded) ->
     let s_fun = aux p_fun in
     Constr_app (s_fun, tgt_list_pred, accept_encoded)
  | Constr_label (so, p_body) ->
     let s_body = aux p_body in
     Constr_label (so, s_body)
  | Constr_goto so -> c
  | Constr_return p_res ->
      let s_res = aux p_res in
      Constr_return s_res
  | Constr_abort kind -> c
  | Constr_access (p_base, ca, inner) ->
     let s_base = aux p_base in
     Constr_access (s_base, ca, inner)
  | Constr_switch (p_cond, cc) ->
     let s_cond = aux p_cond in
     let s_cc = Tools.option_map (List.map (fun (k,tg) -> (k,aux tg))) cc in
     Constr_switch (s_cond, s_cc)
  | Constr_relative tr -> c
  | Constr_occurrences oc -> c
  | Constr_target cl ->
      Constr_target (aux cl)
  | Constr_bool b -> c
  | Constr_root -> c
  | Constr_prim _ -> c
  | Constr_mark (_, str) -> c
  | Constr_or tl ->
      Constr_or (auxs tl)
  | Constr_and tl ->
      Constr_and (auxs tl)
  | Constr_diff (tl1, tl2) ->
      let s_tl1 = auxs tl1 in
      let s_tl2 = auxs tl2 in
      Constr_diff (s_tl1, s_tl2)
  | Constr_arg _ -> c
  | Constr_hastype _ -> c
  | Constr_var_init -> c
  | Constr_array_init -> c
  | Constr_struct_init -> c
  | Constr_omp _ -> c
  | Constr_namespace _ -> c

(* [get_target_regexp_kinds tgs]: gets the list of trm_kinds of the terms
   for which we would potentially need to use the string representation,
   for resolving the targets [tgs]. The result is either a list of kinds
   without [TrmKind_Any], or a singleton list made of [TrmKind_Any]. *)
let get_target_regexp_kinds (tgs : target list) : trm_kind list =

  (* LATER: could be optimize by avoiding the construction of a copy of c;
     but this should be done automatically when constr_map is optimized *)
  (* Note: we use lists, but this is fine because the lists are very short *)
  let res = ref [] in
  let add (k : trm_kind) : unit =
    match k with
    | TrmKind_Any -> res := [TrmKind_Any]
    | _ -> if not (List.mem k !res) then res := k :: !res
    in
  let rec explore (c : constr) : constr = (* LATER: optimize using a constr_iter instead of constr_map *)
    begin match c with
    | Constr_regexp r -> add r.rexp_trm_kind
    | _ -> ()
    end;
    ignore (constr_map explore c);
    c
    in
  let iter_in_target tg =
    List.iter (fun c -> ignore (explore c)) tg in
  List.iter iter_in_target tgs;
  !res

(* [get_target_regexp_kinds tgs: gets the list of the regexp characterizing
   toplevel functions that appear in the targets that contain constraints based
   on string representation. If one of the targets does not contain the subsequence
   [cTop name] or [cTopFun name], which generate
   [Constr_target [Constr_root; Constr_depth (DepthAt 1); Constr_decl_fun (Some rexp)]],
   then the result will be [None]. *)

exception Topfuns_cannot_filter
let get_target_regexp_topfuns_opt (tgs : target list) : constr_name list option =

  let has_regexp (c : constr) : bool =
    let answer = ref false in
      let rec aux c = (* LATER: optimize using a constr_iter instead of constr_map *)
        match c with
        | Constr_regexp _ -> answer := true; c
        | _ -> ignore (constr_map aux c); c
        in
      ignore (aux c);
      !answer in
  (* Printf.printf "get_target_regexp_topfuns_opt %d\n" (List.length tgs); *)
  let tgs = List.filter (fun tg -> List.exists has_regexp tg) tgs in
  (*Printf.printf "get_target_regexp_topfuns_opt filter %d\n" (List.length tgs);*)
  try
    let constr_names : constr_name list ref = ref [] in
    let rec find_in_target (cs : constr list) : unit =
      match cs with
      | Constr_target [ Constr_root;
                        Constr_depth (DepthAt 1);
                        Constr_decl_fun (_, ((Some _) as constr_name), _, _,_, _) ]
            :: _ ->
          constr_names := constr_name :: !constr_names
      | _ :: cs2 -> find_in_target cs2
      | [] -> raise Topfuns_cannot_filter
      in
    List.iter find_in_target tgs;
    (*Printf.printf "get_target_regexp_topfuns_opt Some %d\n" (List.length !constr_names);*)
    Some !constr_names
  with Topfuns_cannot_filter ->
    (* Printf.printf "get_target_regexp_topfuns_opt None\n";*)
    None


(******************************************************************************)
(*                        Preprocessing of targets before resolution          *)
(******************************************************************************)

(* [target_flatten tg]: flattens all the constraints of type Constr_target *)
let target_flatten (tg : target) : target =
    let rec aux (cs : target) : target =
      match cs with
      | [] -> []
      | c::cs2 ->
          let r = match c with
            | Constr_target cs1 -> (aux cs1)
            | _ -> [c]
            in
          r @ (aux cs2)
      in
    aux tg

(* [target_to_target_struct]: converts a target into a target struct  *)
let target_to_target_struct (tr : target) : target_struct =
  let tr = target_flatten tr in
  let relative = ref None in
  let occurences = ref None in
  let process_constr (c : constr) : unit =
    match c with
    | Constr_relative re ->
      begin match !relative with
      | None -> relative := Some re;
      | Some _ -> fail None  "Constr_relative provided twice in path"
      end
    | Constr_occurrences oc ->
      begin match !occurences with
      | None -> occurences := Some oc;
      | _ -> fail None "Constr.Constr_occurrences provided twice in path"
      end
    | _ -> ()
    in
  List.iter process_constr tr;
  let tgs = {
    target_path = List.filter (function | Constr_relative _ | Constr_occurrences _ -> false | _ -> true) tr;
    target_relative = begin match !relative with | None -> TargetAt | Some re -> re end;
    target_occurrences = begin match !occurences with | None -> ExpectedOne | Some oc -> oc end; } in
  tgs

(* [is_target_between tr]: checks if [tr] contains a relative constraint different from TargetAt *)
let is_target_between (tr : target) : bool =
   let tgs = target_to_target_struct tr in
   tgs.target_relative <> TargetAt

(******************************************************************************)
(*                              Target resolution                             *)
(******************************************************************************)

(*
  Particular case for target resolution: heap allocated variables
  Patterns:
    - declaration:A declaration is heap allocated if it is mutable
    - usage: particular use of get/access because variables are pointers
      in practice, only dereferencing has to be taken into account: array and
      struct get/access are better matched with regexp
  The user expresses targets as if the variables were not heap allocated but target
  resolution computes the appropriate target
 *)

(*
  Other particular case: accesses
  Pattern:
    when a Rvalue is expected, there is a star operator at the root of the
    subterm
  The user should ignore the existence of this star operator but target resolution
  should compute the appropriate target
 *)

(*
  translate t into the trm the user sees by removing heap allocation
  should be locally applied to the patterns described above
 *)

(* [add_dir d dll]: extends current explicit paths with a direction *)
let add_dir (d : dir) (dll : paths) : paths =
  List.map (fun dl -> d :: dl) dll

(* [is_equal_lit l l']: compares literals l and l' based on their values *)
let is_equal_lit (l : lit) (l' : lit) =
  match l, l' with
  | Lit_unit, Lit_unit -> true
  | Lit_uninitialized, Lit_uninitialized -> true
  | Lit_bool b, Lit_bool b' when b = b' -> true
  | Lit_int n, Lit_int n' when n = n' -> true
  | Lit_double d, Lit_double d' when d = d' -> true
  | Lit_string s, Lit_string s' when s = s' -> true
  | Lit_nullptr, Lit_nullptr -> true
  | _ -> false

(* [get_trm_kind t]: gets the kind of trm [t] *)
(* LATER: we may want to save the kind inside the term? *)
let get_trm_kind (t : trm) : trm_kind =
   let is_unit = begin match t.typ with
                 | Some ty ->
                    begin match ty.typ_desc with
                    | Typ_unit -> true
                    | _ -> false
                    end
                 | None -> false
                 end
    in
   match t.desc with
   | Trm_val _ -> if is_unit then TrmKind_Instr else TrmKind_Expr
   | Trm_var _ -> TrmKind_Expr
   | Trm_record _ | Trm_array _ -> TrmKind_Expr
   | Trm_let_fun _ -> TrmKind_Ctrl (* purposely not an instruction *)
   | Trm_let _ | Trm_let_mult _ -> TrmKind_Instr
   | Trm_typedef _ -> TrmKind_Typedef
   | Trm_if _-> if is_unit then TrmKind_Ctrl else TrmKind_Expr
   | Trm_fun _ | Trm_delete _ -> TrmKind_Expr
   | Trm_seq _ -> TrmKind_Ctrl
   | Trm_apps _ -> if is_unit then TrmKind_Instr else TrmKind_Expr
   | Trm_while _ | Trm_do_while _ | Trm_for_c _ | Trm_for _| Trm_switch _ | Trm_abort _ | Trm_goto _ -> TrmKind_Ctrl
   | Trm_omp_routine _ | Trm_extern _  | Trm_namespace _ | Trm_template _ | Trm_arbitrary _ | Trm_using_directive _ -> TrmKind_Any


(* [match_regexp_str r s]: checks if [s] can be matched with [r] *)
let match_regexp_str (r : rexp) (s : string) : bool =
  (*if s = "x" then incr Debug.counter;
  if !Debug.counter = 2 then raise Debug.Breakpoint; *)
  if r.rexp_substr then begin
    try let _ = Str.search_forward r.rexp_exp s 0 in true
    with Not_found -> false
  end else begin
    (* Here we assume that [r.rexp_exp] ends with [^], to ensure that
       the pattern matches all of [s] and not a strict substring of [s]. *)
    Str.string_match r.rexp_exp s 0
  end


(* LATER: this could be passed as argument throughout the function calls *)
(* This variable should only be modified by [Target.with_stringreprs_available] *)
(* Keep in mind that the stringrepr is not available for AST nodes that are removed
   during the computation of [cfeatures_intro], that is, during the translations
   from OptiTrust AST to the C AST. *)
let stringreprs : (stringreprid, string) Hashtbl.t option ref = ref None

(* [print_stringreprs ()]: for debugging purpose *)
let print_stringreprs () : unit =
  match !stringreprs with
  | None -> fail None "Constr.print_stringreprs: no table registered"
  | Some m ->
      let pr id s =
        Printf.printf "stringreprs[%d] = %s\n----\n" id s in
      Printf.printf "====<constr.stringreprs>====\n";
      Hashtbl.iter pr m;
      Printf.printf "====</constr.stringreprs>====\n"

(* [get_stringrepr t]: returns the string representation saved in table [stringreprs],
   or an empty string otherwise *)
let get_stringrepr (t : trm) : string =
    match !stringreprs with
    | None -> fail t.loc (Printf.sprintf "Constr.get_stringrepr: stringreprs must be computed and registered before resolving constraints, %s" (Ast_to_text.ast_to_string t))
    | Some m ->
        match Ast.trm_get_stringreprid t with
        | Some id ->
          begin match Hashtbl.find_opt m id with
          | None -> ""
              (* This term must correspond to a node that was removed during
                 [cfeatures_intro], hence not printed *)
              (* FOR debug: print_stringreprs(); AstC_to_c.trm_print_debug t; *)
          | Some s -> s
          end
        | None -> ""

(* [match_regexp_trm_kind k t]: checks if [t] is of kind [k] *)
let match_regexp_trm_kind (k : trm_kind) (t : trm) : bool =
  (k = TrmKind_Any) || (get_trm_kind t = k)

(* [match_regexp_trm_kinds ks t]: checks if [t] is of one of the kinds in [ks] *)
let match_regexp_trm_kinds (ks : trm_kind list) (t : trm) : bool =
  List.mem (get_trm_kind t) ks

(* [match_regexp_trm r t]: checks if the string representation of [t] can be matched with [r] *)
let match_regexp_trm (r : rexp) (t : trm) : bool =
  if not (match_regexp_trm_kind r.rexp_trm_kind t) then false else begin
    let s = get_stringrepr t in
    (* FOR DEBUG: Printf.printf "Considered: %s\n" s; *)
    s <> "" && match_regexp_str r s
    (* If the stringrepr is not available, we return false *)
  end

(* [is_constr_regexp c]: checks if [c] is a regexp constraint *)
let is_constr_regexp (c : constr) : bool =
  match c with | Constr_regexp _ -> true | _ -> false





(* [extract_last_path_item p]: extracts the last direction from a nonempty path *)
let extract_last_path_item (p : path) : dir * path =
  match List.rev p with
  | [] -> raise Not_found
  | d :: p' -> (d, List.rev p')

(* [extract_last_dir p]: extracts the last direction on a sequence *)
let extract_last_dir (p : path) : path * int =
  match List.rev p with
  | [] -> raise Not_found
  | d :: p' ->
    begin match d with
    | Dir_seq_nth i -> (List.rev p', i)
    | _ -> fail None "Constr.extract_last_dir: expected a directory in a sequence"
    end

(* [get_sequence_length t]: gets the number of instructions on a sequence *)
let get_sequence_length (t : trm) : int =
  begin match t.desc with
  | Trm_seq tl -> Mlist.length tl
  | _ -> fail t.loc "Constr.get_sequence_length: expected a sequence"
  end

(* [get_arity_of_seq_at]: gets the arity of a sequence at path [p] *)
(* TODO: move higher in file*)
let get_arity_of_seq_at (p : path) (t : trm) : int =
  let (d,p') =
    try extract_last_path_item p
    with Not_found -> fail None "Constr.get_arity_of_seq_at: expected a nonempty path"
    in
  match d with
  | Dir_seq_nth _ ->
      let seq_trm = Path.resolve_path p' t in
      get_sequence_length seq_trm
  | Dir_then | Dir_else | Dir_body  ->
      let seq_trm = Path.resolve_path p t in
      get_sequence_length seq_trm
  | _ -> fail None "Constr.get_arity_of_seq_at: expected a Dir_seq_nth, Dir_then, Dir_else or Dir_body as last direction"



(* [check_hastype pred t]: tests whether [t] carries a type
   that satisfies [pred]. If [t] does not carry a type information,
   then the return value is [false]. For constraints to work properly,
   one may want to check that types are up to date (e.g. by reparsing). *)
let check_hastype (pred : typ->bool) (t : trm) : bool =
    match t.typ with
    | Some ty -> pred ty
    | None -> false

(* [check_constraint c]: checks if constraint c is satisfied by trm t *)
let rec check_constraint (c : constr) (t : trm) : bool =
   if trm_has_cstyle Multi_decl t then
     (*
       check the constraint on each element of the seq and return true if one
       is true
      *)
     begin match t.desc with
     | Trm_seq tl -> List.mem true (List.map (check_constraint c) (Mlist.to_list tl))
     | _ -> fail t.loc "Constr.check_constraint: bad multi_decl annotation"
     end
  else

     let _loc = t.loc in
     begin match c, t.desc with
     (*
       target constraints never hold since they are checked against nodes before
       calling check_constraint in resolve_target
      *)
      | Constr_depth _,_
       | Constr_dir _, _
       | Constr_include _, _ ->
        false
     | Constr_regexp r, _ -> match_regexp_trm r t
     | Constr_for_c (p_init, p_cond, p_step, p_body),
       Trm_for_c (init, cond, step, body) ->
        check_target p_init init &&
        check_target p_cond cond &&
        check_target p_step step &&
        check_target p_body body
     | Constr_for (p_index, p_start, p_direction, p_stop, p_step, p_body), Trm_for(l_range, body) ->
        let (index, start, direction, stop, step, _is_parallel) = l_range in
        let direction_match = match p_direction with
        | None -> true
        | Some d -> d = direction in
        check_name p_index index &&
        direction_match &&
        check_target p_start start &&
        check_target p_stop stop &&
        check_target p_step (loop_step_to_trm step) &&
        check_target p_body body
     | Constr_while (p_cond, p_body), Trm_while (cond, body) ->
        check_target p_cond cond &&
        check_target p_body body
     | Constr_do_while (p_body, p_cond), Trm_do_while (body, cond) ->
        check_target p_body body &&
        check_target p_cond cond
     | Constr_if (p_cond, p_then, p_else), Trm_if (cond, then_t, else_t) ->
        check_target p_cond cond &&
        check_target p_then then_t &&
        check_target p_else else_t
      | Constr_decl_var (ty_pred, name, p_body) , Trm_let (_,(x,tx), body) ->
        ty_pred (get_inner_ptr_type tx) &&
        check_name name x &&
        check_target p_body body
     | Constr_decl_vars (ty_pred, name, p_body), Trm_let_mult (_, tvl, tl) ->
        List.fold_left2 (fun acc (x, tx) body ->
          let b = ty_pred (get_inner_ptr_type tx) &&
            check_name name x &&
            check_target p_body body in
          acc || b
        ) false tvl tl
     | Constr_decl_fun (ty_pred, name, cl_args, p_body,is_def, cx_opt),
       Trm_let_fun (x, tx, args, body) ->
        let body_check =
          let is_body_unit = is_trm_uninitialized body in
          if is_def then (check_target p_body body && not (is_body_unit))
           else is_body_unit in
        let cursor_check = match (Ast_data.get_cursor_of_trm t), cx_opt with
        | None, Some cx -> false
        | _ , _ -> true
          in
        ty_pred tx &&
        check_name name x.qvar_var &&
        check_args cl_args args &&
        body_check &&
        cursor_check
     | Constr_decl_type name, Trm_typedef td ->
        let is_new_typ = begin match td.typdef_body with
        | Typdef_alias _ -> true
        | Typdef_record _ -> true
        | _ -> false
        end in
        let x = td.typdef_tconstr in
        is_new_typ && check_name name x
     | Constr_decl_enum (name, cec), Trm_typedef td ->
        begin match td.typdef_body with
        | Typdef_enum xto_l -> check_name name td.typdef_tconstr && check_enum_const cec xto_l
        | _ -> false
        end
     | Constr_seq cl, Trm_seq tl when
        not ((List.exists (function No_braces _ -> true | _ -> false) t.annot.trm_annot_cstyle) || List.mem Main_file t.annot.trm_annot_files)->
        check_list ~depth:(DepthAt 0) cl (Mlist.to_list tl) (* LATER/ check why depth 0 here and not
        in constra_app *)
     | Constr_var name, Trm_var (_, x) ->
        check_name name x.qvar_var
     | Constr_lit pred_l, Trm_val (Val_lit l) ->
        pred_l l
     | Constr_app (p_fun, cl_args, accept_encoded), Trm_apps (f, args) ->
        if not accept_encoded then
          begin match f.desc with
          | Trm_val (Val_prim (Prim_new _))
          | Trm_val (Val_prim (Prim_unop Unop_get)) -> false
          |  _ -> check_target p_fun f &&
                  check_list ~depth:(DepthAny) cl_args args
          end
        else
          check_target p_fun f &&
          check_list ~depth:(DepthAny) cl_args args
     | Constr_label (so, p_body), _ ->
        let t_labels = trm_get_labels t in
        List.fold_left (fun acc l -> check_name so l || acc) false t_labels &&
        check_target p_body t
     | Constr_goto so, Trm_goto l ->
        check_name so l
     | Constr_return p_res, Trm_abort (Ret (Some res)) ->
        check_target p_res res
     | Constr_abort Any, Trm_abort _ -> true
     | Constr_abort Return, Trm_abort (Ret _) -> true
     | Constr_abort Break, Trm_abort (Break _) -> true
     | Constr_abort Continue, Trm_abort (Continue _) -> true
     | Constr_access (p_base, ca,ia), _ ->
        let (base, al) = get_nested_accesses t in
        check_target p_base base &&
        check_accesses ~inner_accesses:ia ca al
     | Constr_switch (p_cond, cc), Trm_switch (cond, cases) ->
        check_target p_cond cond &&
        check_cases cc cases
     | Constr_bool b, _ -> b
     | Constr_root, _ -> trm_is_mainfile t

     | Constr_prim pred, Trm_val (Val_prim p1) ->
        pred p1
     | Constr_mark (pred, _m), _ ->
        if !old_resolution then begin
          let t_marks = trm_get_marks t in
          begin match t.desc with
          | Trm_seq tl | Trm_array tl ->
            (List.exists pred t_marks) || (List.fold_left (fun acc x -> (List.exists pred x) || acc) false tl.marks)
          | Trm_record tl -> (List.exists pred t_marks) || (List.fold_left (fun acc x -> (List.exists pred x) || acc) false tl.marks)
          | _ -> List.exists pred t_marks
          end
        end else begin
          List.exists pred (trm_get_marks t)
        end
     | Constr_hastype pred , _ ->
        check_hastype pred t
     | Constr_var_init , Trm_apps ({desc = Trm_val (Val_prim (Prim_new _)); _}, [arg]) -> false
     | Constr_var_init, Trm_val (Val_lit (Lit_uninitialized)) -> false
     | Constr_var_init , _ -> true
     | Constr_array_init, Trm_array _ -> true
     | Constr_struct_init, Trm_record _ -> true
     | Constr_omp (pred, _), _ -> trm_has_pragma pred t
     | Constr_namespace cn, Trm_namespace (name, _, _) -> check_name cn name
     | _ -> false
     end

(* [check_name name s]: checks if constraint [name] matches string [s] *)
and check_name (name : constr_name) (s : string) : bool =
  match name with
  | None -> true
  | Some r ->
     match_regexp_str r s

(* [check_list ~depth lpred tl]: checks if [tl] satisfy the predicate [lpred] *)
and check_list ?(depth : depth = DepthAny) (lpred : target_list_pred) (tl : trms) : bool =
  let ith_target = lpred.target_list_pred_ith_target in
  let validate = lpred.target_list_pred_validate in
  validate (List.mapi (fun i t -> check_target ~depth (ith_target i) t) tl)

(* [check_args lpred tx]: checks if [txl] satisfy the predicate [lpred] *)
and check_args (lpred : target_list_pred) (txl : typed_vars) : bool =
  let ith_target = lpred.target_list_pred_ith_target in
  let validate = lpred.target_list_pred_validate in
  validate (List.mapi (fun i tx -> check_arg (ith_target i) tx) txl)

(* [check_arg tg tx]: checks if the typed-variable [tx] satisfies the argument-constraint [tg].
   An argument constraint is a singleton constraint, of the form [cArg ..] or [cTrue]. *)
and check_arg (tg:arg_constraint) ((var_name, var_typ) : typed_var) : bool =
  match tg with
  | [] -> true
  | [c] -> begin match c with
           | Constr_bool true -> true
           | Constr_arg (var_constraint, typ_constraint) ->
              var_constraint var_name && typ_constraint var_typ
           | _ -> fail None "Constr.check_arg: target expressing constraints on arguments must be of
                             the form [cArg...] or [cTrue]."
          end
  | _ -> fail None "Constr.check_arg: target expressing constraints on arguments must be list with at most one item."


(* [check_accesses ~inner_accesses ca al]: checks if [al] is matched by [ca] *)
and check_accesses ?(inner_accesses : bool = true) (ca : constr_accesses) (al : trm_access list) : bool =
  let rec aux (cal : constr_access list) (al : trm_access list) : bool =
    match cal, al with
    | [], a -> if not inner_accesses
                  then begin match a with
                       | [] -> true
                       | _  -> false
                       end
                  else true
    | Array_access p_index :: cal, Array_access_get index :: al ->
       check_target p_index index &&
       aux cal al
    | Array_access p_index :: cal, Array_access_addr index :: al ->
       check_target p_index index &&
       aux cal al
    | Struct_access so :: cal, Struct_access_get f :: al ->
       check_name so f &&
       aux cal al
    | Struct_access so :: cal, Struct_access_addr f :: al ->
       check_name so f &&
       aux cal al
    | Any_access :: cal, _ :: al -> aux cal al
    | _ -> false
  in
  match ca with
  | None -> true
  | Some cal -> aux cal al

(* [check_cases cc cases]: checks if [cases] are matched by [cc] *)
and check_cases (cc : constr_cases) (cases : (trms * trm) list) : bool =
  let rec aux (cl : (case_kind * target) list)
    (cases : (trms * trm) list) : bool =
    match cl, cases with
    | [], [] -> true
    | (k, p_body) :: cl, (tl, body) :: cases ->
       check_kind k tl &&
       check_target p_body body &&
       aux cl cases
    | _ -> false
  in
  match cc with
  | None -> true
  | Some cl -> aux cl cases

(* [check_kind k tl]: checks if [tl] are of kind [k] *)
and check_kind (k : case_kind) (tl : trms) : bool =
  match k, tl with
  | Case_any, _ -> true
  | Case_default, [] -> true
  | Case_val p_val, _ ->
     (* check that one of the cases corresponds to the given target *)
     List.mem true (List.map (check_target p_val) tl)
  | _ -> false

(* [check_enum_const cec xto_l]: checks if [xto_l] are matched by constraint [cec] *)
and check_enum_const (cec : constr_enum_const)
  (xto_l : (string * (trm option)) list) : bool =
  match cec with
  | None -> true
  | Some cnp_l ->
     List.for_all2
       (fun (cn, p) (n, t_o) ->
         check_name cn n &&
         match p, t_o with
         | [], None -> true
         | _, None -> false
         | _, Some t -> check_target p t
       )
       cnp_l
       xto_l

(* [check_target ~depth tr t]: checks if target tr leads to at least one subterm of t *)
and check_target ?(depth : depth = DepthAny) (tr : target) (t : trm) : bool =
  match resolve_target_simple ~depth tr t with
  | [] -> false
  | _ -> true

(*
  resolve_target computes the directions to matching subterms
  expected invariants: no duplicate target and no target which is prefix of
  another target that appears after it in the list. Guaranteed by the call to
  sort_unique *)

(* [debug_resolution]: only for debugging *)
and debug_resolution = false

(* [resolve_target_simple ~depth trs t]: the main function that resolves a target
     It returns a list of paths that resolve to the given target
     [depth] is the depth level where the targetd should be resolved
     [trs]: a clean target t
     [t]: ast  *)
and resolve_target_simple ?(depth : depth = DepthAny) (trs : target_simple) (t : trm) : paths =
  Stats.incr_target_resolution_steps ();
  let epl =
    match trs with
    | [] -> [[]]
    | Constr_target tl :: trest -> (* LATER: see if we can flatten recursively in targets before we start *)
       resolve_target_simple ~depth (tl @ trest) t

    | Constr_or tl :: trest -> (* LATER: maybe we'll add an option to enforce that each target from the list tl resolves to at least one solution *)
        let all_targets_must_resolve = false in
        let res = List.fold_left (fun acc tr ->
          let potential_targets = resolve_target_simple ~depth (tr @ trest) t in
          begin match potential_targets with
          | ([] | [[]]) when all_targets_must_resolve -> fail t.loc "Constr.resolve_target_simple: for Constr_and all targets should match a trm"
          | _ ->
            Path.union acc potential_targets
          end ) [] tl in
       if debug_resolution then begin
          Printf.printf "resolve_target_simple[Constr_or]\n  ~target:%s\n  ~term:%s\n  ~res:%s\n"
            (target_to_string trs)
            (AstC_to_c.ast_to_string  t)
            (paths_to_string ~sep:"\n   " res)
        end;
        res
    | Constr_diff (tl1 , tl2) :: [] ->
      let all_targets_must_resolve = false in
      let targets_to_keep =
      List.fold_left (fun acc tr ->
          let potential_targets = resolve_target_simple ~depth tr t in
          begin match potential_targets with
          | ([] | [[]]) when all_targets_must_resolve -> fail t.loc "Constr.resolve_target_simple: for Constr_and all targets should match a trm"
          | _ ->
            Path.union acc potential_targets
          end ) [] tl1 in
      let targets_to_remove =
      List.fold_left (fun acc tr ->
          let potential_targets = resolve_target_simple tr t in
          begin match potential_targets with
          | ([] | [[]]) -> acc
          | _ ->
            Path.union acc potential_targets
          end ) [] tl2 in
      Path.diff targets_to_keep targets_to_remove

    | Constr_and tl :: trest ->
        (* LATER: ARTHUR : optimize resolution by resolving the targets only by exploring
          through the paths that are candidates; using e.g. path_satisfies_target *)
        let all_targets_must_resolve = false in
        Xlist.fold_lefti (fun i acc tr ->
          let targetsi = resolve_target_simple (tr @ trest) t in
          begin match targetsi with
          | ([] | [[]]) when all_targets_must_resolve -> fail t.loc "Constr.resolve_target_simple: for Constr_and all targets should match a trm"
          | _ ->
            if i = 0
              (* First step, initalize the acc *)
              then targetsi
            (* Compute the intersection of all resolved targets *)
              else Path.intersect acc targetsi
          end) [] tl

    | Constr_diff (_ , _) :: _ ->
        fail t.loc "Constr.cDiff can only appear at last item in a target"

    | Constr_depth new_depth :: tr ->
        (* Force the depth argument for the rest of the target, override the current [depth] *)
        resolve_target_simple ~depth:new_depth tr t
    (* TODO: refactor follow_dir to avoid special case? *)
    | Constr_dir (Dir_before i) :: [] ->
        [[Dir_before i]]
    | Constr_dir d :: tr ->
        follow_dir d tr t
    | c :: p ->
      let strict = match depth with
        | DepthAt 0 -> true
        | _ when c = Constr_root -> true (* useless to search for the root in depth *)
        | _ -> false in
      let skip_here = match depth with DepthAt n when n > 0 -> true | _ -> false in
      let res_deep =
        if strict
           then [] (* in strict mode, must match c here *)
           else (explore_in_depth ~depth (c :: p) t) in
      let res_here =
         if skip_here || (is_constr_regexp c && res_deep <> [])
           then [] (* if a regexp matches in depth, don't test it here *)
           else (resolve_constraint c p t) in

      (* DEBUG *)
      if debug_resolution then begin
         Printf.printf "resolve_target_simple\n  ~strict:%s\n  ~target:%s\n  ~term:%s\n ~deep:%s\n  ~here:%s\n"
          (if strict then "true" else "false")
          (target_to_string trs)
          (AstC_to_c.ast_to_string  t)
          (paths_to_string ~sep:"\n   " res_deep)
          (paths_to_string ~sep:"\n   " res_here);
      end;
        (* Printf.printf " ~deep:%s\n  ~here:%s\n"
          (paths_to_string ~sep:"\n   " res_deep)
          (paths_to_string ~sep:"\n   " res_here); *)

      res_deep@res_here  (* put deeper nodes first *) in
  List.sort_uniq compare_path epl

(* [resolve_target_struct tgs t]: resolves the structured target [tgs] over trm [t]
    This function gets the result from [resolve_target_simple] and checks if it matches
    the given requirements. If one of the requirements is not fulfilled the target resolution will fail. *)
and resolve_target_struct (tgs : target_struct) (t : trm) : paths =
  let res = resolve_target_simple tgs.target_path t in
  let nb = List.length res in
  (* Check if nb is equal to the specification of tgs.target_occurrences, if not then something went wrong *)
  let error s =
    raise (Resolve_target_failure (None, s)) in
  begin match tgs.target_occurrences with
  | ExpectedOne -> if nb <> 1 then error (Printf.sprintf "resolve_target_struct: expected exactly one match, got %d." nb); res
  | ExpectedNb n -> if nb <> n then error (Printf.sprintf "resolve_target_struct: expected %d matches, got %d." n nb); res
  | ExpectedMulti -> if nb = 0 then error (Printf.sprintf "resolve_target_struct: expected at least one occurrence, got %d." nb); res
  | ExpectedAnyNb -> res
  | ExpectedSelected (n_opt, i_selected) ->
    begin match n_opt with
    | Some n ->
      if n <> nb then error (Printf.sprintf "resolve_target_struct: expected %d matches, got %d" n nb)
        else
          Xlist.filter_selected i_selected res;
    | None -> if nb = 0
                then error (Printf.sprintf "resolve_target_struct: expected %d matches, got %d" (List.length i_selected) nb)
                else Xlist.filter_selected i_selected res;
    end
  | FirstOcc -> [fst (Xlist.uncons res)]
  | LastOcc ->  [snd (Xlist.unlast res)]
  end

(* [old_resolve_target tg]: resolves the target [tg] DEPRECATED *)
and old_resolve_target (tg : target) (t : trm) : paths =
  let tgs = target_to_target_struct tg in
  if tgs.target_relative <> TargetAt
    then fail None "Constr.resolve_target: this target should not contain a tBefore/tAfter/tFirst/tLast";
  try resolve_target_struct tgs t
  with Resolve_target_failure (_loc_opt,str) ->
    fail None ("Constr." ^ str ^ "\n" ^ (target_to_string tg))

(* [fix_target_between rel t p]:
   - if rel is [TargetBefore] or [TargetAfter], takes a path to a node in a sequence,
     and convert the last [Dir_seq_nth n] in the path into a [Dir_before n] or [Dir_before (n+1)]
   - if rel is [Target_First] or [TargetLast], takes a path to a sequence with [n] items,
     and extend the path with [Dir_before 0] or [Dir_before n]. *)
and fix_target_between (rel : target_relative) (t : trm) (p : path) : path =
  match rel with
  | TargetAt -> fail None "Constr.compute_relative_index: Didn't expect a TargetAt"
  | TargetFirst ->
      p @ [Dir_before 0]
  | TargetLast ->
      let n = get_arity_of_seq_at p t in
      p @ [Dir_before n]
  | TargetBefore | TargetAfter ->
      let shift =
         match rel with
         | TargetBefore -> 0
         | TargetAfter -> 1
         | _ -> assert false
         in
      let (d,p') =
        try extract_last_path_item p
        with Not_found -> fail None "Constr.compute_relative_index: expected a nonempty path"
        in
      match d with
      | Dir_seq_nth i -> p' @ [Dir_before (i + shift)]
      | _ -> fail None "Constr.compute_relative_index: expected a Dir_seq_nth as last direction"

(* [resolve_target tg]: resolves the target [tg] *)
and resolve_target (tg : target) (t : trm) : paths =
  let tgs = target_to_target_struct tg in
<<<<<<< HEAD
  try
=======
  (* try *)
>>>>>>> a45d8307
    let res = resolve_target_struct tgs t in
    (* printf "res=\n%s\n" (Path.paths_to_string res); *)
    (* Patch the path if it is a target_between *)
    if tgs.target_relative <> TargetAt then begin
      let res2 = List.map (fix_target_between tgs.target_relative t) res in
      (* printf "res2=\n%s\n" (Path.paths_to_string res2); *)
      res2
    end else res
<<<<<<< HEAD
  with Resolve_target_failure (_loc_opt,str) ->
    fail None ("Constr." ^ str ^ "\n" ^ (target_to_string tg))
=======
  (* FIXME: prevents exception from being caught above
with Resolve_target_failure (_loc_opt,str) ->
    fail None ("Constr." ^ str ^ "\n" ^ (target_to_string tg))
    *)
>>>>>>> a45d8307

(* [resolve_target_exactly_one tg t]: similar to [resolve_target] but this one fails if the target resolves to more than one path *)
and resolve_target_exactly_one (tg : target) (t : trm) : path =
  match resolve_target tg t with
  | [p] -> p
  | _ -> fail t.loc "Constr.resolve_target_exactly_one: obtained several targets."

(* [resolve_constraint c p t]: checks [c] against [t] and in case of success continue with [p].
   With a special case for handling a [Constr_mark] constrained that reaches a
  mark found in aa MList. *)
and resolve_constraint (c : constr) (p : target_simple) (t : trm) : paths =
  let loc = t.loc in
  match c with
  | Constr_target _ -> fail t.loc "Constr.resolve_constraint should not reach a Constr_target"
  (*
    do not resolve in included files, except if the constraint is Constr_include
   *)
  | Constr_include h when trm_is_include t ->
     (* remove the include annotation for target resolution to proceed in the
       included file *)
     resolve_target_simple p (trm_alter ~annot:(Some trm_annot_default) t)
  | _ when trm_is_include t ->
     print_info loc "Constr.resolve_constraint: not an include constraint\n";
     []
  (* target constraints first *)
  (* following directions *)
  | Constr_dir d -> follow_dir d p t
  (*
    if the constraint is a target constraint that does not match the node or
    if it is another kind of constraint, then we check if it holds
   *)
  | _ ->
      let paths_on_this_node =
        if check_constraint c t
          then resolve_target_simple p t
          else [] in
      let paths_on_the_mlist =
        if !old_resolution then [] else
        (* find paths towards mark-between in a MList, in which case we generate a Dir_before *)
        match c, Ast.trm_mlist_inv t with
        | (Constr_mark (pred,_)), (Some marks) ->
            List.concat (List.mapi (fun i ms -> if List.exists pred ms then [[Dir_before i]] else []) marks)
        | _ -> []
        in
      let res = paths_on_this_node @ paths_on_the_mlist in
      if res = [] then
        print_info loc "Constr.resolve_constraint: constraint %s does not hold\n" (constr_to_string c);
      res

(* [explore_in_depth ~depth p t]: calls resolve_target_simple on subterms of t if possible *)
and explore_in_depth ?(depth : depth = DepthAny) (p : target_simple) (t : trm) : paths =
  (* By default, traversing a node decreases the depth *)
  let aux = resolve_target_simple ~depth:(depth_pred depth) p in
  (* For bodies of functions/loops/conditials, however, we do decrease the depth
     because traversing the [Trm_seq] just below will already decrease the depth *)
  let aux_body = resolve_target_simple ~depth p in

  let loc = t.loc in
  (* no exploration in depth in included files *)
  if trm_is_include t then begin
     print_info loc "Constr.explore_in_depth: no exploration in included files\n";
     []
     end
  else if trm_has_cstyle Multi_decl t then
     (* explore each declaration in the seq *)
     begin match t.desc with
     | Trm_seq tl ->
        explore_list (Mlist.to_list tl) (fun i -> Dir_seq_nth i) (explore_in_depth p)
     | _ -> fail loc "Constr.explore_in_depth: bad multi_decl annotation"
     end
  else
     begin match t.desc with
     | Trm_let (_ ,(_, _), body) ->
       add_dir Dir_body (aux body)
     | Trm_let_fun (_, _ , _,body) ->
        add_dir Dir_body (aux_body body)
     | Trm_typedef td  ->
      begin match td.typdef_body with
      | Typdef_record rfl ->
        let res = Xlist.fold_lefti (fun i acc (rf, _) ->
          begin match rf with
          | Record_field_method t1 ->
            (add_dir (Dir_record_field i) (aux_body t1)) @ acc
          | _ -> acc
          end
        ) [] rfl in
        res
      | Typdef_enum xto_l ->
        let (il, tl) =
          Xlist.fold_lefti
            (fun n (il, tl) (_, t_o) ->
              match t_o with
              | None -> (il, tl)
              | Some t -> (il@[n], tl@[t])
            )
           ([], [])
           xto_l
        in
        add_dir Dir_name (aux (trm_var ~loc td.typdef_tconstr)) @
        (explore_list (List.map (fun (y, _) -> trm_var ~loc y) xto_l)
           (fun n -> Dir_enum_const (n, Enum_const_name))
           (aux)) @
        (explore_list tl
           (fun n -> Dir_enum_const (List.nth il n, Enum_const_val))
           (aux))
      | _ -> []
      end
     | Trm_abort (Ret (Some body)) ->
        add_dir Dir_body (aux body)
     | Trm_for (l_range, body) ->
        let ( _, start, _, stop, step, is_parallel) = l_range in
        let step_t = loop_step_to_trm step in
        (add_dir Dir_for_start (aux start)) @
        (add_dir Dir_for_stop (aux stop)) @
        (add_dir Dir_for_step (aux step_t)) @
        (add_dir Dir_body (aux_body body))
     | Trm_for_c (init, cond, step, body) ->
        (* init *)
        (add_dir Dir_for_c_init (aux init)) @
        (* cond *)
        (add_dir Dir_cond (aux cond)) @
        (* step *)
        (add_dir Dir_for_c_step (aux step)) @
        (* body *)
        (add_dir Dir_body (aux_body body))
     | Trm_while (cond, body) ->
        (* cond *)
        (add_dir Dir_cond (aux cond)) @
        (* body *)
        (add_dir Dir_body (aux_body body))
     | Trm_do_while (body, cond) ->
        (* body *)
        (add_dir Dir_body (aux_body body)) @
        (* cond *)
        (add_dir Dir_cond (aux cond))
     | Trm_if (cond, then_t, else_t) ->
        (* cond *)
        (add_dir Dir_cond (aux cond)) @
        (* then *)
        (add_dir Dir_then (aux_body then_t)) @
        (* else *)
        (add_dir Dir_else (aux_body else_t))
     | Trm_apps (f, args) ->
        (* fun *)
        (add_dir Dir_app_fun (aux f)) @
        (* args *)
        (explore_list args (fun n -> Dir_arg_nth n) (aux))
     | Trm_array tl ->
        explore_list (Mlist.to_list tl) (fun n -> Dir_array_nth n) (aux)
     | Trm_seq tl ->
        explore_list (Mlist.to_list tl) (fun n -> Dir_seq_nth n) (aux)
     | Trm_record tl ->
        explore_list (Xlist.split_pairs_snd (Mlist.to_list tl)) (fun n -> Dir_struct_nth n) (aux)
     | Trm_switch (cond, cases) ->
        (add_dir Dir_cond (aux cond)) @
        (Xlist.fold_lefti (fun i epl case -> epl@explore_case depth i case p) [] cases)
     | Trm_namespace (name, body, inline) ->
        add_dir Dir_namespace (aux body)
     | _ ->
        print_info loc "explore_in_depth: cannot find a subterm to explore\n";
        []
     end

(*
  call resolve_target_simple on given case name and body
  i is the index of the case in its switch
 *)
(* [explore_case depth i case p]: calls resolve_target_simple on given case name and body,
    [i] is the index of the case in its switch satement *)
and explore_case (depth : depth) (i : int) (case : trms * trm) (p : target_simple) : paths =
  let aux = resolve_target_simple ~depth p in
  let (tl, body) = case in
  match tl with
  (* default case *)
  | [] ->
     add_dir (Dir_case (i, Case_body)) (aux body)
  | _ ->
     (Xlist.fold_lefti
        (fun j epl t ->
          epl @
          (add_dir (Dir_case (i, Case_name j)) (aux t))
        )
        []
        tl
     ) @
     add_dir (Dir_case (i, Case_body)) (aux body)

(* [follow_dir d p t]: follows the direction [d] in [t] and call resolve_target_simple on [p] *)
and follow_dir (d : dir) (p : target_simple) (t : trm) : paths =
  let aux = resolve_target_simple p in
  let loc = t.loc in
  match d, t.desc with
  | Dir_before _, _ ->
      fail loc "follow_dir: Dir_before should not remain at this stage"
  | Dir_array_nth n, Trm_array tl ->
    app_to_nth_dflt loc (Mlist.to_list tl) n
       (fun nth_t -> add_dir (Dir_array_nth n) (aux nth_t))
  | Dir_seq_nth n, Trm_seq tl ->
    app_to_nth_dflt loc (Mlist.to_list tl) n
       (fun nth_t -> add_dir (Dir_seq_nth n) (aux nth_t))
  | Dir_struct_nth n, Trm_record tl ->
     app_to_nth_dflt loc (Xlist.split_pairs_snd (Mlist.to_list tl)) n
       (fun nth_t -> add_dir (Dir_struct_nth n) (aux nth_t))
  | Dir_cond, Trm_if (cond, _, _)
    | Dir_cond, Trm_while (cond, _)
    | Dir_cond, Trm_do_while (_, cond)
    | Dir_cond, Trm_for_c (_, cond, _, _)
    | Dir_cond, Trm_switch (cond, _) ->
     add_dir Dir_cond (aux cond)
  | Dir_then, Trm_if (_, then_t, _) ->
     add_dir Dir_then (aux then_t)
  | Dir_else, Trm_if (_, _, else_t) ->
     add_dir Dir_else (aux else_t)
  | Dir_var_body, Trm_let (_, _, body) ->
     let new_op_arg = new_operation_arg body in
     add_dir Dir_var_body (aux new_op_arg)
  | Dir_body, Trm_let (_, _,body)
    | Dir_body, Trm_let_fun (_, _, _, body)
    | Dir_body, Trm_for_c (_, _, _, body)
    | Dir_body, Trm_for (_, body)
    | Dir_body, Trm_while (_, body)
    | Dir_body, Trm_do_while (body, _)
    | Dir_body, Trm_abort (Ret (Some body)) ->
     add_dir Dir_body (aux body)
  | Dir_for_c_init, Trm_for_c (init, _, _, _) ->
     add_dir Dir_for_c_init (aux init)
  | Dir_for_c_step, Trm_for_c (_, _, step, _) ->
     add_dir Dir_for_c_step (aux step)
  | Dir_for_start, Trm_for (l_range, _) ->
     let (_, start,  _, _, _, _) = l_range in
     add_dir Dir_for_start (aux start)
  | Dir_for_stop, Trm_for (l_range, _) ->
     let (_, _, _, stop, _, _) = l_range in
     add_dir Dir_for_stop (aux stop)
  | Dir_app_fun, Trm_apps (f, _) -> add_dir Dir_app_fun (aux f)
  | Dir_arg_nth n, Trm_apps (_, tl) ->
     app_to_nth_dflt loc tl n (fun nth_t ->
         add_dir (Dir_arg_nth n) (aux nth_t))
  | Dir_arg_nth n, Trm_let_fun (_, _, arg, _) ->
     let tl = List.map (fun (x, _) -> trm_var ~loc x) arg in
     app_to_nth_dflt loc tl n (fun nth_t ->
         add_dir (Dir_arg_nth n) (aux nth_t))
  | Dir_name, Trm_typedef td ->
     add_dir Dir_name (aux (trm_var ~loc td.typdef_tconstr))
  | Dir_name, Trm_let_fun (x, _, _, _) ->
    add_dir Dir_name (aux (trm_var ~loc ~qvar:x ""))
  | Dir_name, Trm_let (_,(x,_),_)
    | Dir_name, Trm_goto x ->
     add_dir Dir_name (aux (trm_var ~loc x))
  | Dir_case (n, cd), Trm_switch (_, cases) ->
     app_to_nth_dflt loc cases n
       (fun (tl, body) ->
         match cd with
         | Case_body ->
            add_dir (Dir_case (n, cd)) (aux body)
         | Case_name i ->
            app_to_nth_dflt loc tl i (fun ith_t ->
                add_dir (Dir_case (n, cd)) (aux ith_t))
       )
  | Dir_enum_const (n, ecd), Trm_typedef td ->
     begin match td.typdef_body with
     | Typdef_enum xto_l ->
          app_to_nth_dflt loc xto_l n
          (fun (x, t_o) ->
            match ecd with
            | Enum_const_name ->
               add_dir (Dir_enum_const (n, ecd)) (aux (trm_var ~loc x))
            | Enum_const_val ->
               begin match t_o with
               | None ->
                  print_info loc "follow_dir: no value for constant of index %d\n"
                    n;
                  []
               | Some t ->
                  add_dir (Dir_enum_const (n, ecd)) (aux t)
               end
          )
      | _ -> []
      end
  | Dir_record_field i, Trm_typedef td ->
    begin match td.typdef_body with
    | Typdef_record rfl ->
      app_to_nth_dflt loc rfl i (fun (rf, rf_ann) ->
        begin match rf with
        | Record_field_method  t1 ->
          add_dir (Dir_record_field i) (aux t1)
        | _ -> fail loc "follow_dir: wrong field index"
        end
      )
    | _ -> []
    end
  | Dir_namespace, Trm_namespace (name, body, inline) ->
    add_dir Dir_namespace (aux body)
  | _, _ ->
     print_info loc "follow_dir: direction %s does not match"
       (dir_to_string d);
     []

(* [explore_list tl d cont]: calls [cont] on each element of the list and gathers the results
    used for seq, array, struct, and fun arguments
   [d] is the function that gives the direction to add depending on the index *)
and explore_list (tl : trms) (d : int -> dir)
  (cont : trm -> paths) : paths =
  Xlist.fold_lefti (fun i epl t -> epl@add_dir (d i) (cont t)) [] tl

(*
  call cont on each element of the list whose index is in the domain and
  gather the results
  d: function that gives the direction to add depending on the index
 *)

(* [explore_list_ind tl d dom cont]: calls [cont] on each element of the list,
   [index] is in the domain and gather results
   [d] is a fucntion that gives direction to add depending on the [index] *)
and explore_list_ind (tl : trms) (d : int -> dir) (dom : int list)
  (cont : trm -> paths) : paths =
  Xlist.fold_lefti
    (fun i epl t ->
      if List.mem i dom then epl@add_dir (d i) (cont t) else epl)
    []
    tl


(******************************************************************************)
(*                          Target-between resolution      DEPRECATED SOON    *)
(******************************************************************************)


(* [compute_relative_index rel t p]: computes the relative index for relative targets different from [TargetAt] *)
let compute_relative_index (rel : target_relative) (t : trm) (p : path) : path * int =
  match rel with
  | TargetAt -> fail None "Constr.compute_relative_index: Didn't expect a TargetAt"
  | TargetFirst -> (p, 0)
  | TargetLast -> (p, get_arity_of_seq_at p t)
  | TargetBefore | TargetAfter ->
      let shift =
         match rel with
         | TargetBefore -> 0
         | TargetAfter -> 1
         | _ -> assert false
         in
      let (d,p') =
        try extract_last_path_item p
        with Not_found -> fail None "Constr.compute_relative_index: expected a nonempty path"
        in
      match d with
      | Dir_seq_nth i -> (p', i + shift)
      | _ -> fail None "Constr.compute_relative_index: expected a Dir_seq_nth as last direction"

(* [resolve_target_between tg t]: resolves a target that points before or after an instruction *)
let resolve_target_between (tg : target) (t : trm) : (path * int) list =
  let tgs = target_to_target_struct tg in
  if tgs.target_relative = TargetAt
    then fail None "Constr.resolve_target_between:this target should contain a tBefore, tAfter, tFirst, or tLast";
  let res = resolve_target_struct tgs t in
  List.map (compute_relative_index tgs.target_relative t) res


(* [resolve_target_between_exactly_one tg t]: similar to [resolve_target_between] but this one fails if the target matches
    to multiple paths *)
let resolve_target_between_exactly_one (tg : target) (t : trm) : (path * int) =
  match resolve_target_between tg t with
  | [(p,i)] -> (p,i)
  | _ -> fail t.loc "Constr.resolve_target_between_exactly_one: obtainer several targets"<|MERGE_RESOLUTION|>--- conflicted
+++ resolved
@@ -1382,11 +1382,7 @@
 (* [resolve_target tg]: resolves the target [tg] *)
 and resolve_target (tg : target) (t : trm) : paths =
   let tgs = target_to_target_struct tg in
-<<<<<<< HEAD
-  try
-=======
   (* try *)
->>>>>>> a45d8307
     let res = resolve_target_struct tgs t in
     (* printf "res=\n%s\n" (Path.paths_to_string res); *)
     (* Patch the path if it is a target_between *)
@@ -1395,15 +1391,10 @@
       (* printf "res2=\n%s\n" (Path.paths_to_string res2); *)
       res2
     end else res
-<<<<<<< HEAD
-  with Resolve_target_failure (_loc_opt,str) ->
-    fail None ("Constr." ^ str ^ "\n" ^ (target_to_string tg))
-=======
   (* FIXME: prevents exception from being caught above
 with Resolve_target_failure (_loc_opt,str) ->
     fail None ("Constr." ^ str ^ "\n" ^ (target_to_string tg))
     *)
->>>>>>> a45d8307
 
 (* [resolve_target_exactly_one tg t]: similar to [resolve_target] but this one fails if the target resolves to more than one path *)
 and resolve_target_exactly_one (tg : target) (t : trm) : path =
