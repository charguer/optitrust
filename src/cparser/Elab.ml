(* *********************************************************************)
(*                                                                     *)
(*              The Compcert verified compiler                         *)
(*                                                                     *)
(*          Xavier Leroy, INRIA Paris-Rocquencourt                     *)
(*                                                                     *)
(*  Copyright Institut National de Recherche en Informatique et en     *)
(*  Automatique.  All rights reserved.  This file is distributed       *)
(*  under the terms of the GNU Lesser General Public License as        *)
(*  published by the Free Software Foundation, either version 2.1 of   *)
(*  the License, or  (at your option) any later version.               *)
(*  This file is also distributed under the terms of the               *)
(*  INRIA Non-Commercial License Agreement.                            *)
(*                                                                     *)
(* *********************************************************************)

(* Elaboration from Cabs parse tree to C simplified, typed syntax tree *)

(* Numbered references are to sections of the ISO C99 standard *)

open Machine
open Cabs
open C
open Diagnostics
open! Cutil

let generate_static_func_names = ref true

let set_generate_static_func_names b =
  generate_static_func_names := b

(** * Utility functions *)

(* Error reporting  *)

let fatal_error loc fmt =
  fatal_error (loc.filename,loc.lineno) fmt

let error loc fmt =
  error (loc.filename,loc.lineno) fmt

let warning loc =
  warning (loc.filename,loc.lineno)

let print_typ env fmt ty =
  match ty with
  | TNamed _  ->
    Format.fprintf fmt "'%a'" Cprint.typ_raw ty;
    let ty' = unroll env ty in
    if not (is_anonymous_type ty')
    then Format.fprintf fmt " (aka '%a')" Cprint.typ_raw ty'
  | TStruct (id,_) when id.C.name = "" ->
    Format.fprintf fmt "'struct <anonymous>'"
  | TUnion (id,_) when id.C.name = "" ->
    Format.fprintf fmt "'union <anonymous>'"
  | TEnum (id,_) when id.C.name = "" ->
    Format.fprintf fmt "'enum <anonymous>'"
  | _ -> Format.fprintf fmt "'%a'" Cprint.typ_raw ty

let pp_field fmt id =
 Format.fprintf fmt "%s" (if id <> "" then id else "<anonymous>")

(* Error reporting for Env functions *)

let wrap fn loc env arg =
  try fn env arg
  with Env.Error msg -> fatal_error loc "%s" (Env.error_message msg)

let wrap2 fn loc env arg1 arg2 =
  try fn env arg1 arg2
  with Env.Error msg -> fatal_error loc "%s" (Env.error_message msg)

(* Translation of locations *)

let elab_loc l = (l.filename, l.lineno)

(* Buffering of the result (a list of topdecl *)

let top_declarations = ref ([] : globdecl list)

(* Environment that records the top declarations of functions and
   variables with external or internal linkage.  Used for
   analyzing "extern" declarations. *)

let top_environment = ref Env.empty

(* Set of all globals with a definitions *)

module StringSet = Set.Make(String)

let global_defines = ref StringSet.empty

let add_global_define loc name =
  if StringSet.mem name !global_defines then
    error loc "redefinition of '%s'" name;
  global_defines := StringSet.add name !global_defines

let is_global_defined name =
  StringSet.mem name !global_defines

let emit_elab ?(debuginfo = true) ?(linkage = false) env loc td =
  let loc = elab_loc loc in
  let dec ={ gdesc = td; gloc = loc } in
  if debuginfo then Debug.insert_global_declaration env dec;
  top_declarations := dec :: !top_declarations;
  if linkage then begin
    match td with
    | Gdecl(sto, id, ty, init) ->
        top_environment := Env.add_ident !top_environment id sto ty
    | Gfundef f ->
        top_environment :=
          Env.add_ident !top_environment f.fd_name f.fd_storage (fundef_typ f)
    | _ -> ()
  end

let reset() = top_declarations := []; top_environment := Env.empty; global_defines := StringSet.empty

let elaborated_program () =
  let p = !top_declarations in
  top_declarations := [];
  (* Reverse it and eliminate unreferenced declarations *)
  List.rev p

(* Monadic map for functions env -> 'a -> 'b * env *)

let rec mmap f env = function
  | [] -> ([], env)
  | hd :: tl ->
      let (hd', env1) = f env hd in
      let (tl', env2) = mmap f env1 tl in
      (hd' :: tl', env2)

let rec mmap2_filter f env l1 l2 =
  match l1,l2 with
  | [], [] -> ([], env)
  | a1 :: l1, a2 :: l2 ->
      let (opt_hd, env1) = f env a1 a2 in
      let (tl, env2) = mmap2_filter f env1 l1 l2 in
      ((match opt_hd with Some hd -> hd :: tl | None -> tl), env2)
  | _, _ ->
      invalid_arg "mmap2_filter"

(* To detect redefinitions within the same scope *)

let previous_def fn env arg =
  try
    Some (fn env arg)
  with Env.Error _ ->
    None

let redef fn env arg =
  match previous_def fn env arg with
  | None -> false
  | Some(id, info) -> Env.in_current_scope env id

(* Auxiliaries for handling declarations and redeclarations *)

let name_of_storage_class = function
  | Storage_default -> "<default>"
  | Storage_extern -> "'extern'"
  | Storage_static -> "'static'"
  | Storage_auto -> "'auto'"
  | Storage_register -> "'register'"

let combine_toplevel_definitions loc env s old_sto old_ty sto ty =
  let new_ty =
    match combine_types AttrCompat env old_ty ty with
    | Some new_ty ->
        new_ty
    | None ->
        error loc
          "redefinition of '%s' with a different type: %a vs %a"
          s (print_typ env) old_ty (print_typ env) ty;
        ty in
  if is_global_defined s then begin
    let old_attrs = attributes_of_type env old_ty
    and new_attrs = attributes_of_type env ty in
    if not (Cutil.incl_attributes new_attrs old_attrs) then
      warning loc Ignored_attributes "attribute declaration must precede definition"
  end;
  let new_sto =
    (* The only case not allowed is removing static *)
    match old_sto,sto with
    | Storage_static,Storage_static
    | Storage_extern,Storage_extern
    | Storage_default,Storage_default -> sto
    | _,Storage_static ->
	error loc "static declaration of '%s' follows non-static declaration" s;
        sto
    | Storage_static,_ -> Storage_static (* Static stays static *)
    | Storage_extern,_ -> if is_function_type env new_ty then Storage_extern else sto
    | Storage_default,Storage_extern ->
      if is_global_defined s && is_function_type env ty then
        warning loc Extern_after_definition "this extern declaration follows a non-extern definition and is ignored";
      Storage_extern
    | _,Storage_extern -> old_sto
    (* "auto" and "register" don't appear in toplevel definitions.
       Normally this was checked earlier.  Generate error message
       instead of "assert false", just in case. *)
    | _,Storage_auto
    | Storage_auto,_
    | _,Storage_register
    | Storage_register,_ ->
	error loc "unexpected %s declaration of '%s'"
                  (name_of_storage_class sto) s;
        sto
  in
    (new_sto, new_ty)

let enter_or_refine_ident_base local loc env new_id sto ty =
  let s = new_id.C.name in
  (* Check for illegal redefinitions:
       - a name that was previously a typedef
       - a variable that was already declared in the same local scope
         (unless both old and new declarations are extern)
       - an enum that was already declared in the same scope.
     Redefinition of a variable at global scope (or extern) is treated below. *)
  if redef Env.lookup_typedef env s then
    error loc "redefinition of '%s' as different kind of symbol" s;
  begin match previous_def Env.lookup_ident env s with
  | Some(old_id, Env.II_ident(old_sto, old_ty))
    when local && Env.in_current_scope env old_id
               && not (sto = Storage_extern && old_sto = Storage_extern) ->
      error loc "redefinition of '%s'" s
  | Some(old_id, Env.II_enum _) when Env.in_current_scope env old_id ->
      error loc "redefinition of '%s' as different kind of symbol" s;
  | _ ->
     ()
  end;
  (* For a block-scoped, "static" or "auto" or "register" variable,
     a new declaration is entered, and it has no linkage. *)
  if local
  && (sto = Storage_auto || sto = Storage_register || sto = Storage_static)
  then begin
    (new_id, sto, Env.add_ident env new_id sto ty, ty, false)
  end else begin
  (* For a file-scoped or "extern" variable, we need to check against
     prior declarations of this variable with internal or external linkage.
     The variable has linkage. *)
    match previous_def Env.lookup_ident !top_environment s with
    | Some(old_id, Env.II_ident(old_sto, old_ty)) ->
        let (new_sto, new_ty) =
          combine_toplevel_definitions loc env s old_sto old_ty sto ty in
        (old_id, new_sto, Env.add_ident env old_id new_sto new_ty, new_ty, true)
    | _ ->
        (new_id, sto, Env.add_ident env new_id sto ty, ty, true)
  end

(* We use two variants of [enter_or_refine]:

 - [enter_or_refine_ident] is to be used for all declarations,
   block-scoped ([local = true]) or top-level ([local = false]).
   The name of the declared thing is given as a string [s].  If a
   previous declaration with this name exists in the current scope,
   its unique identifier is returned.  Otherwise a fresh identifier
   named [s] is created in the current scope of [env] and returned.

 - [enter_or_refine_function] is to be used for function definitions.
   Such definitions are always global, hence the [local] parameter
   defaults to [false] and is omitted.  The function name is given
   as an identifier, created in advance by the caller.  This
   identifier is used if no previous declaration exists for the
   function.  Otherwise, the identifier of the previous declaration is
   used.  By creating the identifier in advance, [elab_fundef] makes
   sure that it is properly scoped to file scope and not to the local
   scope of function parameters.
*)

let enter_or_refine_ident local loc env s sto ty =
  enter_or_refine_ident_base local loc env (Env.fresh_ident s) sto ty

let enter_or_refine_function loc env id sto ty =
  enter_or_refine_ident_base false loc env id sto ty

(* Forward declarations *)

let elab_expr_f : (Cabs.loc -> Env.t -> Cabs.expression -> C.exp * Env.t) ref
  = ref (fun _ _ _ -> assert false)

let elab_funbody_f : (C.typ -> bool -> bool -> Env.t -> statement -> C.stmt) ref
  = ref (fun _ _ _ _ _ -> assert false)


(** * Elaboration of constants - C99 section 6.4.4 *)

let has_suffix s suff =
  let ls = String.length s and lsuff = String.length suff in
  ls >= lsuff && String.sub s (ls - lsuff) lsuff = suff

let chop_last s n =
  assert (String.length s >= n);
  String.sub s 0 (String.length s - n)

let has_prefix s pref =
  let ls = String.length s and lpref = String.length pref in
  ls >= lpref && String.sub s 0 lpref = pref

let chop_first s n =
  assert (String.length s >= n);
  String.sub s n (String.length s - n)

exception Overflow
exception Bad_digit

let parse_int base s =
  let max_val = (* (2^64-1) / base, unsigned *)
    match base with
    |  8 -> 2305843009213693951L
    | 10 -> 1844674407370955161L
    | 16 -> 1152921504606846975L
    |  _ -> assert false in
  let v = ref 0L in
  for i = 0 to String.length s - 1 do
    let c = s.[i] in
    let digit =
      if c >= '0' && c <= '9' then Char.code c - 48
      else if c >= 'A' && c <= 'F' then Char.code c - 55
      else raise Bad_digit in
    if digit >= base then raise Bad_digit;
    if !v < 0L || !v > max_val then raise Overflow;
    (* because (2^64 - 1) % 10 = 5, not 9 *)
    if base = 10 && !v = max_val && digit > 5 then raise Overflow;
    v := Int64.mul !v (Int64.of_int base);
    v := Int64.add !v (Int64.of_int digit)
  done;
  !v

let integer_representable v ik =
  let bitsize = sizeof_ikind ik * 8
  and signed = is_signed_ikind ik in
  if bitsize >= 64 then
    (not signed) || (v >= 0L && v <= 0x7FFF_FFFF_FFFF_FFFFL)
  else if not signed then
    v >= 0L && v < Int64.shift_left 1L bitsize
  else
    v >= 0L && v < Int64.shift_left 1L (bitsize - 1)

let elab_int_constant loc s0 =
  let s = String.uppercase_ascii s0 in
  (* Determine possible types and chop type suffix *)
  let (s, dec_kinds, hex_kinds) =
    if has_suffix s "ULL" || has_suffix s "LLU" then
      (chop_last s 3, [IULongLong], [IULongLong])
    else if has_suffix s "LL" then
      (chop_last s 2, [ILongLong], [ILongLong; IULongLong])
    else if has_suffix s "UL" || has_suffix s "LU" then
      (chop_last s 2, [IULong; IULongLong], [IULong; IULongLong])
    else if has_suffix s "L" then
      (chop_last s 1, [ILong; ILongLong],
                      [ILong; IULong; ILongLong; IULongLong])
    else if has_suffix s "U" then
      (chop_last s 1, [IUInt; IULong; IULongLong],
                      [IUInt; IULong; IULongLong])
    else
      (s, [IInt; ILong; ILongLong],
          [IInt; IUInt; ILong; IULong; ILongLong; IULongLong])
  in
  (* Determine base *)
  let (s, base) =
    if has_prefix s "0X" then
      (chop_first s 2, 16)
    else if has_prefix s "0" then
      (chop_first s 1, 8)
    else
      (s, 10)
  in
  (* Parse digits *)
  let v =
    try parse_int base s
    with
    | Overflow ->
        error loc "integer literal '%s' is too large to be represented in any integer type" s0;
        0L
    | Bad_digit ->
        (*error loc "bad digit in integer literal '%s'" s0;*) (* Is caught earlier *)
        0L
  in
  (* Find smallest allowable type that fits *)
  let ty =
    try List.find (fun ty -> integer_representable v ty)
                  (if base = 10 then dec_kinds else hex_kinds)
    with Not_found ->
      error loc "integer literal '%s' cannot be represented" s0;
      IInt
  in
  (v, ty)

let elab_float_constant f =
  let ty = match f.suffix_FI with
    | Some ("l"|"L") -> FLongDouble
    | Some ("f"|"F") -> FFloat
    | None -> FDouble
    | _ -> assert false (* The lexer should not accept anything else. *)
  in
  let v = {
    hex=f.isHex_FI;
    intPart=begin match f.integer_FI with Some s -> s | None -> "0" end;
    fracPart=begin match f.fraction_FI with Some s -> s | None -> "0" end;
    exp=begin match f.exponent_FI with Some s -> s | None -> "0" end }
  in
  (v, ty)

let elab_char_constant loc wide chars =
  let len = List.length chars in
  let nbits = if wide then 8 * !config.sizeof_wchar else 8 in
  let max_digit = Int64.shift_left 1L nbits in
  (* Treat multi-character constants as a number in base 2^nbits.
     It must fit in type int for a normal constant and in type wchar_t
     for a wide constant. *)
  let v =
    if len > (if wide then 1 else !config.sizeof_int) then begin
      error loc "%d-character constant too long for its type" len;
      0L
    end else
      List.fold_left
        (fun acc d ->
          if d < 0L || d >= max_digit then
            error loc "escape sequence is out of range (code 0x%LX)" d;
          Int64.add (Int64.shift_left acc nbits) d)
        0L chars in
  (* C99 6.4.4.4 items 10 and 11:
       single-character constant -> represent at type char
       multi-character constant -> represent at type int
       wide character constant -> represent at type wchar_t *)
  Ceval.normalize_int v
    (if wide then wchar_ikind() else if len = 1 then IChar else IInt)

let elab_string_literal loc wide chars =
  let nbits = if wide then 8 * !config.sizeof_wchar else 8 in
  let char_max = Int64.shift_left 1L nbits in
  List.iter
    (fun c ->
      if c < 0L || c >= char_max
      then error loc "escape sequence is out of range (code 0x%LX)" c)
    chars;
  if wide then
    CWStr chars
  else begin
    let res = Bytes.create (List.length chars) in
    List.iteri
      (fun i c -> Bytes.set res i (Char.unsafe_chr (Int64.to_int c)))
      chars;
    CStr (Bytes.to_string res)
  end

let elab_constant loc = function
  | CONST_INT s ->
      let (v, ik) = elab_int_constant loc s in
      CInt(v, ik, s)
  | CONST_FLOAT f ->
      let (v, fk) = elab_float_constant f in
      CFloat(v, fk)
  | CONST_CHAR(wide, s) ->
      let ikind = if wide then wchar_ikind () else IInt in
      CInt(elab_char_constant loc wide s, ikind, "")
  | CONST_STRING(wide, s) ->
      elab_string_literal loc wide s

let elab_simple_string loc wide chars =
  match elab_string_literal loc wide chars with
  | CStr s -> s
  | _ -> error loc "cannot use wide string literal in 'asm'"; ""

(** Elaboration and checking of static assertions *)

let elab_static_assert env exp loc_exp msg loc_msg loc =
  let (exp, env) = !elab_expr_f loc_exp env exp in
  match Ceval.integer_expr env exp  with
  | None ->
      error loc_exp "expression in static assertion is not an integer constant"
  | Some n ->
      if n = 0L then begin
        match elab_constant loc_msg msg with
          | CStr s ->
              error loc "static assertion failed: \"%s\"" s
          | _ ->
              (* This can happen with a wide string literal *)
              error loc "static assertion failed (cannot display associated message)"
      end


(** * Elaboration of type expressions, type specifiers, name declarations *)

(* Elaboration of attributes *)

exception Wrong_attr_arg

let elab_attr_arg loc env a =
  match a with
  | VARIABLE s ->
      begin try
        match Env.lookup_ident env s with
        | (id, Env.II_ident(sto, ty)) ->  AIdent s
        | (id, Env.II_enum v) -> AInt v
      with Env.Error _ ->
        AIdent s
      end
  | _ ->
      let b,env = !elab_expr_f loc env a in
      match Ceval.constant_expr env b.etyp b with
      | Some(CInt(n, _, _)) -> AInt n
      | Some(CStr s) -> AString s
      | _ -> raise Wrong_attr_arg

let elab_gcc_attr_word = function
  | GCC_ATTR_IDENT s -> s
  | GCC_ATTR_CONST -> "const"
  | GCC_ATTR_PACKED -> "__packed__"

let elab_gcc_attr loc env = function
  | GCC_ATTR_EMPTY -> []
  | GCC_ATTR_NOARGS w ->
      let v = elab_gcc_attr_word w in
      [Attr(v, [])]
  | GCC_ATTR_ARGS (w, args) ->
      let v = elab_gcc_attr_word w in
      begin try
        [Attr(v, List.map (elab_attr_arg loc env) args)]
      with Wrong_attr_arg ->
        warning loc Unknown_attribute
          "unknown attribute '%s' ignored" v; []
      end

let is_power_of_two n = n > 0L && Int64.logand n (Int64.pred n) = 0L

(* Check alignment parameter *)
let check_alignment loc n =
  if not (is_power_of_two n || n = 0L) then begin
    error loc "requested alignment %Ld is not a power of 2" n; false
  end else
  if n <> Int64.of_int (Int64.to_int n) then begin
    error loc "requested alignment %Ld is too large" n; false
  end else
    true

(* Process GCC attributes that have special significance.  Currently we
   have two: "aligned" and "packed". *)
let enter_gcc_attr loc a =
  match a with
  | Attr(("aligned"|"__aligned__"), args) ->
      begin match args with
      | [AInt n] -> if check_alignment loc n then [a] else []
      | [_] -> error loc "requested alignment is not an integer constant"; []
      | [] -> [] (* Use default alignment, like gcc does *)
      | _ -> error loc "'aligned' attribute takes no more than 1 argument"; []
      end
  | Attr(("packed"|"__packed__"), args) ->
      begin match args with
      | [] -> [a]
      | [AInt n] -> if check_alignment loc n then [a] else []
      | [AInt n; AInt p] ->
          if check_alignment loc n && check_alignment loc p then [a] else []
      | [AInt n; AInt p; AInt q] when q = 0L || q = 1L ->
          if check_alignment loc n && check_alignment loc p then [a] else []
      | _ -> error loc "ill-formed 'packed' attribute"; []
      end
  | _ -> [a]

let elab_attribute env = function
  | GCC_ATTR (l, loc) ->
      List.fold_left add_attributes []
         (List.map (enter_gcc_attr loc)
            (List.flatten
               (List.map (elab_gcc_attr loc env) l)))
  | PACKED_ATTR (args, loc) ->
    begin try
      enter_gcc_attr loc
        (Attr("__packed__", List.map (elab_attr_arg loc env) args))
      with Wrong_attr_arg -> error loc "ill-formed 'packed' attribute"; []
    end
  | ALIGNAS_ATTR ([a], loc) ->
      warning loc Celeven_extension "'_Alignas' is a C11 extension";
      begin match elab_attr_arg loc env a with
      | AInt n ->
         if check_alignment loc n then [AAlignas (Int64.to_int n)] else []
      | _ -> error loc "requested alignment is not an integer constant"; []
      | exception Wrong_attr_arg -> error loc "bad _Alignas value"; []
      end
  | ALIGNAS_ATTR (_, loc) ->
      error loc "_Alignas takes no more than 1 argument"; []

let elab_attributes env al =
  List.fold_left add_attributes [] (List.map (elab_attribute env) al)

(* Warning for alignment requests that reduce the alignment below the
   natural alignment. *)

let warn_if_reduced_alignment loc ~actual ~natural =
  match actual, natural with
  | Some act, Some nat when act < nat ->
      warning loc Reduced_alignment
         "requested alignment (%d) is less than natural alignment (%d)"
         act nat
  | _, _ -> ()

let check_reduced_alignment loc env typ =
  warn_if_reduced_alignment loc
    ~actual: (wrap alignof loc env typ)
    ~natural: (wrap alignof loc env (erase_attributes_type env typ))

(* Auxiliary for typespec elaboration *)

let typespec_rank = function (* Don't change this *)
  | Cabs.Tvoid -> 0
  | Cabs.Tsigned -> 1
  | Cabs.Tunsigned -> 2
  | Cabs.Tchar -> 3
  | Cabs.Tshort -> 4
  | Cabs.Tlong -> 5
  | Cabs.Tint -> 6
  | Cabs.Tfloat -> 8
  | Cabs.Tdouble -> 9
  | Cabs.T_Bool -> 10
  | _ -> 11 (* There should be at most one of the others *)

let typespec_order t1 t2 = compare (typespec_rank t1) (typespec_rank t2)

(* Auxiliary for type declarator elaboration.  Remove the non-type-related
   attributes from the given type and return those attributes separately.
   If the type is a function type, keep function-related attributes
   attached to the type. *)

let get_nontype_attrs env ty =
  let to_be_removed a =
    match class_of_attribute a with
    | Attr_type -> false
    | Attr_function -> not (is_function_type env ty)
    | _ -> true in
  let nta = List.filter to_be_removed (attributes_of_type_no_expand ty) in
  (remove_attributes_type env nta ty, nta)

(* Auxiliary for elaborating bitfield declarations. *)

let check_bitfield loc env id ty ik n =
  let max = Int64.of_int(sizeof_ikind ik * 8) in
  if n < 0L then begin
    error loc "bit-field '%a' has negative width (%Ld)" pp_field id n;
    None
  end else if n >  max then begin
    error loc "size of bit-field '%a' (%Ld bits) exceeds its type (%Ld bits)" pp_field id n max;
    None
  end else if n = 0L && id <> "" then begin
    error loc "named bit-field '%a' has zero width" pp_field id;
    None
  end else begin
    begin match unroll env ty with
    | TEnum(eid, _) ->
      let info = wrap Env.find_enum loc env eid in
      let w = Int64.to_int n in
      let representable sg =
        List.for_all (fun (_, v, _) -> Cutil.int_representable v w sg)
                     info.Env.ei_members in
      if not (representable false || representable true) then
        warning loc Unnamed
          "not all values of type 'enum %s' can be represented in bit-field '%a' (%d bits are not enough)"
          eid.C.name pp_field id w
    | _ -> ()
    end;
    Some (Int64.to_int n)
  end

(* Elaboration of a type specifier.  Returns 6-tuple:
     (storage class, "inline" flag, "noreturn" flag, "typedef" flag,
      elaborated type, new env)
   Optional argument "only" is true if this is a standalone
   struct or union declaration, without variable names.
   C99 section 6.7.2.
*)

let rec elab_specifier ?(only = false) ?(typedef_name:string option = None) loc env specifier =
  (* We first divide the parts of the specifier as follows:
       - a storage class
       - a set of attributes (const, volatile, restrict)
       - a list of type specifiers *)
  let sto = ref Storage_default
  and inline = ref false
  and noreturn = ref false
  and restrict = ref false
  and attr = ref []
  and tyspecs = ref []
  and typedef = ref false in

  let do_specifier = function
  | SpecCV cv ->
      restrict := cv = CV_RESTRICT;
      attr := add_attributes (elab_cvspec env cv) !attr
  | SpecStorage st ->
      if !sto <> Storage_default && st <> TYPEDEF then
        error loc "multiple storage classes in declaration specifier";
      begin match st with
      | AUTO -> sto := Storage_auto
      | STATIC -> sto := Storage_static
      | EXTERN -> sto := Storage_extern
      | REGISTER -> sto := Storage_register
      | TYPEDEF ->
          if !typedef then
            error loc "multiple uses of 'typedef'";
          typedef := true
      end
  | SpecFunction INLINE -> inline := true
  | SpecFunction NORETURN -> noreturn := true
  | SpecType tys -> tyspecs := tys :: !tyspecs in

  let restrict_check ty =
    if !restrict then
      if not (is_pointer_type env ty) then
        error loc "restrict requires a pointer type (%a is invalid)" (print_typ env) ty
      else if is_function_pointer_type env ty then
        error loc "pointer to function type %a may not be 'restrict' qualified" (print_typ env) ty in

  List.iter do_specifier specifier;

  let simple ty =
    restrict_check ty;
    (!sto, !inline, !noreturn ,!typedef, add_attributes_type !attr ty, env) in

  let use_typedef_name_if_none id =
    match id with
    | Some _ -> id
    | None -> typedef_name
    in

  (* Partition !attr into name- and struct-related attributes,
     which are returned, and other attributes, which are left in !attr.
     The returned name-or-struct-related attributes are applied to the
     struct/union/enum being defined.
     The leftover attributes (e.g. object attributes) will be applied
     to the variable being defined.
     If [optmembers] is [None], name-related attributes are not returned
     but left in !attr.  This corresponds to two use cases:
     - A use of an already-defined struct/union/enum.  In this case
       the name-related attributes should go to the name being declared.
       Sending them to the struct/union/enum would cause them to be ignored,
       with a warning.  The struct-related attributes go to the
       struct/union/enum, are ignored, and cause a warning.
     - An incomplete declaration of a struct/union.  In this case
       the name- and struct-related attributes are just ignored,
       like GCC does.
  *)
  let get_definition_attrs optmembers =
    let (ta, nta) =
      List.partition
        (fun a -> match class_of_attribute a with
                  | Attr_struct -> true
                  | Attr_name -> optmembers <> None
                  | _ -> false)
        !attr in
    attr := nta;
    ta in

  (* Now interpret the list of type specifiers.  Much of this code
     is stolen from CIL. *)
  match List.stable_sort typespec_order (List.rev !tyspecs) with
    | [Cabs.Tvoid] -> simple (TVoid [])

    | [Cabs.T_Bool] -> simple (TInt(IBool, []))
    | [Cabs.Tchar] -> simple (TInt(IChar, []))
    | [Cabs.Tsigned; Cabs.Tchar] -> simple (TInt(ISChar, []))
    | [Cabs.Tunsigned; Cabs.Tchar] -> simple (TInt(IUChar, []))

    | [Cabs.Tshort] -> simple (TInt(IShort, []))
    | [Cabs.Tsigned; Cabs.Tshort] -> simple (TInt(IShort, []))
    | [Cabs.Tshort; Cabs.Tint] -> simple (TInt(IShort, []))
    | [Cabs.Tsigned; Cabs.Tshort; Cabs.Tint] -> simple (TInt(IShort, []))

    | [Cabs.Tunsigned; Cabs.Tshort] -> simple (TInt(IUShort, []))
    | [Cabs.Tunsigned; Cabs.Tshort; Cabs.Tint] -> simple (TInt(IUShort, []))

    | [] -> simple (TInt(IInt, []))
    | [Cabs.Tint] -> simple (TInt(IInt, []))
    | [Cabs.Tsigned] -> simple (TInt(IInt, []))
    | [Cabs.Tsigned; Cabs.Tint] -> simple (TInt(IInt, []))

    | [Cabs.Tunsigned] -> simple (TInt(IUInt, []))
    | [Cabs.Tunsigned; Cabs.Tint] -> simple (TInt(IUInt, []))

    | [Cabs.Tlong] -> simple (TInt(ILong, []))
    | [Cabs.Tsigned; Cabs.Tlong] -> simple (TInt(ILong, []))
    | [Cabs.Tlong; Cabs.Tint] -> simple (TInt(ILong, []))
    | [Cabs.Tsigned; Cabs.Tlong; Cabs.Tint] -> simple (TInt(ILong, []))

    | [Cabs.Tunsigned; Cabs.Tlong] -> simple (TInt(IULong, []))
    | [Cabs.Tunsigned; Cabs.Tlong; Cabs.Tint] -> simple (TInt(IULong, []))

    | [Cabs.Tlong; Cabs.Tlong] -> simple (TInt(ILongLong, []))
    | [Cabs.Tsigned; Cabs.Tlong; Cabs.Tlong] -> simple (TInt(ILongLong, []))
    | [Cabs.Tlong; Cabs.Tlong; Cabs.Tint] -> simple (TInt(ILongLong, []))
    | [Cabs.Tsigned; Cabs.Tlong; Cabs.Tlong; Cabs.Tint] -> simple (TInt(ILongLong, []))

    | [Cabs.Tunsigned; Cabs.Tlong; Cabs.Tlong] -> simple (TInt(IULongLong, []))
    | [Cabs.Tunsigned; Cabs.Tlong; Cabs.Tlong; Cabs.Tint] -> simple (TInt(IULongLong, []))

    | [Cabs.Tfloat] -> simple (TFloat(FFloat, []))
    | [Cabs.Tdouble] -> simple (TFloat(FDouble, []))

    | [Cabs.Tlong; Cabs.Tdouble] -> simple (TFloat(FLongDouble, []))

    (* Now the other type specifiers *)

    | [Cabs.Tnamed id] ->
        let (id', info) = wrap Env.lookup_typedef loc env id in
        simple (TNamed(id', []))

    | [Cabs.Tstruct_union(STRUCT, id, optmembers, a)] ->
        let a' =
          add_attributes (get_definition_attrs optmembers)
                         (elab_attributes env a) in
        let id = use_typedef_name_if_none id in
        let (id', env') =
          elab_struct_or_union only Struct loc id optmembers a' env in
        let ty = TStruct(id', !attr) in
        restrict_check ty;
        (!sto, !inline, !noreturn, !typedef, ty, env')

    | [Cabs.Tstruct_union(UNION, id, optmembers, a)] ->
        let a' =
          add_attributes (get_definition_attrs optmembers)
                         (elab_attributes env a) in
        let id = use_typedef_name_if_none id in
        let (id', env') =
          elab_struct_or_union only Union loc id optmembers a' env in
        let ty = TUnion(id', !attr) in
        restrict_check ty;
        (!sto, !inline, !noreturn, !typedef, ty, env')

    | [Cabs.Tenum(id, optmembers, a)] ->
        let a' =
          add_attributes (get_definition_attrs optmembers)
                         (elab_attributes env a) in
        let id = use_typedef_name_if_none id in
        let (id', env') =
          elab_enum only loc id optmembers a' env in
        let ty = TEnum (id', !attr) in
        restrict_check ty;
        (!sto, !inline, !noreturn, !typedef, ty, env')

    (* Specifier doesn't make sense *)
    | _ ->
        fatal_error loc "illegal combination of type specifiers"

(* Elaboration of a type qualifier. *)

and elab_cvspec env = function
  | CV_CONST -> [AConst]
  | CV_VOLATILE -> [AVolatile]
  | CV_RESTRICT -> [ARestrict]
  | CV_ATTR attr -> elab_attribute env attr

and elab_cvspecs env cv_specs =
  List.fold_left add_attributes [] (List.map (elab_cvspec env) cv_specs)

(* Elaboration of a type declarator.  C99 section 6.7.5. *)
and elab_return_type loc env ty =
  match unroll env ty with
  | TArray _ ->
      error loc "function cannot return array type %a" (print_typ env) ty
  | TFun _ ->
      error loc "function cannot return function type %a" (print_typ env) ty
  | _ -> ()

(* The [?fundef] parameter is true if we're elaborating a function definition
   and false otherwise.  When [fundef = true], K&R function declarators
   are allowed, and the returned environment includes bindings for the
   function parameters and the struct/unions they may define.
   When [fundef = false], K&R function declarators are rejected
   and declarations in parameters are not returned. *)

and elab_type_declarator ?(fundef = false) loc env ty = function
  | Cabs.JUSTBASE ->
      ((ty, None), env)
  | Cabs.ARRAY(d, cv_specs, sz) ->
      let (ty, a) = get_nontype_attrs env ty in
      let a = add_attributes a (elab_cvspecs env cv_specs) in
      if wrap incomplete_type loc env ty then
        error loc "array type has incomplete element type %a" (print_typ env) ty;
      if wrap contains_flex_array_mem loc env ty then
        warning loc Flexible_array_extensions "%a may not be used as an array element due to flexible array member" (print_typ env) ty;
      let sz' =
        match sz with
        | None ->
            None
        | Some sz ->
            let expr,env = (!elab_expr_f loc env sz) in
            match Ceval.integer_expr env expr with
            | Some n ->
                if n < 0L then error loc "size of array is negative";
                if n = 0L then warning loc Zero_length_array
                    "zero size arrays are an extension";
                if not (Cutil.valid_array_size env ty n) then error loc "size of array is too large";
                Some (n,expr)
            | None ->
                error loc "size of array is not a compile-time constant";
                Some (1L,expr) (* produces better error messages later *)
         in
       elab_type_declarator ~fundef loc env (TArray(ty, sz', a)) d
  | Cabs.PTR(cv_specs, d) ->
      let (ty, a) = get_nontype_attrs env ty in
      let a = add_attributes a (elab_cvspecs env cv_specs) in
      if is_function_type env ty && incl_attributes [ARestrict] a then
        error loc "pointer to function type %a may not be 'restrict' qualified" (print_typ env) ty;
      elab_type_declarator ~fundef loc env (TPtr(ty, a)) d
  | Cabs.REF d -> (* OptiTrust adds support for references; we don't perform any checks here *)
      elab_type_declarator ~fundef loc env (TRef (ty, [])) d
  | Cabs.PROTO(d, (params, vararg)) ->
      elab_return_type loc env ty;
      let (ty, a) = get_nontype_attrs env ty in
      let (params', env') = elab_parameters loc env params in
      (* For a function declaration (fundef = false), the scope introduced
         to treat parameters ends here, so we discard the extended
         environment env' returned by elab_parameters.
         For a function definition (fundef = true) we return the
         extended environment env' so that it can serve as the basis
         to elaborating the function body. *)
      let env'' = if fundef then env' else env in
      elab_type_declarator ~fundef loc env'' (TFun(ty, Some params', vararg, a)) d
  | Cabs.PROTO_OLD(d, params) ->
      elab_return_type loc env ty;
      let (ty, a) = get_nontype_attrs env ty in
      (* For consistency with the PROTO case above, for a function definition
         (fundef = true) we open a new scope, even though we do not
         add any bindings for the parameters. *)
      let env'' = if fundef then Env.new_scope env else env in
      match params with
      | [] ->
        elab_type_declarator ~fundef loc env'' (TFun(ty, None, false, a)) d
      | _ ->
        if not fundef || d <> Cabs.JUSTBASE then
          fatal_error loc "illegal old-style K&R function definition";
        ((TFun(ty, None, false, a), Some params), env'')

(* Elaboration of parameters in a prototype *)

and elab_parameters loc env params =
  (* Prototype introduces a new scope *)
  let (vars, env) = mmap elab_parameter (Env.new_scope env) params in
  (* Catch special case f(t) where t is void or a typedef to void *)
  match vars with
    | [ ( {C.name=""}, t) ] when is_void_type env t -> [],env
    | _ -> if List.exists (fun (id, t) -> id.C.name = "" && is_void_type env t) vars then
        error loc "'void' must be the only parameter";
      (vars, env)

(* Elaboration of a function parameter *)

and elab_parameter env (PARAM (spec, id, decl, attr, loc)) =
  let (sto, inl, noret, tydef, bty, env1) = elab_specifier loc env spec in
  if tydef then
    error loc "'typedef' used in function parameter";
  let ((ty, _), _) = elab_type_declarator loc env1 bty decl in
  let ty = add_attributes_type (elab_attributes env attr) ty in
  if sto <> Storage_default && sto <> Storage_register then
    error loc                               (* NB: 'auto' not allowed *)
      "invalid storage class %s for function parameter"
      (name_of_storage_class sto);
  if inl then
    error loc "'inline' can only appear on functions";
  if noret then
    error loc "'_Noreturn' can only appear on functions";
  let id = match id with None -> "" | Some id -> id in
  if id <> "" && is_void_type env1 ty then
    error loc "argument '%s' may not have 'void' type" id;
  if id <> "" && redef Env.lookup_ident env id then
    error loc "redefinition of parameter '%s'" id;
  (* replace array and function types by pointer types *)
  let ty1 = argument_conversion env1 ty in
  if is_qualified_array ty1 then
    error loc "type qualifier used in non-outermost array type derivation";
  if has_std_alignas env ty then begin
    if id <> "" then
      error loc "alignment specified for parameter '%s'" id
    else
      error loc "alignment specified for unnamed parameter"
  end;
  let (id', env2) = Env.enter_ident env1 id sto ty1 in
  ( (id', ty1) , env2)

(* Elaboration of a (specifier, Cabs "name") pair as found in a function
   definition.  Returns two environments: the first is [env]
   enriched with struct/union definitions from the return type,
   as usual; the second is like the first, plus a new scope.
   For a prototyped function ([kr_params = None]) the new scope
   includes bindings for the function parameters and the struct/unions
   they may define.  For a K&R function ([kr_params <> None]) the new
   scope is empty. *)

and elab_fundef_name env spec (Name (s, decl, attr, loc)) =
  let (sto, inl, noret, tydef, bty, env') = elab_specifier loc env spec in
  if tydef then
    error loc "'typedef' is forbidden here";
  let id = Env.fresh_ident s in
  let ((ty, kr_params), env'') =
    elab_type_declarator ~fundef:true loc env' bty decl in
  let a = elab_attributes env attr in
  (id, sto, inl, noret, add_attributes_type a ty, kr_params, env', env'')

(* Elaboration of a name group.  C99 section 6.7.6 *)

and elab_name_group loc env  (spec, namelist) =
  let (sto, inl, noret, tydef, bty, env') =
    elab_specifier loc env spec in
  if tydef then
    error loc "'typedef' is forbidden here";
  if inl then
    error loc "'inline' is forbidden here";
  if noret then
    error loc "'_Noreturn' is forbidden here";
  let elab_one_name env (Name (id, decl, attr, loc)) =
    let ((ty, _), env1) =
      elab_type_declarator loc env bty decl in
    let a = elab_attributes env attr in
    ((id, add_attributes_type a ty), env1) in
  (mmap elab_one_name env' namelist, sto)



(* Elaboration of a field group *)

and elab_field_group env = function

| Field_group (spec, fieldlist, loc) ->

  let fieldlist = List.map
    (function (None, x) -> (Name ("", JUSTBASE, [], loc), x)
            | (Some n, x) -> (n, x))
    fieldlist
  in

  let ((names, env'), sto) =
    elab_name_group loc env  (spec, List.map fst fieldlist) in

  if sto <> Storage_default then
    (* This should actually never be triggered, catched by pre-parser *)
    error loc "non-default storage in struct or union";
  if fieldlist = [] then
      (* This should actually never be triggered, empty structs are captured earlier *)
      warning loc Missing_declarations "declaration does not declare anything";

  let elab_bitfield env (Name (_, _, _, loc), optbitsize) (id, ty) =
    let optbitsize',env' =
      match optbitsize with
      | None -> None,env
      | Some sz ->
          let ik =
            match unroll env' ty with
            | TInt(ik, _) -> ik
            | TEnum(_, _) -> enum_ikind
            | _ -> ILongLong (* trigger next error message *) in
          if sizeof_ikind ik > sizeof_ikind IInt then begin
            error loc
              "the type of bit-field '%a' must be an integer type no bigger than 'int'" pp_field id;
            None,env
          end else if has_std_alignas env' ty then begin
            error loc "alignment specified for bit-field '%a'" pp_field id;
            None, env
          end else begin
            let expr,env' = !elab_expr_f loc env sz in
            match Ceval.integer_expr env' expr with
            | Some n ->
                let bf = check_bitfield loc env' id ty ik n in
                bf,env'
            | None ->
                error loc "bit-field '%a' width not an integer constant" pp_field id;
                None,env
          end in
    if is_qualified_array ty then
      error loc "type qualifier used in array declarator outside of function prototype";
    let anon_composite = is_anonymous_composite ty in
    if id = "" && not anon_composite && optbitsize = None  then begin
      warning loc Missing_declarations "declaration does not declare anything";
      None, env'
    end else
      Some { fld_name = id; fld_typ = ty; fld_bitfield = optbitsize';
             fld_anonymous = id = "" && anon_composite},
      env'
  in
  (mmap2_filter elab_bitfield env' fieldlist names)

| Field_group_static_assert(exp, loc_exp, msg, loc_msg, loc) ->
    elab_static_assert env exp loc_exp msg loc_msg loc;
    ([], env)

(* Elaboration of a struct or union. C99 section 6.7.2.1 *)

and elab_struct_or_union_info kind loc env members attrs =
  let (m, env') = mmap elab_field_group env members in
  let m = List.flatten m in
  let m,_ = mmap (fun c fld  ->
      if fld.fld_anonymous then
        let name = Printf.sprintf "<anon>_%d" c in
        {fld with fld_name = name},c+1
      else
        fld,c) 0 m in
  let rec duplicate acc = function
    | [] -> ()
    | fld::rest ->
       if fld.fld_anonymous then begin
         let rest = match unroll env fld.fld_typ with
           | TStruct (id,_) ->
             warning loc Celeven_extension "anonymous structs/unions are a C11 extension";
             let str = Env.find_struct env' id in
             str.Env.ci_members@rest
           | TUnion (id,_) ->
             warning loc Celeven_extension "anonymous structs/unions are a C11 extension";
             let union = Env.find_union env' id in
             union.Env.ci_members@rest
           | _ -> rest in
         duplicate acc rest
       end else if fld.fld_name <> "" then begin
         if List.exists ((=) fld.fld_name) acc then
           error loc "duplicate member '%a'" pp_field fld.fld_name;
         duplicate (fld.fld_name::acc) rest
       end else
         duplicate acc rest in
  duplicate [] m;
  (* Check for incomplete types *)
  let rec check_incomplete only = function
  | [] -> ()
  | [ { fld_typ = TArray(ty_elt, None, _) as typ; fld_name = name } ] when kind = Struct ->
    (* C99: ty[] allowed as last field of a struct, provided this is not the only field *)
      if only then
        error loc "flexible array member '%a' not allowed in otherwise empty struct" pp_field name;
      check_reduced_alignment loc env' typ
  | fld :: rem ->
      if wrap incomplete_type loc env' fld.fld_typ then
        (* Must be fatal otherwise we get problems constructing the init *)
        fatal_error loc "member '%a' has incomplete type %a" pp_field fld.fld_name (print_typ env) fld.fld_typ;
      if wrap contains_flex_array_mem loc env' fld.fld_typ && kind = Struct then
        warning loc Flexible_array_extensions "%a may not be used as a struct member due to flexible array member" (print_typ env) fld.fld_typ;
      check_reduced_alignment loc env' fld.fld_typ;
      check_incomplete false rem in
  check_incomplete true m;
  (* Warn for empty structs or unions *)
  if m = [] then
    if kind = Struct then begin
      warning loc Gnu_empty_struct "empty struct is a GNU extension"
    end else begin
      fatal_error loc "empty union is a GNU extension"
    end;
  let ci = composite_info_def env' kind attrs m in
  (* Warn for reduced alignment *)
  if attrs <> [] then begin
    let ci_nat = composite_info_def env' kind [] m in
    warn_if_reduced_alignment loc
           ~actual:ci.Env.ci_alignof ~natural:ci_nat.Env.ci_alignof
  end;
  (* Final result *)
  (composite_info_def env' kind attrs m, env')

and elab_struct_or_union only kind loc tag optmembers attrs env =
  let warn_attrs () =
    if attrs <> [] then
      warning loc Ignored_attributes "attribute declaration must precede definition" in
  let optbinding, tag =
    match tag with
      | None -> None, ""
      | Some s ->
          if redef Env.lookup_enum env s then
            error loc "'%s' redeclared as different kind of symbol" s;
          Env.lookup_composite env s, s
  in
  match optbinding, optmembers with
  | Some(tag', ci), None
    when (not only) || Env.in_current_scope env tag' ->
      (* Reference to an already declared struct or union.
         Special case: if this is an "only" declaration (without variable names)
         and the composite was bound in another scope,
         create a new incomplete composite instead via the case
         "_, None" below. *)
      if ci.Env.ci_kind <> kind then
        fatal_error loc "use of '%s' with tag type that does not match previous declaration" tag;
      warn_attrs();
      (tag', env)
  | Some(tag', ({Env.ci_sizeof = None} as ci)), Some members
    when Env.in_current_scope env tag' ->
      if ci.Env.ci_kind <> kind then
        fatal_error loc "use of '%s' with tag type that does not match previous declaration" tag;
      (* finishing the definition of an incomplete struct or union *)
      let (ci', env') = elab_struct_or_union_info kind loc env members attrs in
      (* Emit a global definition for it *)
      emit_elab env' loc (Gcompositedef(kind, tag', attrs, ci'.Env.ci_members));
      (* Replace infos but keep same ident *)
      (tag', Env.add_composite env' tag' ci')
  | Some(tag', {Env.ci_sizeof = Some _}), Some _
    when Env.in_current_scope env tag' ->
      fatal_error loc "redefinition of struct or union '%s'" tag
  | _, None ->
      (* declaration of an incomplete struct or union *)
      if tag = "" then
        error loc "anonymous, incomplete struct or union";
      let ci = composite_info_decl kind attrs in
      (* enter it with a new name *)
      let (tag', env') = Env.enter_composite env tag ci in
      (* emit it *)
      emit_elab env' loc (Gcompositedecl(kind, tag', attrs));
      (tag', env')
  | _, Some members ->
      (* definition of a complete struct or union *)
      let ci1 = composite_info_decl kind attrs in
      (* enter it, incomplete, with a new name *)
      let (tag', env') = Env.enter_composite env tag ci1 in
      (* emit a declaration so that inner structs and unions can refer to it *)
      emit_elab env' loc (Gcompositedecl(kind, tag', attrs));
      (* elaborate the members *)
      let (ci2, env'') =
        elab_struct_or_union_info kind loc env' members attrs in
      (* emit a definition *)
      emit_elab env'' loc (Gcompositedef(kind, tag', attrs, ci2.Env.ci_members));
      (* Replace infos but keep same ident *)
      (tag', Env.add_composite env'' tag' ci2)

(* Elaboration of an enum item.  C99 section 6.7.2.2 *)

and elab_enum_item env ((s, exp), loc) nextval =
  let (v, exp') =
    match exp with
    | None ->
        (nextval, None)
    | Some exp ->
        let exp',env = !elab_expr_f loc env exp in
        match Ceval.integer_expr env exp' with
        | Some n -> (n, Some exp')
        | None ->
            error loc
              "value of enumerator '%s' is not an integer constant" s;
            (nextval, Some exp') in
  if redef Env.lookup_ident env s then
    error loc "'%s' redeclared as different kind of symbol" s;
  if redef Env.lookup_typedef env s then
    error loc "'%s' redeclared as different kind of symbol" s;
  if not (int_representable v (8 * sizeof_ikind enum_ikind) (is_signed_ikind enum_ikind)) then
    warning loc Constant_conversion "integer literal '%Ld' is too large to be represented in the enumeration integer type"
      v;
  let (id, env') = Env.enter_enum_item env s v in
  ((id, v, exp'), Int64.succ v, env')

(* Elaboration of an enumeration declaration.   C99 section 6.7.2.2  *)

and elab_enum only loc tag optmembers attrs env =
  let tag = match tag with
    | None -> ""
    | Some s ->
      if redef Env.lookup_struct env s || redef Env.lookup_union env s then
        error loc "'%s' redeclared as different kind of symbol" s;
      s in
  match optmembers with
  | None ->
    if only && not (redef Env.lookup_enum env tag) then
      fatal_error loc
         "forward declaration of 'enum %s' is not allowed in ISO C" tag;
      let (tag', info) = wrap Env.lookup_enum loc env tag in (tag', env)
  | Some members ->
      if tag <> "" && redef Env.lookup_enum env tag then
        error loc "redefinition of 'enum %s'" tag;
      let rec elab_members env nextval = function
      | [] -> ([], env)
      | hd :: tl ->
          let (dcl1, nextval1, env1) = elab_enum_item env hd nextval in
          let (dcl2, env2) = elab_members env1 nextval1 tl in
          (dcl1 :: dcl2, env2) in
      let (dcls, env') = elab_members env 0L members in
      let info = { Env.ei_members = dcls; ei_attr = attrs } in
      let (tag', env'') = Env.enter_enum env' tag info in
      emit_elab env' loc (Genumdef(tag', attrs, dcls));
      (tag', env'')

(* Elaboration of a naked type, e.g. in a cast *)

let elab_type loc env spec decl =
  let (sto, inl, noret, tydef, bty, env') = elab_specifier loc env spec in
  let ((ty, _), env'') = elab_type_declarator loc env' bty decl in
  (* NB: it seems the parser doesn't accept any of the specifiers below.
     We keep the error message as extra safety. *)
  if sto <> Storage_default || inl || noret || tydef then
    error loc "'typedef', 'extern', 'static', 'auto', 'register' and 'inline' are meaningless in cast";
  (ty, env'')


(* Elaboration of initializers. C99 section 6.7.8 *)

let init_char_array_string opt_size s =
  let len = Int64.of_int (String.length s) in
  let size =
    match opt_size with
    | Some sz -> sz
    | None -> Int64.succ len  (* include final 0 character *) in
  let rec add_chars i init =
    if i < 0L then init else begin
      let c =
        if i < len then Int64.of_int (Char.code s.[Int64.to_int i]) else 0L in
      add_chars (Int64.pred i) (Init_single (intconst c IInt) :: init)
    end in
  Init_array (add_chars (Int64.pred size) [])

let init_int_array_wstring opt_size s =
  let a = Array.of_list s in
  let len = Int64.of_int (Array.length a) in
  let size =
    match opt_size with
    | Some sz -> sz
    | None -> Int64.succ len  (* include final 0 character *) in
  let rec add_chars i init =
    if i < 0L then init else begin
      let c = if i < len then a.(Int64.to_int i) else 0L in
      add_chars (Int64.pred i) (Init_single (intconst c IInt) :: init)
    end in
  Init_array (add_chars (Int64.pred size) [])

let check_init_type loc env a ty =
  if wrap2 valid_assignment loc env a ty then ()
  else if wrap2 valid_cast loc env a.etyp ty then
    if wrap2 int_pointer_conversion loc env a.etyp ty then
      warning loc Int_conversion
        "incompatible integer-pointer conversion: initializer has type %a instead of the expected type %a"
         (print_typ env) a.etyp (print_typ env) ty
    else
      warning loc Unnamed
        "incompatible conversion: initializer has type %a instead of the expected type %a"
        (print_typ env) a.etyp (print_typ env) ty
  else
    error loc
      "initializer has type %a instead of the expected type %a"
      (print_typ env) a.etyp (print_typ env) ty

(* Representing initialization state using zippers *)

module I = struct

  type zipinit =
    | Ztop of string * typ

    | Zarray of zipinit                 (* ancestor *)
              * typ                     (* type of elements *)
              * int64 option            (* size *)
              * init                    (* default initializer *)
              * init list               (* elements before point, reversed *)
              * int64                   (* position of point *)
              * init list               (* elements after point *)

    | Zstruct of zipinit                (* ancestor *)
               * ident                  (* struct type *)
               * (field * init) list    (* elements before current, reversed *)
               * field                  (* current field *)
               * (field * init) list    (* elements after current *)

    | Zunion of zipinit                 (* ancestor *)
              * ident                   (* union type *)
              * field                   (* current member *)

  type 'a result =
    | OK of 'a
    | NotFound
    | Unsupported

  (* The initial state: default initialization, current point at top *)
  let top env name ty = (Ztop(name, ty), default_init env ty)

  (* Change the initializer for the current point *)
  let set (z, i) i' = (z, i')

  (* Is the current point at top? *)
  let at_top = function Ztop(_, _), _ -> true | _, _ -> false

  (* Put the current point back to the top *)
  let rec to_top = function
    | Ztop(name, ty), i as zi -> zi
    | Zarray(z, ty, sz, dfl, before, idx, after), i ->
        to_top (z, Init_array (List.rev_append before (i :: after)))
    | Zstruct(z, id, before, fld, after), i ->
        to_top (z, Init_struct(id, List.rev_append before ((fld, i) :: after)))
    | Zunion(z, id, fld), i ->
        to_top (z, Init_union(id, fld, i))

  (* Extract the initializer corresponding to the current state *)
  let to_init zi = snd (to_top zi)

  (* The type of the current point *)
  let typeof = function
    | Ztop(name, ty), i -> ty
    | Zarray(z, ty, sz, dfl, before, idx, after), i -> ty
    | Zstruct(z, id, before, fld, after), i -> fld.fld_typ
    | Zunion(z, id, fld), i -> fld.fld_typ

  (* The name of the path leading to the current point, for error reporting *)
  let rec zipname = function
    | Ztop(name, ty) -> name
    | Zarray(z, ty, sz, dfl, before, idx, after) ->
        Printf.sprintf "%s[%Ld]" (zipname z) idx
    | Zstruct(z, id, before, fld, after) ->
        Printf.sprintf "%s.%s" (zipname z) fld.fld_name
    | Zunion(z, id, fld) ->
        Printf.sprintf "%s.%s" (zipname z) fld.fld_name

  let name (z, i) = zipname z

  (* Auxiliary functions to deal with arrays *)
  let index_below (idx: int64) (sz: int64 option) =
    match sz with None -> true | Some sz -> idx < sz

  let il_head dfl = function [] -> dfl | i1 :: il -> i1
  let il_tail = function [] -> [] | i1 :: il -> il

  (* Advance the current point to the next point in right-up order.
     Return NotFound if no next point, i.e. we are at top *)
  let rec next = function
    | Ztop(name, ty), i -> NotFound
    | Zarray(z, ty, sz, dfl, before, idx, after), i ->
        let idx' = Int64.succ idx in
        if index_below idx' sz
        then OK(Zarray(z, ty, sz, dfl, i :: before, idx', il_tail after),
                il_head dfl after)
        else next (z, Init_array (List.rev_append before (i :: after)))
    | Zstruct(z, id, before, fld, []), i ->
        next (z, Init_struct(id, List.rev_append before [(fld, i)]))
    | Zstruct(z, id, before, fld, (fld1, i1) :: after), i ->
        OK(Zstruct(z, id, (fld, i) :: before, fld1, after), i1)
    | Zunion(z, id, fld), i ->
        next (z, Init_union(id, fld, i))

  (* Move the current point "down" to the first component of an array,
     struct, or union.  No effect if the current point is a scalar. *)
  let first env (z, i as zi) =
    let ty = typeof zi in
    match unroll env ty, i with
    | TArray(ty, sz, _), Init_array il ->
        let sz = match sz with None -> None | Some (sz,_) -> sz in
        if index_below 0L sz then begin
          let dfl = default_init env ty in
          OK(Zarray(z, ty, sz, dfl, [], 0L, il_tail il), il_head dfl il)
        end
        else NotFound
    | TStruct(id, _), Init_struct(id', []) ->
        NotFound
    | TStruct(id, _), Init_struct(id', (fld1, i1) :: flds) ->
        OK(Zstruct(z, id, [], fld1, flds), i1)
    | TUnion(id, _), Init_union(id', fld, i) ->
      let rec first_named = function
        | [] -> NotFound
        | fld1 :: fl ->
          if fld1.fld_name = "" then
            first_named fl
          else begin
            OK(Zunion(z, id, fld1),
               if fld.fld_name = fld1.fld_name
               then i
               else default_init env fld1.fld_typ)
          end in
      first_named (Env.find_union env id).Env.ci_members
    | (TStruct _ | TUnion _), Init_single a ->
        (* This is a previous whole-struct initialization that we
           are going to overwrite.  Hard to support correctly
           and without code duplication, so turn it into an error. *)
        Unsupported
    | _ ->
        OK (z, i)

  (* Move to the [n]-th element of the current point, which must be
     an array. *)
  let index env (z, i as zi) n =
    match unroll env (typeof zi), i with
    | TArray(ty, sz, _), Init_array il ->
        let sz = match sz with None -> None | Some (sz,_) -> sz in
        if n >= 0L && index_below n sz then begin
          let dfl = default_init env ty in
          let rec loop p before after =
            if p = n then
              OK (Zarray(z, ty, sz, dfl, before, n, il_tail after),
                  il_head dfl after)
            else
              loop (Int64.succ p)
                   (il_head dfl after :: before)
                   (il_tail after)
          in loop 0L [] il
        end else
          NotFound
    | _, _ ->
      NotFound

  let has_member env name ty =
    let mem f id =
      try
        ignore(f env (id,name)); true
      with Env.Error _ -> false in
    match ty with
    | TStruct (id,_) ->
      mem Env.find_struct_member id
    | TUnion (id,_) ->
      mem Env.find_union_member id
    | _ -> false

  (* Move to the member named [name] of the current point, which must be
     a struct or a union. *)
  let rec member env (z, i as zi) name =
    let ty = typeof zi in
    match unroll env ty, i with
    | TStruct(id, _), Init_struct(id', flds) ->
        let rec find before = function
          | [] -> NotFound
          | (fld, i as f_i) :: after ->
              if fld.fld_name = name then
                OK(Zstruct(z, id, before, fld, after), i)
              else if fld.fld_anonymous && has_member env name fld.fld_typ then
                let zi = (Zstruct(z, id, before, fld, after), i) in
                member env zi name
              else
                find (f_i :: before) after
        in find [] flds
    | TUnion(id, _), Init_union(id', fld, i) ->
        if fld.fld_name = name then
          OK(Zunion(z, id, fld), i)
        else begin
          let rec find = function
            | [] -> NotFound
            | fld1 :: rem ->
                if fld1.fld_name = name then
                  OK(Zunion(z, id, fld1), default_init env fld1.fld_typ)
                else if fld.fld_anonymous && has_member env name fld.fld_typ then
                  let zi = (Zunion(z, id, fld1),i) in
                  member env zi name
                else
                  find rem
           in find (Env.find_union env id).Env.ci_members
         end
    | (TStruct _ | TUnion _), Init_single a ->
        (* This is a previous whole-struct initialization that we
           are going to overwrite.  Hard to support correctly
           and without code duplication, so turn it into an error. *)
        Unsupported
    | _, _ ->
        NotFound
end

(* Interpret the given designator, moving the initialization state [zi]
   "down" accordingly. *)

let rec elab_designator loc env zi desig =
  match desig with
  | [] ->
      zi
  | INFIELD_INIT name :: desig' ->
      begin match I.member env zi name with
      | I.OK zi' ->
          elab_designator loc env zi' desig'
      | I.NotFound ->
          error loc "%s has no member named %s" (I.name zi) name;
          raise Exit
      | I.Unsupported ->
          error loc "unsupported reinitialization of %s that was previously initialized as a whole" (I.name zi);
          raise Exit
      end
  | ATINDEX_INIT a :: desig' ->
      let expr,env = (!elab_expr_f loc env a) in
      begin match Ceval.integer_expr env expr with
      | None ->
          error loc "array element designator for %s is not an integer constant expression" (I.name zi);
          raise Exit
      | Some n ->
          match I.index env zi n with
          | I.OK zi' ->
              elab_designator loc env zi' desig'
          | I.NotFound ->
              error loc "array index %Ld within %s exceeds array bounds" n (I.name zi);
            raise Exit
          | I.Unsupported -> assert false
      end

(* Elaboration of an initialization expression.  Return the corresponding
   initializer. *)

let elab_init loc env root ty_root ie =

(* Perform the initializations described by the list [il] over
   the initialization state [zi].  [first] is true if we are at the
   beginning of a braced initializer.  Returns the final initializer. *)

let rec elab_list zi il first =
  match il with
  | [] ->
      (* All initialization items consumed. *)
      I.to_init zi
  | (desig, item) :: il' ->
      if desig = [] then begin
        match (if first then I.first env zi else I.next zi)
        with
        | I.NotFound ->
            warning loc Unnamed "excess elements in initializer for %s"
                        (I.name zi);
            I.to_init zi
        | I.OK zi' ->
            elab_item zi' item il'
        | I.Unsupported ->
            error loc "unsupported reinitialization of %s that was previously initialized as a whole" (I.name zi);
            raise Exit
      end else
        elab_item (elab_designator loc env (I.to_top zi) desig) item il'

(* Perform the initialization described by [item] for the current
   subobject of state [zi].  Continue initializing with the list [il]. *)

and elab_item zi item il =
  let ty = I.typeof zi in
  match item, unroll env ty with
  (* Special case char array = "string literal"
               or wchar array = L"wide string literal" *)
  | (SINGLE_INIT (CONSTANT (CONST_STRING(w, s)))
     | COMPOUND_INIT [_, SINGLE_INIT(CONSTANT (CONST_STRING(w, s)))]),
    TArray(ty_elt, sz, _)
    when is_integer_type env ty_elt ->
      let sz = match sz with None -> None | Some (sz,_) -> sz in
      begin match elab_string_literal loc w s, unroll env ty_elt with
      | CStr s, TInt((IChar | ISChar | IUChar), _) ->
          if not (I.index_below (Int64.of_int(String.length s - 1)) sz) then
            warning loc Unnamed "initializer string for array of chars %s is too long" (I.name zi);
          elab_list (I.set zi (init_char_array_string sz s)) il false
      | CStr _, _ ->
          error loc "initialization of an array of non-char elements with a string literal";
          elab_list zi il false
      | CWStr s, TInt(_, _) when compatible_types AttrIgnoreTop env ty_elt (TInt(wchar_ikind(), [])) ->
          if not (I.index_below (Int64.of_int(List.length s - 1)) sz) then
            warning loc Unnamed "initializer string for array of wide chars %s is too long" (I.name zi);
          elab_list (I.set zi (init_int_array_wstring sz s)) il false
      | CWStr _, _ ->
          error loc "initialization of an array of non-wchar_t elements with a wide string literal";
          elab_list zi il false
      | _ -> assert false
      end
  (* Brace-enclosed compound initializer *)
  | COMPOUND_INIT il', _ ->
      (* Process the brace-enclosed stuff, obtaining its initializer *)
      let ini' = elab_list (I.top env (I.name zi) ty) il' true in
      (* Initialize current subobject with this state, and continue *)
      elab_list (I.set zi ini') il false
  (* Single expression *)
  | SINGLE_INIT a, _ ->
      let a',_ = !elab_expr_f loc env a in
      elab_single zi a' il
  (* No initializer: can this happen? *)
  | NO_INIT, _ ->
      elab_list zi il false

(* Perform initialization by a single expression [a] for the current
   subobject of state [zi],  Continue initializing with the list [il']. *)

and elab_single zi a il =
  let ty = I.typeof zi in
  match unroll env ty with
  | TInt _ | TEnum _ | TFloat _ | TPtr _ ->
      (* This is a scalar: do direct initialization and continue *)
      check_init_type loc env a ty;
      elab_list (I.set zi (Init_single a)) il false
  | TStruct _ | TUnion _ when compatible_types AttrIgnoreTop env ty a.etyp ->
      (* This is a composite that can be initialized directly
         from the expression: do as above *)
      elab_list (I.set zi (Init_single a)) il false
  | TStruct _ | TUnion _ | TArray _ ->
      (* This is an aggregate.
         At top, explicit { } are required. *)
      if I.at_top zi then begin
        error loc "invalid initializer, an initializer list was expected";
        raise Exit
      end;
      (* Otherwise we need to drill into the aggregate, recursively *)
      begin match I.first env zi with
      | I.OK zi' ->
          elab_single zi' a il
      | I.NotFound ->
          error loc "initializer for aggregate %s with no elements requires explicit braces"
                    (I.name zi);
          raise Exit
      | I.Unsupported ->
          error loc "unsupported reinitialization of %s that was previously initialized as a whole" (I.name zi);
          raise Exit
      end
  | _ ->
      error loc "impossible to initialize %s of type %a"
                (I.name zi) (print_typ env) ty;
      raise Exit

(* Start with top-level object initialized to default *)

in
if is_function_type env ty_root then begin
  error loc "illegal initializer (only variables can be initialized)";
  raise Exit
end;
try
  elab_item (I.top env root ty_root) ie []
with No_default_init ->
  error loc "variable has incomplete type %a" (print_typ env) ty_root;
  raise Exit

(* Elaboration of a top-level initializer *)

let elab_initial loc env root ty ie =
  match ie with
  | NO_INIT -> None
  | _ ->
    try
      Some (elab_init loc env root ty ie)
    with
    | Exit -> None  (* error was already reported *)
    | Env.Error msg -> error loc "%s" (Env.error_message msg); None

(* Complete an array type with the size obtained from the initializer:
   "int x[] = { 1, 2, 3 }" becomes "int x[3] = ..." *)

let fixup_typ loc env ty init =
  match unroll env ty, init with
  | TArray(ty_elt, None, attr), Init_array il ->
      if il = [] then warning loc Zero_length_array "zero size arrays are an extension";
      TArray(ty_elt, Some(Int64.of_int(List.length il), no_exp), attr)
  | _ -> ty

(* Entry point *)

let elab_initializer loc env root ty ie =
  match elab_initial loc env root ty ie with
  | None ->
      (ty, None)
  | Some init ->
      (fixup_typ loc env ty init, Some init)


(* Contexts for elaborating statements and expressions *)

type elab_context = {
  ctx_return_typ: typ;          (**r return type for the function *)
  ctx_labels: StringSet.t;      (**r all labels defined in the function *)
  ctx_break: bool;              (**r is 'break' allowed? *)
  ctx_continue: bool;           (**r is 'continue' allowed? *)
  ctx_in_switch: bool;          (**r are 'case' and 'default' allowed? *)
  ctx_vararg: bool;             (**r is this a vararg function? *)
  ctx_nonstatic_inline: bool    (**r is this a nonstatic inline function? *)
}

(* Context for evaluating compile-time constant expressions.
   Only the [ctx_vararg] and [ctx_nonstatic_inline] fields matter. *)
let ctx_constexp = {
  ctx_return_typ = TVoid [];
  ctx_labels = StringSet.empty;
  ctx_break = false; ctx_continue = false; ctx_in_switch = false;
  ctx_vararg = false; ctx_nonstatic_inline = false
}


(* Elaboration of expressions *)

let elab_expr ctx loc env a =

  let error fmt = error loc fmt in
  let fatal_error fmt = fatal_error loc fmt in
  let warning t fmt = warning loc t fmt in

  let check_ptr_arith env ty s =
    match unroll env ty with
    | TVoid _ ->
        error "illegal arithmetic on a pointer to void in %s" s
    | TFun _ ->
        error "illegal arithmetic on a pointer to the function type %a in %s" (print_typ env) ty s
    | _ ->
        if incomplete_type env ty then
          error "arithmetic on a pointer to an incomplete type %a in %s" (print_typ env) ty s
  in

  let check_static_var env id sto ty =
    if ctx.ctx_nonstatic_inline
    && sto = Storage_static
    && List.mem AConst (attributes_of_type env ty)
    then warning Static_in_inline "static variable '%s' is used in an inline function with external linkage" id.C.name
  in

  let rec elab env = function

(* 6.5.1 Primary expressions *)

  | VARIABLE s ->
      begin match wrap Env.lookup_ident loc env s with
        | (id, Env.II_ident(sto, ty)) ->
          check_static_var env id sto ty;
          { edesc = EVar id; etyp = ty; eloc = elab_loc loc },env
      | (id, Env.II_enum v) ->
          { edesc = EConst(CEnum(id, v)); etyp = TInt(enum_ikind, []); eloc = elab_loc loc },env
      end

  | CONSTANT cst ->
      let cst' = elab_constant loc cst in
      { edesc = EConst cst'; etyp = type_of_constant cst'; eloc = elab_loc loc },env

(* 6.5.2 Postfix expressions *)

  | INDEX(a1, a2) ->            (* e1[e2] *)
      let b1,env = elab env a1 in
      let b2,env = elab env a2 in
      let tres =
        match (unroll env b1.etyp, unroll env b2.etyp) with
        | (TPtr(t, _) | TArray(t, _, _)), (TInt _ | TEnum _) -> t
        | (TInt _ | TEnum _), (TPtr(t, _) | TArray(t, _, _)) -> t
        | t1, t2 -> fatal_error "subscripted value is neither an array nor pointer" in
      { edesc = EBinop(Oindex, b1, b2, TPtr(tres, [])); etyp = tres; eloc = elab_loc loc },env

  | MEMBEROF(a1, fieldname) ->
      let b1,env = elab env a1 in
      let (fld, attrs) =
        match unroll env b1.etyp with
        | TStruct(id, attrs) ->
            (wrap Env.find_struct_member loc env (id, fieldname), attrs)
        | TUnion(id, attrs) ->
            (wrap Env.find_union_member loc env (id, fieldname), attrs)
        | _ ->
            fatal_error "request for member '%s' in something not a structure or union" fieldname in
      (* A field of a const/volatile struct or union is itself const/volatile *)
      let rec access = function
         | [] -> b1
         | fld::rest ->
             let b1 = access rest in
             { edesc = EUnop(Odot fld.fld_name, b1);
               etyp = add_attributes_type (List.filter attr_inherited_by_members attrs)
                 (type_of_member env fld);
               eloc = elab_loc loc } in
       access fld,env

  | MEMBEROFPTR(a1, fieldname) ->
      let b1,env = elab env a1 in
      let (fld, attrs) =
        match unroll env b1.etyp with
        | TPtr(t, _) | TArray(t,_,_) ->
            begin match unroll env t with
            | TStruct(id, attrs) ->
                (wrap Env.find_struct_member loc env (id, fieldname), attrs)
            | TUnion(id, attrs) ->
                (wrap Env.find_union_member loc env (id, fieldname), attrs)
            | _ ->
                fatal_error "request for member '%s' in something not a structure or union" fieldname
            end
        | _ ->
            fatal_error "member reference type %a is not a pointer" (print_typ env) b1.etyp in
       let rec access =  function
         | [] -> assert false
         | [fld] ->
           { edesc = EUnop(Oarrow fld.fld_name, b1);
             etyp = add_attributes_type (List.filter attr_inherited_by_members attrs)
                (type_of_member env fld);
             eloc = elab_loc loc }
         | fld::rest ->
             let b1 = access rest in
             { edesc = EUnop(Odot fld.fld_name, b1);
               etyp = add_attributes_type (List.filter attr_inherited_by_members attrs)
                (type_of_member env fld);
               eloc = elab_loc loc } in
            access fld,env

(* Hack to treat vararg.h functions the GCC way.  Helps with testing.
    va_start(ap,n)
      (preprocessing) --> __builtin_va_start(ap, arg)
      (elaboration)   --> __builtin_va_start(ap)
    va_arg(ap, ty)
      (preprocessing) --> __builtin_va_arg(ap, ty)
      (elaboration)   --> __builtin_va_arg(ap, sizeof(ty))
*)
  | CALL((VARIABLE "__builtin_va_start" as a1), args) ->
      if not ctx.ctx_vararg then
        error "'va_start' used in function with fixed args";
      let b1, env = elab env a1 in
      begin match args with
        | [a2; a3] ->
          let b2,env = elab env a2 in
          let _b3,env = elab env a3 in
          { edesc = ECall(b1, [b2]);
            etyp = TVoid [];
            eloc = elab_loc loc },env
        | _ -> fatal_error "'__builtin_va_start' expects 2 arguments"
      end

  | BUILTIN_VA_ARG (a2, a3) ->
      let ident =
        match wrap Env.lookup_ident loc env "__builtin_va_arg" with
          | (id, Env.II_ident(sto, ty)) -> { edesc = EVar id; etyp = ty; eloc = elab_loc loc }
          | _ -> assert false
      in
      let b2,env = elab env a2 in
      let b3,env = elab env (TYPE_SIZEOF a3) in
      let ty = match b3.edesc with ESizeof ty -> ty | _ -> assert false in
      let ty' = default_argument_conversion env ty in
      if not (compatible_types AttrIgnoreTop env ty ty') then
        warning Varargs "%a is promoted to %a when passed through '...'. You should pass %a, not %a, to 'va_arg'"
          (print_typ env) ty (print_typ env) ty'  (print_typ env) ty'  (print_typ env) ty;
      { edesc = ECall(ident, [b2; b3]); etyp = ty; eloc = elab_loc loc },env

  | CALL(VARIABLE "__builtin_constant_p", al) ->
      begin match al with
      | [a1] ->
          let b1,env = elab env a1 in
          let v = if Ceval.is_constant_expr env b1 then 1L else 0L in
          intconst v IInt, env
      | _ ->
          fatal_error "'__builtin_constant_p' expects one argument"
      end

  | CALL((VARIABLE "__builtin_sel" as a0), al) ->
      begin match al with
      | [a1; a2; a3] ->
          let b0,env = elab env a0 in
          let b1,env = elab env a1 in
          let b2,env = elab env a2 in
          let b3,env = elab env a3 in
          if not (is_scalar_type env b1.etyp) then
            error "first argument of '__builtin_sel' is not a scalar type (invalid %a)"
               (print_typ env) b1.etyp;
          let tyres =
            match pointer_decay env b2.etyp, pointer_decay env b3.etyp with
            | (TInt _ | TFloat _ | TEnum _), (TInt _ | TFloat _ | TEnum _) ->
                binary_conversion env b2.etyp b3.etyp
            | (TPtr(ty1, a1) as pty1), (TPtr(ty2, a2)  as pty2) ->
                if is_void_type env ty1 || is_void_type env ty2 then
                  TPtr(TVoid (add_attributes a1 a2), [])
                else begin
                  match combine_types AttrIgnoreAll env pty1 pty2 with
                  | None ->
                      warning Pointer_type_mismatch "the second and third arguments of '__builtin_sel' have incompatible pointer types (%a and %a)"
                     (print_typ env) pty1  (print_typ env) pty2;
                     (* tolerance *)
                     TPtr(TVoid (add_attributes a1 a2), [])
                  | Some ty -> ty
                end
            | _, _ ->
                fatal_error "wrong types (%a and %a) for the second and third arguments of '__builtin_sel'"
                  (print_typ env) b2.etyp (print_typ env) b3.etyp

            in
          { edesc = ECall(b0, [b1; b2; b3]); etyp = tyres; eloc = elab_loc loc }, env
      | _ ->
          fatal_error "'__builtin_sel' expect 3 arguments"
      end

  | CALL(a1, al) ->
      let b1,env =
        (* Catch the old-style usage of calling a function without
           having declared it *)
        match a1 with
        | VARIABLE n when not (Env.ident_is_bound env n) ->
            let is_builtin = String.length n > 10
                           && String.sub n 0 10 = "__builtin_" in
            if is_builtin then
              error "use of unknown builtin '%s'" n
            else
              warning Implicit_function_declaration "implicit declaration of function '%s' is invalid in C99" n;
            let ty = TFun(TInt(IInt, []), None, false, []) in
            (* Check against other definitions and enter in env *)
            let (id, sto, env, ty, linkage) =
              enter_or_refine_ident true loc env n Storage_extern ty in
            (* Emit an extern declaration for it *)
            emit_elab ~linkage env loc (Gdecl(sto, id, ty, None));
            { edesc = EVar id; etyp = ty; eloc = elab_loc loc },env
        | _ -> elab env a1 in
      let (bl, env) = mmap elab env al in
      (* Extract type information *)
      let (res, args, vararg) =
        match unroll env b1.etyp with
        | TFun(res, args, vararg, a) -> (res, args, vararg)
        | TPtr(ty, a) ->
            begin match unroll env ty with
            | TFun(res, args, vararg, a) -> (res, args, vararg)
            | _ -> fatal_error "called object type %a is neither a function nor function pointer" (print_typ env) b1.etyp
            end
        | _ -> fatal_error "called object type %a is neither a function nor function pointer" (print_typ env) b1.etyp
      in
      (* Type-check the arguments against the prototype *)
      let bl',env =
        match args with
        | None ->
          List.iter (fun arg ->
              let arg_typ = argument_conversion env arg.etyp in
              if incomplete_type env arg_typ then
                error "argument type %a is incomplete" (print_typ env) arg.etyp;
            ) bl; (bl,env)
        | Some proto -> elab_arguments 1 (bl, env) proto vararg in
      { edesc = ECall(b1, bl'); etyp = res; eloc = elab_loc loc },env

  | UNARY(POSINCR, a1) ->
      elab_pre_post_incr_decr env Opostincr "increment" a1
  | UNARY(POSDECR, a1) ->
      elab_pre_post_incr_decr env Opostdecr "decrement" a1

(* 6.5.4 Cast operators *)

  | CAST ((spec, dcl), SINGLE_INIT a1) ->
      let (ty, env) = elab_type loc env spec dcl in
      let b1,env = elab env a1 in
      if not (wrap2 valid_cast loc env b1.etyp ty) then
        begin match unroll env b1.etyp, unroll env ty with
        | _, (TStruct _|TUnion _ | TVoid _) ->
            error "used type %a where arithmetic or pointer type is required"
              (print_typ env) ty
        | (TStruct _| TUnion _ | TVoid _),_ ->
            error "operand of type %a where arithmetic or pointer type is required"
              (print_typ env) b1.etyp
        | TFloat _, TPtr _  ->
            error "operand of type %a cannot be cast to a pointer type"
              (print_typ env) b1.etyp
        | TPtr _ , TFloat _ ->
            error "pointer cannot be cast to type %a" (print_typ env) ty
        | _ ->
            error "illegal cast from %a to %a" (print_typ env) b1.etyp (print_typ env) ty
        end;
      { edesc = ECast(ty, b1); etyp = ty; eloc = elab_loc loc },env

(* 6.5.2.5 Compound literals *)

  | CAST ((spec, dcl), ie) ->
      let (ty, env) = elab_type loc env spec dcl in
      if not (is_array_type env ty) && incomplete_type env ty then
        fatal_error "ill-formed compound literal with incomplete type %a" (print_typ env) ty;
      begin match elab_initializer loc env "<compound literal>" ty ie with
      | (ty', Some i) -> { edesc = ECompound(ty', i); etyp = ty'; eloc = elab_loc loc },env
      | (ty', None)   -> fatal_error "ill-formed compound literal"
      end

(* 6.5.3 Unary expressions *)

  | EXPR_SIZEOF a1 ->
      let b1,env = elab env a1 in
      if wrap incomplete_type loc env b1.etyp then
        fatal_error "invalid application of 'sizeof' to an incomplete type %a" (print_typ env) b1.etyp;
      if wrap is_bitfield loc env b1 then
        fatal_error "invalid application of 'sizeof' to a bit-field";
      { edesc = ESizeof b1.etyp; etyp = TInt(size_t_ikind(), []); eloc = elab_loc loc },env

  | TYPE_SIZEOF (spec, dcl) ->
      let (ty, env') = elab_type loc env spec dcl in
      if wrap incomplete_type loc env' ty then
        fatal_error "invalid application of 'sizeof' to an incomplete type %a" (print_typ env) ty;
      { edesc = ESizeof ty; etyp = TInt(size_t_ikind(), []); eloc = elab_loc loc },env'

  | ALIGNOF (spec, dcl) ->
      let (ty, env') = elab_type loc env spec dcl in
      warning Celeven_extension "'_Alignof' is a C11 extension";
      if wrap incomplete_type loc env' ty then
        fatal_error "invalid application of 'alignof' to an incomplete type %a" (print_typ env) ty;
      { edesc = EAlignof ty; etyp = TInt(size_t_ikind(), []); eloc = elab_loc loc },env'

  | BUILTIN_OFFSETOF ((spec,dcl), mem) ->
    let (ty,env) = elab_type loc env spec dcl in
    if  incomplete_type env ty then
      fatal_error "offsetof of incomplete type %a" (print_typ env) ty;
    let members env ty mem =
      match ty with
      | TStruct (id,_) -> wrap Env.find_struct_member loc env (id,mem)
      | TUnion (id,_) -> wrap Env.find_union_member loc env (id,mem)
      | _ -> fatal_error "request for member '%s' in something not a structure or union" mem in
    let rec offset_of_list acc env ty = function
      | [] -> acc,ty
      | fld::rest ->
        if fld.fld_bitfield <> None then
          fatal_error "cannot compute offset of bit-field '%s'" fld.fld_name;
        let off = offsetof env ty fld in
        offset_of_list (acc+off) env fld.fld_typ rest in
    let offset_of_member (env,off_accu,ty) mem =
      match mem,unroll env ty with
      | INFIELD_INIT mem,ty ->
        let flds = members env ty mem in
        let flds = List.rev flds in
        let off,ty = offset_of_list 0 env ty flds in
        env,off_accu + off,ty
      | ATINDEX_INIT e,TArray (sub_ty,_,_) ->
        let e,env = elab env e in
        let e = match Ceval.integer_expr env e with
          | None -> fatal_error "array element designator is not an integer constant expression"
          | Some n-> n in
        let size = match sizeof env sub_ty with
          | None -> assert false (* We expect only complete types *)
          | Some s -> s in
        let off_accu = match cautious_mul e size with
          | None -> fatal_error "'offsetof' overflows"
          | Some s -> off_accu + s in
        env,off_accu,sub_ty
      | ATINDEX_INIT _,_ -> fatal_error "subscripted value is not an array" in
    let env,offset,_ = List.fold_left offset_of_member (env,0,ty) mem in
    let size_t = size_t_ikind () in
    let offset = Ceval.normalize_int (Int64.of_int offset) size_t in
    let offsetof_const = EConst (CInt(offset,size_t,"")) in
    { edesc = offsetof_const; etyp = TInt(size_t, []); eloc = elab_loc loc },env

  | UNARY(PLUS, a1) ->
      let b1,env = elab env a1 in
      if not (is_arith_type env b1.etyp) then
        fatal_error "invalid argument type %a to unary '+'" (print_typ env) b1.etyp;
      { edesc = EUnop(Oplus, b1); etyp = unary_conversion env b1.etyp; eloc = elab_loc loc },env

  | UNARY(MINUS, a1) ->
      let b1,env = elab env a1 in
      if not (is_arith_type env b1.etyp) then
        fatal_error "invalid argument type %a to unary '-'" (print_typ env) b1.etyp;
      { edesc = EUnop(Ominus, b1); etyp = unary_conversion env b1.etyp; eloc = elab_loc loc },env

  | UNARY(BNOT, a1) ->
      let b1,env = elab env a1 in
      if not (is_integer_type env b1.etyp) then
        fatal_error "invalid argument type %a to unary '~'" (print_typ env) b1.etyp;
      { edesc = EUnop(Onot, b1); etyp = unary_conversion env b1.etyp; eloc = elab_loc loc },env

  | UNARY(NOT, a1) ->
      let b1,env = elab env a1 in
      if not (is_scalar_type env b1.etyp) then
        fatal_error "invalid argument type %a to unary '!'" (print_typ env) b1.etyp;
      { edesc = EUnop(Olognot, b1); etyp = TInt(IInt, []); eloc = elab_loc loc },env

  | UNARY(ADDROF, a1) ->
      let b1,env = elab env a1 in
      if not (is_lvalue b1 || is_function_type env b1.etyp) then
        error "argument of '&' is not an lvalue (invalid %a)" (print_typ env) b1.etyp;
      begin match b1.edesc with
      | EVar id ->
          begin match wrap Env.find_ident loc env id with
          | Env.II_ident(Storage_register, _) ->
              error "address of register variable '%s' requested" id.C.name
          | _ -> ()
          end
      | EUnop(Odot f, b2) ->
          let fld = wrap2 field_of_dot_access loc env b2.etyp f in
          if fld.fld_bitfield <> None then
            error "address of bit-field '%s' requested" f
      | EUnop(Oarrow f, b2) ->
          let fld = wrap2 field_of_arrow_access loc env b2.etyp f in
          if fld.fld_bitfield <> None then
            error "address of bit-field '%s' requested" f
      | _ -> ()
      end;
      { edesc = EUnop(Oaddrof, b1); etyp = TPtr(b1.etyp, []); eloc = elab_loc loc },env

  | UNARY(MEMOF, a1) ->
      let b1,env = elab env a1 in
      begin match unroll env b1.etyp with
      (* '*' applied to a function type has no effect *)
      | TFun _ -> b1,env
      | TPtr(ty, _) | TArray(ty, _, _) ->
          { edesc = EUnop(Oderef, b1); etyp = ty; eloc = elab_loc loc },env
      | _ ->
          fatal_error "argument of unary '*' is not a pointer (%a invalid)"
            (print_typ env) b1.etyp
      end

  | UNARY(PREINCR, a1) ->
      elab_pre_post_incr_decr env Opreincr "increment" a1
  | UNARY(PREDECR, a1) ->
      elab_pre_post_incr_decr env Opredecr "decrement" a1

(* 6.5.5 to 6.5.12  Binary operator expressions *)

  | BINARY(MUL, a1, a2) ->
      elab_binary_arithmetic loc env "*" Omul a1 a2

  | BINARY(DIV, a1, a2) ->
      elab_binary_arithmetic loc env "/" Odiv a1 a2

  | BINARY(MOD, a1, a2) ->
      elab_binary_integer loc env "%" Omod a1 a2

  | BINARY(ADD, a1, a2) ->
      let b1,env = elab env a1 in
      let b2,env = elab env a2 in
      let tyres =
        if is_arith_type env b1.etyp && is_arith_type env b2.etyp then
          binary_conversion env b1.etyp b2.etyp
        else begin
          let ty =
            match unroll env b1.etyp, unroll env b2.etyp with
            | (TPtr(ty, a) | TArray(ty, _, a)), (TInt _ | TEnum _) -> ty
            | (TInt _ | TEnum _), (TPtr(ty, a) | TArray(ty, _, a)) -> ty
            | _, _ -> fatal_error "invalid operands to binary '+' (%a and %a)"
                  (print_typ env) b1.etyp (print_typ env) b2.etyp
          in
          check_ptr_arith env ty "binary '+'";
          TPtr(ty, [])
        end in
      { edesc = EBinop(Oadd, b1, b2, tyres); etyp = tyres; eloc = elab_loc loc },env

  | BINARY(SUB, a1, a2) ->
      let b1,env = elab env a1 in
      let b2,env = elab env a2 in
      let (tyop, tyres) =
        if is_arith_type env b1.etyp && is_arith_type env b2.etyp then begin
          let tyres = binary_conversion env b1.etyp b2.etyp in
          (tyres, tyres)
        end else begin
          match wrap unroll loc env b1.etyp, wrap  unroll loc env b2.etyp with
          | (TPtr(ty, a) | TArray(ty, _, a)), (TInt _ | TEnum _) ->
              check_ptr_arith env ty "binary '-'";
              (TPtr(ty, []), TPtr(ty, []))
          | (TPtr(ty1, a1) | TArray(ty1, _, a1)),
            (TPtr(ty2, a2) | TArray(ty2, _, a2)) ->
              if not (compatible_types AttrIgnoreAll env ty1 ty2) then
                error "%a and %a are not pointers to compatible types"
                   (print_typ env) b1.etyp (print_typ env) b1.etyp;
              check_ptr_arith env ty1 "binary '-'";
              check_ptr_arith env ty2 "binary '-'";
              if wrap sizeof loc env ty1 = Some 0 then
                error "subtraction between two pointers to zero-sized objects";
              (TPtr(ty1, []), TInt(ptrdiff_t_ikind(), []))
          | _, _ ->
              fatal_error "invalid operands to binary '-' (%a and %a)"
                (print_typ env) b1.etyp (print_typ env) b2.etyp
        end in
      { edesc = EBinop(Osub, b1, b2, tyop); etyp = tyres; eloc = elab_loc loc },env

  | BINARY(SHL, a1, a2) ->
      elab_shift loc env "<<" Oshl a1 a2

  | BINARY(SHR, a1, a2) ->
      elab_shift loc env ">>" Oshr a1 a2

  | BINARY(EQ, a1, a2) ->
      elab_comparison loc env Oeq a1 a2
  | BINARY(NE, a1, a2) ->
      elab_comparison loc env One a1 a2
  | BINARY(LT, a1, a2) ->
      elab_comparison loc env Olt a1 a2
  | BINARY(GT, a1, a2) ->
      elab_comparison loc env Ogt a1 a2
  | BINARY(LE, a1, a2) ->
      elab_comparison loc env Ole a1 a2
  | BINARY(GE, a1, a2) ->
      elab_comparison loc env Oge a1 a2

  | BINARY(BAND, a1, a2) ->
     elab_binary_integer loc env "&" Oand a1 a2
  | BINARY(BOR, a1, a2) ->
     elab_binary_integer loc env "|" Oor a1 a2
  | BINARY(XOR, a1, a2) ->
     elab_binary_integer loc env "^" Oxor a1 a2

(* 6.5.13 and 6.5.14 Logical operator expressions *)

  | BINARY(AND, a1, a2) ->
      elab_logical_operator loc env "&&" Ologand a1 a2
  | BINARY(OR, a1, a2) ->
      elab_logical_operator loc env "||" Ologor a1 a2

(* 6.5.15 Conditional expressions *)
  | QUESTION(a1, a2, a3) ->
      let b1,env = elab env a1 in
      let b2,env = elab env a2 in
      let b3,env = elab env a3 in
      if not (is_scalar_type env b1.etyp) then
        error "first argument of '?:' is not a scalar type (invalid %a)"
           (print_typ env) b1.etyp;
      begin match pointer_decay env b2.etyp, pointer_decay env b3.etyp with
      | (TInt _ | TFloat _ | TEnum _), (TInt _ | TFloat _ | TEnum _) ->
          { edesc = EConditional(b1, b2, b3);
            etyp = binary_conversion env b2.etyp b3.etyp;
            eloc = elab_loc loc },env
      | (TPtr(ty1, a1) as pty1), (TPtr(ty2, a2)  as pty2) ->
          let tyres =
            if is_void_type env ty1 || is_void_type env ty2 then
              TPtr(TVoid (add_attributes a1 a2), [])
            else
              match combine_types AttrIgnoreAll env
                                  (TPtr(ty1, a1)) (TPtr(ty2, a2)) with
              | None ->
                  warning Pointer_type_mismatch "the second and third argument of '?:' have incompatible pointer types (%a and %a)"
                     (print_typ env) pty1  (print_typ env) pty2;
                  (* tolerance *)
                  TPtr(TVoid (add_attributes a1 a2), [])
              | Some ty -> ty
            in
          { edesc = EConditional(b1, b2, b3); etyp = tyres; eloc = elab_loc loc },env
      | TPtr(ty1, a1), TInt _ when is_literal_0 b3 ->
          { edesc = EConditional(b1, b2, nullconst); etyp = TPtr(ty1, []); eloc = elab_loc loc },env
      | TInt _, TPtr(ty2, a2) when is_literal_0 b2 ->
          { edesc = EConditional(b1, nullconst, b3); etyp = TPtr(ty2, []); eloc = elab_loc loc },env
      | ty1, ty2 ->
          match combine_types AttrIgnoreAll env ty1 ty2 with
          | None ->
              fatal_error "the second and third argument of '?:' incompatible types (%a and %a)"
                 (print_typ env) ty1  (print_typ env) ty2
          | Some tyres ->
              { edesc = EConditional(b1, b2, b3); etyp = tyres; eloc = elab_loc loc },env
      end

(* 6.5.16 Assignment expressions *)

  | BINARY(ASSIGN, a1, a2) ->
      let b1,env = elab env a1 in
      let b2,env = elab env a2 in
      if List.mem AConst (attributes_of_type env b1.etyp) then
        error "left-hand side of assignment has 'const' type";
      if not (is_modifiable_lvalue env b1) then
        error "expression is not assignable";
      if not (wrap2 valid_assignment loc env b2 b1.etyp) then begin
        if wrap2 valid_cast loc env b2.etyp b1.etyp then
          if wrap2 int_pointer_conversion loc env b2.etyp b1.etyp then
            warning Int_conversion
              "incompatible integer-pointer conversion: assigning to %a from %a"
              (print_typ env) b1.etyp (print_typ env) b2.etyp
          else
            warning Unnamed
              "incompatible conversion: assigning to %a from %a"
               (print_typ env) b1.etyp (print_typ env) b2.etyp
        else
          error "assigning to %a from incompatible type %a"
            (print_typ env) b1.etyp  (print_typ env) b2.etyp;
      end;
      { edesc = EBinop(Oassign, b1, b2, b1.etyp); etyp = b1.etyp; eloc = elab_loc loc },env

  | BINARY((ADD_ASSIGN | SUB_ASSIGN | MUL_ASSIGN | DIV_ASSIGN | MOD_ASSIGN
            | BAND_ASSIGN | BOR_ASSIGN | XOR_ASSIGN | SHL_ASSIGN | SHR_ASSIGN
            as op), a1, a2) ->
      let (sop, top) =
        match op with
        | ADD_ASSIGN -> (ADD, Oadd_assign)
        | SUB_ASSIGN -> (SUB, Osub_assign)
        | MUL_ASSIGN -> (MUL, Omul_assign)
        | DIV_ASSIGN -> (DIV, Odiv_assign)
        | MOD_ASSIGN -> (MOD, Omod_assign)
        | BAND_ASSIGN -> (BAND, Oand_assign)
        | BOR_ASSIGN -> (BOR, Oor_assign)
        | XOR_ASSIGN -> (XOR, Oxor_assign)
        | SHL_ASSIGN -> (SHL, Oshl_assign)
        | SHR_ASSIGN -> (SHR, Oshr_assign)
        | _ -> assert false in
      begin match elab env (BINARY(sop, a1, a2)) with
      | ({ edesc = EBinop(_, b1, b2, _); etyp = ty; eloc = _ } as b),env  ->
          if List.mem AConst (attributes_of_type env b1.etyp) then
            error "left-hand side of assignment has 'const' type";
          if not (is_modifiable_lvalue env b1) then
            error "expression is not assignable";
          if not (wrap2 valid_assignment loc env b b1.etyp) then begin
            if wrap2 valid_cast loc env ty b1.etyp then
              if wrap2 int_pointer_conversion loc env ty b1.etyp then
                warning Int_conversion
                  "incompatible integer-pointer conversion: assigning to %a from %a"
                   (print_typ env) b1.etyp  (print_typ env) ty
              else
                warning Unnamed
                  "incompatible conversion: assigning to %a from %a"
                  (print_typ env) b1.etyp (print_typ env) ty
            else
              error "assigning to %a from incompatible type %a"
                 (print_typ env) b1.etyp (print_typ env) ty;
          end;
          { edesc = EBinop(top, b1, b2, ty); etyp = b1.etyp; eloc = elab_loc loc },env
      | _ -> assert false
      end

(* 6.5.17 Sequential expressions *)

  | BINARY(COMMA, a1, a2) ->
      let b1,env = elab env a1 in
      let b2,env = elab env a2 in
      let  ty2 = pointer_decay env b2.etyp in
      { edesc = EBinop (Ocomma, b1, b2, ty2); etyp = ty2; eloc = elab_loc loc },env

(* Elaboration of pre- or post- increment/decrement *)
  and elab_pre_post_incr_decr env op msg a1 =
    let b1,env = elab env a1 in
    if not (is_modifiable_lvalue env b1) then
      error "expression is not assignable";
    if not (is_scalar_type env b1.etyp) then
      error "cannot %s value of type %a" msg (print_typ env) b1.etyp;
    begin match unroll env b1.etyp with
    | TPtr (ty, _) | TArray (ty, _ , _) ->
      check_ptr_arith env ty ("unary " ^ msg)
    | _ -> ()
    end;
    { edesc = EUnop(op, b1); etyp = b1.etyp; eloc = elab_loc loc },env

(* Elaboration of binary operators over integers *)
  and elab_binary_integer loc env msg op a1 a2 =
    let b1,env = elab env a1 in
    let b2,env = elab env a2 in
    if not ((is_integer_type env b1.etyp) && (is_integer_type env b2.etyp)) then
      fatal_error "invalid operands to binary '%s' (%a and %a)" msg
        (print_typ env) b1.etyp (print_typ env) b2.etyp;
    let tyres = binary_conversion env b1.etyp b2.etyp in
    { edesc = EBinop(op, b1, b2, tyres); etyp = tyres; eloc = elab_loc loc },env

(* Elaboration of binary operators over arithmetic types *)
  and elab_binary_arithmetic loc env msg op a1 a2 =
    let b1,env = elab env a1 in
    let b2,env = elab env a2 in
    if not ((is_arith_type env b1.etyp) && (is_arith_type env b2.etyp)) then
      fatal_error "invalid operands to binary '%s' (%a and %a)" msg
        (print_typ env) b1.etyp (print_typ env) b2.etyp;
    let tyres = binary_conversion env b1.etyp b2.etyp in
    { edesc = EBinop(op, b1, b2, tyres); etyp = tyres; eloc = elab_loc loc },env

(* Elaboration of shift operators *)
  and elab_shift loc env msg op a1 a2 =
    let b1,env = elab env a1 in
    let b2,env = elab env a2 in
    if not ((is_integer_type env b1.etyp) && (is_integer_type env b2.etyp)) then
      fatal_error "invalid operands to '%s' (%a and %a)" msg
        (print_typ env) b1.etyp (print_typ env) b2.etyp;
    let tyres = unary_conversion env b1.etyp in
    { edesc = EBinop(op, b1, b2, tyres); etyp = tyres; eloc = elab_loc loc },env

(* Elaboration of comparisons *)
  and elab_comparison loc env op a1 a2 =
      let b1,env = elab env a1 in
      let b2,env = elab env a2 in
      let resdesc =
        match pointer_decay env b1.etyp, pointer_decay env b2.etyp with
        | (TInt _ | TFloat _ | TEnum _), (TInt _ | TFloat _ | TEnum _) ->
            EBinop(op, b1, b2, binary_conversion env b1.etyp b2.etyp)
        | TInt _, TPtr(ty, _) when is_literal_0 b1 ->
            EBinop(op, nullconst, b2, TPtr(ty, []))
        | TPtr(ty, _), TInt _ when is_literal_0 b2 ->
            EBinop(op, b1, nullconst, TPtr(ty, []))
        | TPtr(ty1, _), TPtr(ty2, _)
          when is_void_type env ty1 ->
            EBinop(op, b1, b2, TPtr(ty2, []))
        | TPtr(ty1, _), TPtr(ty2, _)
          when is_void_type env ty2 ->
            EBinop(op, b1, b2, TPtr(ty1, []))
        | TPtr(ty1, _), TPtr(ty2, _) ->
            if not (compatible_types AttrIgnoreAll env ty1 ty2) then
              warning Compare_distinct_pointer_types "comparison of distinct pointer types (%a and %a)"
                (print_typ env) b1.etyp (print_typ env) b2.etyp;
            let incomp_ty1 = wrap incomplete_type loc env ty1
            and incomp_ty2 = wrap incomplete_type loc env ty2 in
            if incomp_ty1 <> incomp_ty2 then
              warning Unnamed "comparison of complete and incomplete pointers";
            EBinop(op, b1, b2, TPtr(ty1, []))
        | TPtr _, (TInt _ | TEnum _)
        | (TInt _ | TEnum _), TPtr _ ->
            warning Unnamed "comparison between pointer and integer (%a and %a)"
              (print_typ env) b1.etyp (print_typ env) b2.etyp;
            EBinop(op, b1, b2, TPtr(TVoid [], []))
        | ty1, ty2 ->
            fatal_error "illegal comparison between types@ %a@ and %a"
              (print_typ env) b1.etyp (print_typ env) b2.etyp; in
      { edesc = resdesc; etyp = TInt(IInt, []); eloc = elab_loc loc },env

(* Elaboration of && and || *)
  and elab_logical_operator loc env msg op a1 a2 =
    let b1,env = elab env a1 in
    let b2,env = elab env a2 in
    if not ((is_scalar_type env b1.etyp) && (is_scalar_type env b2.etyp)) then
      fatal_error "invalid operands to binary '%s' (%a and %a)" msg
        (print_typ env) b1.etyp (print_typ env) b2.etyp;
    { edesc = EBinop(op, b1, b2, TInt(IInt, [])); etyp = TInt(IInt, []); eloc = elab_loc loc },env

(* Type-checking of function arguments *)
  and elab_arguments argno args params vararg =
    match args, params with
    | ([],env), [] -> [],env
    | ([],env), _::_ ->
       let found = argno - 1 in
       let expected = List.length params + found in
       let vararg = if vararg then "at least " else "" in
       error "too few arguments to function call, expected %s%d, have %d" vararg expected found; [],env
   | (_::_,env), [] ->
        if vararg
        then args
        else
          let expected = argno - 1 in
          let found = List.length (fst args) + expected in
          (error "too many arguments to function call, expected %d, have %d" expected found; args)
    | (arg1 :: argl,env), (_, ty_p) :: paraml ->
        let ty_a = argument_conversion env arg1.etyp in
        if not (wrap2 valid_assignment loc env {arg1 with etyp = ty_a} ty_p)
        then begin
          if wrap2 valid_cast loc env ty_a ty_p then begin
            if wrap2 int_pointer_conversion loc env ty_a ty_p then
              warning Int_conversion
                "incompatible integer-pointer conversion: passing %a to parameter %d of type %a"
                (print_typ env) ty_a argno (print_typ env) ty_p
            else
              warning Unnamed
                "incompatible conversion: passing %a to parameter %d of type %a"
                (print_typ env) ty_a argno (print_typ env) ty_p end
          else
            error
              "passing %a to parameter %d of incompatible type %a"
              (print_typ env) ty_a argno (print_typ env) ty_p
        end;
        let rest,env = elab_arguments (argno + 1) (argl,env) paraml vararg in
        arg1 :: rest,env
  in elab env a

(* Filling in forward declaration *)
let _ = elab_expr_f := (elab_expr ctx_constexp)

let elab_opt_expr ctx loc env = function
  | None -> None,env
  | Some a -> let a,env = (elab_expr ctx loc env a) in
    Some a,env

let elab_for_expr ctx loc env = function
  | None -> { sdesc = Sskip; sloc = elab_loc loc },env
  | Some a -> let a,env = elab_expr ctx loc env a in
    { sdesc = Sdo a; sloc = elab_loc loc },env

(* Handling of __func__ (section 6.4.2.2) *)

let __func__type_and_init s =
  (TArray(TInt(IChar, [AConst]), Some(Int64.of_int (String.length s + 1), no_exp), []),
   init_char_array_string None s)


(* Elaboration of top-level and local definitions *)

let enter_typedef loc env sto (s, ty, init) =
  if init <> NO_INIT then
    error loc "initializer in typedef";
  if has_std_alignas env ty then
    error loc "alignment specified for typedef '%s'" s;
  List.iter
    (fun a -> match class_of_attribute a with
       | Attr_object | Attr_struct ->
         error loc "attribute '%s' not allowed in 'typedef'"
           (name_of_attribute a)
       | _ -> ())
    (attributes_of_type_no_expand ty);
  match previous_def Env.lookup_typedef env s with
  | Some (s',ty') when Env.in_current_scope env s' ->
    if equal_types env ty ty' then begin
      warning loc Celeven_extension "redefinition of typedef '%s' is a C11 extension" s;
      env
    end
    else begin
      error loc "redefinition of typedef '%s' with different type (%a vs %a)"
        s (print_typ env) ty (print_typ env) ty';
      env
    end
  | _ ->
    if redef Env.lookup_ident env s then
      error loc "redefinition of '%s' as different kind of symbol" s;
    let (id, env') = Env.enter_typedef env s ty in
    check_reduced_alignment loc env' ty;
    emit_elab env loc (Gtypedef(id, ty));
    env'

let enter_decdef local nonstatic_inline loc sto (decls, env) (s, ty, init) =
  let isfun = is_function_type env ty in
  let isref = match ty with TRef _ -> true | _ -> false in
  let has_init = init <> NO_INIT in
  if isref && not has_init then
    error loc "definition of references must include an initializer";
  if sto = Storage_register && has_std_alignas env ty then
    error loc "alignment specified for 'register' object '%s'" s;
  if sto = Storage_extern && has_init then
    error loc "'extern' declaration variable has an initializer";
  if local && isfun then begin
    match sto with
    | Storage_static ->
      error loc "function declared in block scope cannot have 'static' storage class"
    | Storage_auto | Storage_register ->
      error loc "illegal storage class %s on function"
        (name_of_storage_class sto)
    | _ -> ()
  end;
  if is_qualified_array ty then
    error loc "type qualifier used in array declarator outside of function prototype";
  (* Local variable declarations with default storage are treated as 'auto'.
     Local function declarations with default storage remain with
     default storage. *)
  (* OptiTrust: we might need to do something for the storage associated with reference types *)
  let sto1 =
    if local && sto = Storage_default && not isfun
    then Storage_auto
    else sto in
  (* if [isref] is true, delete the outer "reference" in the type *)
  let ty = match ty with TRef (t, _) -> t | _ -> ty in
  (* enter ident in environment with declared type, because
     initializer can refer to the ident *)
  let (id, sto', env1, ty, linkage) =
    enter_or_refine_ident local loc env s sto1 ty in
  if has_init && not local then
    add_global_define loc s;
  (* check if the type is void or incomplete and the declaration is initialized *)
  if not isfun then begin
    let incomplete_init = not (is_array_type env1 ty) && wrap incomplete_type loc env1 ty && has_init in
    if is_void_type env1 ty || incomplete_init then
      fatal_error loc "variable '%s' has incomplete type %a" s (print_typ env) ty;
  end;
  (* process the initializer *)
  let (ty', init') = elab_initializer loc env1 s ty init in
  (* update environment with refined type *)
  let env2 = Env.add_ident env1 id sto' ty' in
  (* check for incomplete type *)
  if not isfun && wrap incomplete_type loc env ty' then
    if not local && sto' = Storage_static then begin
      warning loc Tentative_incomplete_static "tentative static definition with incomplete type";
    end
    else if local && sto' <> Storage_extern then
      error loc "variable '%s' has incomplete type %a" s (print_typ env) ty';
  (* check if alignment is reduced *)
  check_reduced_alignment loc env ty';
  (* extend environment with constant integer definitions *)
  let is_const = List.mem AConst (attributes_of_type env ty') in
  let is_int = match ty' with TInt _ -> true | _ -> false in
  let env2 =
    if is_const && is_int && has_init then begin
      let body = match init' with
        | Some (Init_single e) -> e
        | Some _ -> assert false (* unreachable: const int cannot bind to an array/struct/union *)
        | None -> assert false (* unreachable: has_init was true *)
        in
      match Ceval.integer_expr env2 body with
      | Some n ->
        Env.add_const env2 id n
      | None -> env2 (* Nonconst *)
    end else env2
    in
  (* check for static variables in nonstatic inline functions *)
  if local && nonstatic_inline
     && sto' = Storage_static
     && not is_const then
    warning loc Static_in_inline "non-constant static local variable '%s' in inline function may be different in different files" s;
  (* for a reference, wrap the typ in a TRef *)
  let ty' = if isref then TRef (ty', []) else ty' in
  (* add the declaration to the environment *)
  if local && not isfun && sto' <> Storage_extern && sto' <> Storage_static then
    (* Local definition *)
    ((sto', id, ty', init') :: decls, env2)
  else begin
    (* Global definition *)
    emit_elab ~linkage env2 loc (Gdecl(sto', id, ty', init'));
    (* Make sure the initializer is constant. *)
    begin match init' with
      | Some i when not (Ceval.is_constant_init env2 i) ->
        error loc "initializer is not a compile-time constant"
      | _ -> ()
    end;
    (decls, env2)
  end

(* Processing of K&R-style function definitions.  Synopsis:
      T f(X1, ..., Xn)
          T1 Y1; ...; Tm Ym;
      { ... }
  "params" is the list [X1; ...; Xn]
  "defs" is the list of declarations [T1 Y1; ... Tm Ym]
  We need to match the names Xi's with the Yj's so as to find the types Ti'
  of the Xi and produce a typed argument list in prototyped style.
  Owing to default argument promotion, the types Ti' and Tj may not match,
  in which case we need to declare a local variable with the correct type.
  Consider:
      float f(x)  float x;  { return x; }
  Since float arguments are promoted by default to double, this must
  be converted as
      float f(double x)  { float x1 = x; return x1; }
*)

let elab_KR_function_parameters env params defs loc =
  (* Check that the parameters have unique names *)
  List.iter (fun id ->
    if List.length (List.filter ((=) id) params) > 1 then
      fatal_error loc "redefinition of parameter '%s'" id)
    params;
  (* Check that the declarations only declare parameters *)
  let extract_name (Init_name(Name(s, dty, attrs, loc') as name, ie)) =
    if not (List.mem s params) then
      error loc' "declaration of '%s' which is not a function parameter" s;
    if ie <> NO_INIT then
      error loc' "illegal initialization of parameter '%s'" s;
    name
  in
  (* Extract names and types from the declarations *)
  let elab_param_def env = function
  | DECDEF((spec', name_init_list), loc') ->
      let name_list = List.map extract_name name_init_list in
      if name_list = [] then
        error loc' "declaration does not declare a parameter";
      let (paramsenv, sto) = elab_name_group loc' env (spec', name_list) in
      if sto <> Storage_default && sto <> Storage_register then
        error loc'                               (* NB: 'auto' not allowed *)
           "invalid storage class %s for function parameter"
           (name_of_storage_class sto);
      paramsenv
  | d -> (* Should never be produced by the parser *)
      fatal_error (Cabshelper.get_definitionloc d)
                      "illegal declaration of function parameter" in
  let kr_params_defs,paramsenv =
    let params,paramsenv = mmap elab_param_def env defs in
    List.concat params,paramsenv in
  (* Find the type of a parameter *)
  let type_of_param param =
    match List.filter (fun (p, _) -> p = param) kr_params_defs with
    | [] ->
        (* Parameter is not declared, defaults to "int" in ISO C90,
           is an error in ISO C99.  Just emit a warning. *)
        warning loc Implicit_int "type of '%s' defaults to 'int'" param;
        TInt (IInt, [])
    | (_, ty) :: rem ->
        if rem <> [] then
          error loc "redefinition of parameter '%s'" param;
        ty in
  (* Match parameters against declarations *)
  let rec match_params params' extra_decls = function
    | [] ->
        (List.rev params', List.rev extra_decls)
    | p :: ps ->
        let ty = type_of_param p in
        let ty_var = argument_conversion env ty
        and ty_param = default_argument_conversion env ty in
        if compatible_types AttrIgnoreTop env ty_var ty_param then begin
          (* No need for an extra conversion *)
          let id = Env.fresh_ident p in
          match_params ((id, ty_var) :: params') extra_decls ps
        end else begin
          (* Local variable of type ty_var is to be initialized from
             the parameter of type ty_param *)
          let id_param = Env.fresh_ident p in
          let id_var = Env.fresh_ident p in
          let init = Init_single { edesc = EVar id_param; etyp = ty_param; eloc = elab_loc loc } in
          match_params ((id_param, ty_param) :: params')
                       ((Storage_default, id_var, ty_var, Some init)
                                                           :: extra_decls)
                       ps
        end
  in
  let a,b = match_params [] [] params in
  a,b,paramsenv


(* Look for varargs flag in previous definitions of a function *)

let inherit_vararg env s sto ty =
  match previous_def Env.lookup_ident env s with
  | Some(id, Env.II_ident(_, old_ty))
    when sto = Storage_extern || Env.in_current_scope env id ->
    begin
      match old_ty, ty with
      | TFun(_, _, true, _), TFun(_, _, _, _) -> true
      | _, _ -> false
    end
  | _ -> false


(* Function definitions *)

let elab_fundef genv spec name defs body loc =
  (* We maintain two environments:
     - genv is the "global", file-scope environment.  It is enriched
       with the declaration of the function, and also with
       structs and unions defined as part of its return type.
     - lenv is the "local" environment used to elaborate the function body.
       It contains everything that genv contains, including
       a declaration for the function, so as to support recursive calls.
       In addition, it contains declarations for function parameters
       and structs and unions defined in the parameter list. *)
  let (fun_id, sto, inline, noret, ty, kr_params, genv, lenv) =
    elab_fundef_name genv spec name in
  if Env.is_builtin fun_id.C.name then
    error loc "definition of builtin function '%s'" fun_id.C.name;
  let s = fun_id.C.name in
  if sto = Storage_auto || sto = Storage_register then
    fatal_error loc "invalid storage class %s on function"
                    (name_of_storage_class sto);
  begin match kr_params, defs with
  | None, d::_ ->
    error (Cabshelper.get_definitionloc d)
      "old-style parameter declarations in prototyped function definition"
  | _ -> ()
  end;
  (* Process the parameters and the K&R declarations, if any, to obtain:
      - [ty]: the full, prototyped type of the function
      - [extra_decls]: extra declarations to be inserted at the
        beginning of the function
      - [lenv]: a first cut at the local environment, containing in particular
        the structs and unions defined in the parameter list. *)
  let (ty, extra_decls, lenv) =
    match ty, kr_params with
    | TFun(ty_ret, None, vararg, attr), None ->
        (TFun(ty_ret, Some [], vararg, attr), [], lenv)
    | ty, None ->
        (ty, [], lenv)
    | TFun(ty_ret, None, false, attr), Some params ->
        warning loc CompCert_conformance "non-prototype, pre-standard function definition, converting to prototype form";
        let (params', extra_decls, lenv) =
          elab_KR_function_parameters lenv params defs loc in
        (TFun(ty_ret, Some params', inherit_vararg genv s sto ty, attr), extra_decls, lenv)
    | _, Some params ->
        assert false
  in
  (* Extract infos from the type of the function.
     Checks on the return type must be done in the global environment. *)
  let (ty_ret, params, vararg, attr) =
    match ty with
    | TFun(ty_ret, Some params, vararg, attr) ->
         if has_std_alignas genv ty then
           error loc "alignment specified for function '%s'" s;
         if wrap incomplete_type loc genv ty_ret && not (is_void_type genv ty_ret) then
           fatal_error loc "incomplete result type %a in function definition"
             (print_typ genv) ty_ret;
        (ty_ret, params, vararg, attr)
    | _ -> fatal_error loc "wrong type for function definition" in
  (* Enter function in the global environment *)
  let (fun_id, sto1, genv, new_ty, _) =
    enter_or_refine_function loc genv fun_id sto ty in
  add_global_define loc s;
  (* Also enter it in the local environment, for recursive references *)
  let lenv = Env.add_ident lenv fun_id sto new_ty in
  (* Take into account attributes from previous declarations of the function *)
  let attr = attributes_of_type genv new_ty in
  (* Additional checks on function parameters. They should have a complete type
     and additionally they should have an identifier. In both cases a fatal
     error is raised in order to avoid problems at later places. *)
  let add_param env (id, ty) =
    if id.C.name = "" then
      fatal_error loc "parameter name omitted";
    if wrap incomplete_type loc env ty then
      fatal_error loc "parameter '%s' has incomplete type %a" id.C.name (print_typ env) ty;
    Env.add_ident env id Storage_default ty
  in
  (* Enter parameters and extra declarations in the local environment.
     For K&R functions this hasn't been done yet.
     For prototyped functions this has been done by [elab_fundef_name]
     already, but some parameter may have been shadowed by the
     function name, while it should be the other way around, e.g.
     [int f(int f) { return f+1; }], with [f] referring to the
     parameter [f] and not to the function [f] within the body of the
     function. *)
  let lenv =
    List.fold_left add_param lenv params in
  let lenv =
    List.fold_left (fun e (sto, id, ty, init) -> Env.add_ident e id sto ty)
                   lenv extra_decls in
  (* Define "__func__" and enter it in the local environment *)
  let lenv =
    if !generate_static_func_names then begin
      let (func_ty, func_init) = __func__type_and_init s in
      let (func_id, _, lenv, func_ty, _) =
        enter_or_refine_ident true loc lenv "__func__" Storage_static func_ty in
      emit_elab ~debuginfo:false lenv loc
                      (Gdecl(Storage_static, func_id, func_ty, Some func_init));
      lenv
    end else lenv in
  (* Elaborate function body *)
  let body1 = !elab_funbody_f ty_ret vararg (inline && sto <> Storage_static)
                              lenv body in
  (* Analyse it for returns *)
  let (can_return, can_fallthrough) = Cflow.function_returns lenv body1 in
  (* Special treatment of the "main" function. *)
  let body2 =
    if s = "main" then begin
      if inline then
        error loc "'main' is not allowed to be declared inline";
      if noret then
        warning loc Unnamed "'main' is not allowed to be declared _Noreturn";
      match unroll genv ty_ret with
      | TInt(IInt, []) ->
          (* Add implicit "return 0;" at end of function body.
             If we trusted the return analysis, we would do this only if
             this control point is reachable, i.e if can_fallthrough is true. *)
          sseq no_loc body1
               {sdesc = Sreturn(Some(Init_single(intconst 0L IInt))); sloc = no_loc}
      | _ ->
          warning loc Main_return_type "return type of 'main' should be 'int'";
          body1
    end else begin
      (* For non-"main" functions, warn if the body can fall through
         and the return type is not "void". *)
      if can_fallthrough && not (is_void_type genv ty_ret) then
        warning loc Return_type "control reaches end of non-void function";
      body1
    end in
  (* Add the extra declarations if any *)
  let body3 =
    if extra_decls = [] then body2 else begin
      let mkdecl d = { sdesc = Sdecl d; sloc = no_loc } in
      { sdesc = Sblock (List.map mkdecl extra_decls @ [body2]);
        sloc = no_loc }
    end in
  (* Handling of _Noreturn and of attribute("noreturn") *)
  if noret then
    warning loc Celeven_extension "_Noreturn functions are a C11 extension";
  if (noret || find_custom_attributes ["noreturn"; "__noreturn__"] attr <> [])
  && can_return then
    warning loc Invalid_noreturn "function '%s' declared 'noreturn' should not return" s;
  (* Build and emit function definition *)
  let fn =
    { fd_storage = sto1;
      fd_inline = inline;
      fd_name = fun_id;
      fd_attrib = if noret then add_attributes [Attr("noreturn",[])] attr
                           else attr;
      fd_ret = ty_ret;
      fd_params = params;
      fd_vararg = vararg;
      fd_locals = [];
      fd_body = body3 } in
  emit_elab ~linkage:true genv loc (Gfundef fn);
  genv

(* Definitions *)
let elab_decdef (for_loop: bool) (local: bool) (nonstatic_inline: bool)
                (env: Env.t) ((spec, namelist): Cabs.init_name_group)
                (loc: Cabs.loc) : decl list * Env.t =
  let typedef_name = (* OptiTrust: for anonymous structures, use the name provided by the associated typedef *)
    match namelist with
    | [] -> None
    | (Init_name(Name(id,_,_,_),_))::_ -> Some id in
  let (sto, inl, noret, tydef, bty, env') =
    elab_specifier ~only:(namelist=[]) ~typedef_name loc env spec in
  (* Sanity checks on storage class *)
  if tydef then begin
    if sto <> Storage_default then
      error loc "non-default storage class on 'typedef' definition";
    if namelist = [] then
      warning loc Missing_declarations "typedef requires a name";
  end else begin
    if (sto = Storage_auto || sto = Storage_register) && not local then
      fatal_error loc "illegal storage class %s on file-scoped variable"
        (name_of_storage_class sto);
    if sto <> Storage_default && namelist = [] then
      warning loc Missing_declarations "declaration does not declare anything";
  end;
<<<<<<< HEAD
=======
  let _typdef_default_name = (* OptiTrust: fix typedef on anonymous structures *)
    match namelist with
    | [] -> None
    | id::_ -> Some id in
>>>>>>> 0ae43ec2
  let elab_one_name (decls, env) (Init_name (Name (id, decl, attr, loc), init)) =
    let ((ty, _), env1) =
      elab_type_declarator loc env bty decl in
    let a = elab_attributes env attr in
    let has_fun_typ = is_function_type env ty in
    if for_loop && (has_fun_typ || sto = Storage_extern || sto = Storage_static || tydef) then
      error loc "declaration of non-local variable in 'for' loop" ;
    if has_fun_typ then begin
      if noret then
        warning loc Celeven_extension "_Noreturn functions are a C11 extension";
    end else begin
      if inl then
        error loc "'inline' can only appear on functions";
      if noret then
        error loc "'_Noreturn' can only appear on functions";
    end;
    let a' = if noret then add_attributes [Attr ("noreturn", [])] a else a in
    if has_std_alignas env ty && has_fun_typ then
      error loc "alignment specified for function '%s'" id;
    let decl = (id, add_attributes_type a' ty, init) in
    if tydef then
      (decls, enter_typedef loc env1 sto decl)
    else
      enter_decdef local nonstatic_inline loc sto (decls, env1) decl
  in
  let (decls, env') = List.fold_left elab_one_name ([],env') namelist in
  (List.rev decls, env')

let elab_definition (for_loop: bool) (local: bool) (nonstatic_inline: bool)
                    (env: Env.t) (def: Cabs.definition)
                    : decl list * Env.t =
  match def with
  (* "int f(int x) { ... }" *)
  (* "int f(x, y) double y; { ... }" *)
  | FUNDEF(spec, name, defs, body, loc) ->
      (* This should actually never be triggered, catched by pre-parser *)
      if local then error loc "function definition is not allowed here";
      let env1 = elab_fundef env spec name defs body loc in
      ([], env1)

  (* "int x = 12, y[10], *z" *)
  | DECDEF(init_name_group, loc) ->
    elab_decdef for_loop local nonstatic_inline env init_name_group loc

  (* pragma *)
  | PRAGMA(s, loc) ->
      if local then
        warning loc Unnamed "pragmas are ignored inside functions"
      else
        emit_elab env loc (Gpragma s);
      ([], env)

  (* static assertion *)
  | STATIC_ASSERT(exp, loc_exp, msg, loc_msg, loc) ->
      elab_static_assert env exp loc_exp msg loc_msg loc;
      ([], env)

(* Extended asm *)

let elab_asm_operand ctx loc env (ASMOPERAND(label, wide, chars, e)) =
  let s = elab_simple_string loc wide chars in
  let e',env = elab_expr ctx loc env e in
  (label, s, e'),env


(* Operations over contexts *)

let stmt_labels stmt =
  let lbls = ref StringSet.empty in
  let rec do_stmt = function
  | BLOCK(b, _) -> do_block b
  | If(_, s1, Some s2, _) -> do_stmt s1; do_stmt s2
  | If(_, s1, None, _) -> do_stmt s1
  | WHILE(_, s1, _) -> do_stmt s1
  | DOWHILE(_, s1, _) -> do_stmt s1
  | FOR(_, _, _, s1, _) -> do_stmt s1
  | SWITCH(_, s1, _) -> do_stmt s1
  | CASE(_, s1, _) -> do_stmt s1
  | DEFAULT(s1, _) -> do_stmt s1
  | LABEL(lbl, s1, loc) ->
      if StringSet.mem lbl !lbls then
        error loc "redefinition of label '%s'\n" lbl;
      lbls := StringSet.add lbl !lbls;
      do_stmt s1
  | _ -> ()
  and do_block b = List.iter do_stmt b
  in do_stmt stmt; !lbls

let ctx_loop ctx = { ctx with ctx_break = true; ctx_continue = true }

let ctx_switch ctx = { ctx with ctx_break = true; ctx_in_switch = true }

(* Check the uniqueness of 'case' and 'default' in a 'switch' *)

module Int64Set = Set.Make(Int64)

let check_switch_cases switch_body =
  let cases = ref Int64Set.empty
  and default = ref false in
  let rec check s =
    match s.sdesc with
    | Sskip -> ()
    | Sdo _ -> ()
    | Sseq(s1, s2) -> check s1; check s2
    | Sif(_, s1, s2) -> check s1; check s2
    | Swhile(_, s1) -> check s1
    | Sdowhile(s1, _) -> check s1
    | Sfor(s1, _, s2, s3) -> check s1; check s2; check s3
    | Sbreak -> ()
    | Scontinue -> ()
    | Sswitch(_, _) -> () (* already checked during elaboration of this switch *)
    | Slabeled(lbl, s1) ->
        begin match lbl with
        | Slabel _ -> ()
        | Scase(_, n) ->
            if Int64Set.mem n !cases then
              Diagnostics.error s.sloc "duplicate case value '%Ld'" n
            else
              cases := Int64Set.add n !cases
        | Sdefault ->
            if !default then
              Diagnostics.error s.sloc "multiple default labels in one switch"
            else
              default := true
        end;
        check s1
    | Sgoto _ -> ()
    | Sreturn _ -> ()
    | Sblock sl -> List.iter check sl
    | Sdecl _ -> ()
    | Sasm _ -> ()
  in check switch_body

(* Elaboration of statements *)

let rec elab_stmt env ctx s =

  match s with

(* 6.8.3 Expression statements *)

  | COMPUTATION(a, loc) ->
      let a,env =  elab_expr ctx loc env a in
      { sdesc = Sdo a; sloc = elab_loc loc },env

(* 6.8.1 Labeled statements *)

  | LABEL(lbl, s1, loc) ->
      let s1,env = elab_stmt env ctx s1 in
      { sdesc = Slabeled(Slabel lbl, s1); sloc = elab_loc loc },env

  | CASE(a, s1, loc) ->
      if not ctx.ctx_in_switch then
        error loc "'case' statement not in switch statement";
      let a',env = elab_expr ctx loc env a in
      let n =
        match Ceval.integer_expr env a' with
        | None ->
            error loc "expression of 'case' label is not an integer constant expression"; 0L
        | Some n -> n in
      let s1,env = elab_stmt env ctx s1 in
      { sdesc = Slabeled(Scase(a', n), s1); sloc = elab_loc loc },env

  | DEFAULT(s1, loc) ->
      if not ctx.ctx_in_switch then
        error loc "'case' statement not in switch statement";
      let s1,env = elab_stmt env ctx s1 in
      { sdesc = Slabeled(Sdefault, s1); sloc = elab_loc loc },env

(* 6.8.2 Compound statements *)

  | BLOCK(b, loc) ->
      elab_block loc env ctx b

(* 6.8.4 Conditional statements *)

  | If(a, s1, s2, loc) ->
      let a',env' = elab_expr ctx loc (Env.new_scope env) a in
      if not (is_scalar_type env' a'.etyp) then
        error loc "controlling expression of 'if' does not have scalar type (%a invalid)"
          (print_typ env') a'.etyp;
      let s1' = elab_stmt_new_scope env' ctx s1 in
      let s2' =
        match s2 with
          | None -> sskip
          | Some s2 -> elab_stmt_new_scope env' ctx s2
      in
      { sdesc = Sif(a', s1', s2'); sloc = elab_loc loc },env

(* 6.8.5 Iterative statements *)

  | WHILE(a, s1, loc) ->
      let a',env' = elab_expr ctx loc (Env.new_scope env) a in
      if not (is_scalar_type env' a'.etyp) then
        error loc "controlling expression of 'while' does not have scalar type (%a invalid)"
          (print_typ env') a'.etyp;
      let s1' = elab_stmt_new_scope env' (ctx_loop ctx) s1 in
      { sdesc = Swhile(a', s1'); sloc = elab_loc loc },env

  | DOWHILE(a, s1, loc) ->
      let s1' = elab_stmt_new_scope env (ctx_loop ctx) s1 in
      let a',env' = elab_expr ctx loc (Env.new_scope env) a in
      if not (is_scalar_type env' a'.etyp) then
        error loc "controlling expression of 'while' does not have scalar type (%a invalid)"
          (print_typ env') a'.etyp;
      { sdesc = Sdowhile(s1', a'); sloc = elab_loc loc },env

  | FOR(fc, a2, a3, s1, loc) ->
      let env' = Env.new_scope env in
      let (a1', env_decls, decls') =
        match fc with
        | Some (FC_EXP a1) ->
            let a1,env = elab_for_expr ctx loc env' (Some a1) in
            (a1, env, None)
        | None ->
            let a1,env = elab_for_expr ctx loc env' None in
            (a1, env, None)
        | Some (FC_DECL def) ->
            let (dcl, env') = elab_definition true true ctx.ctx_nonstatic_inline
                                              env' def in
            let loc = elab_loc (Cabshelper.get_definitionloc def) in
            (sskip, env',
             Some(List.map (fun d -> {sdesc = Sdecl d; sloc = loc}) dcl)) in
      let a2',env_test =
        match a2 with
          | None -> intconst 1L IInt,env_decls
          | Some a2 -> elab_expr ctx loc env_decls a2
      in
      if not (is_scalar_type env_test a2'.etyp) then
        error loc "controlling expression of 'for' does not have scalar type (%a invalid)" (print_typ env) a2'.etyp;
      let a3',env_for = elab_for_expr ctx loc env_test a3 in
      let s1' = elab_stmt_new_scope env_for (ctx_loop ctx) s1 in
      let sfor = { sdesc = Sfor(a1', a2', a3', s1'); sloc = elab_loc loc } in
      begin match decls' with
      | None -> sfor,env
      | Some sl -> { sdesc = Sblock (sl @ [sfor]); sloc = elab_loc loc },env
      end

(* 6.8.4 Switch statement *)
  | SWITCH(a, s1, loc) ->
      let a',env' = elab_expr ctx loc (Env.new_scope env) a in
      if not (is_integer_type env' a'.etyp) then
        error loc "controlling expression of 'switch' does not have integer type (%a invalid)"
          (print_typ env') a'.etyp;
      let s1' = elab_stmt_new_scope env' (ctx_switch ctx) s1 in
      check_switch_cases s1';
      { sdesc = Sswitch(a', s1'); sloc = elab_loc loc },env

(* 6.8.6 Break and continue statements *)
  | BREAK loc ->
      if not ctx.ctx_break then
        error loc "'break' statement not in loop or switch statement";
      { sdesc = Sbreak; sloc = elab_loc loc },env
  | CONTINUE loc ->
      if not ctx.ctx_continue then
        error loc "'continue' statement not in loop statement";
      { sdesc = Scontinue; sloc = elab_loc loc },env

(* 6.8.6 Return statements *)
  | RETURN(i, loc) ->
      begin match i with
      | COMPOUND_INIT _ ->
          let (_ty',i') = elab_initializer loc env "<compound literal>" ctx.ctx_return_typ i in
          { sdesc = Sreturn i'; sloc = elab_loc loc },env
      | _ ->
          let a = match i with
            | Cabs.SINGLE_INIT e -> Some e
            | NO_INIT -> None
            | COMPOUND_INIT _ -> assert false (* tested earlier *)
            in
          let a',env = elab_opt_expr ctx loc env a in
          begin match (unroll env ctx.ctx_return_typ, a') with
          | TVoid _, None -> ()
          | TVoid _, Some _ ->
              error loc
                "'return' with a value in a function returning void"
          | _, None ->
              warning loc Return_type
                "'return' with no value, in a function returning non-void"
          | _, Some b ->
              if not (wrap2 valid_assignment loc env b ctx.ctx_return_typ)
              then begin
                if wrap2 valid_cast loc env b.etyp ctx.ctx_return_typ then
                  if wrap2 int_pointer_conversion loc env b.etyp ctx.ctx_return_typ then
                    warning loc Int_conversion
                      "incompatible integer-pointer conversion: returning %a from a function with result type %a"
                      (print_typ env) b.etyp (print_typ env) ctx.ctx_return_typ
                  else
                    warning loc Unnamed
                      "incompatible conversion: returning %a from a function with result type %a"
                      (print_typ env) b.etyp (print_typ env) ctx.ctx_return_typ
                else
                  error loc
                    "returning %a from a function with incompatible result type %a"
                    (print_typ env) b.etyp (print_typ env) ctx.ctx_return_typ
              end
          end;
          let i' = match a' with
            | Some e' -> Some (Init_single e')
            | None -> None
            in
          { sdesc = Sreturn i'; sloc = elab_loc loc },env
     end

(* 6.8.6 Goto statements *)
  | GOTO(lbl, loc) ->
      if not (StringSet.mem lbl ctx.ctx_labels) then
        error loc "use of undeclared label '%s'" lbl;
      { sdesc = Sgoto lbl; sloc = elab_loc loc },env

(* 6.8.3 Null statements *)
  | NOP loc ->
      { sdesc = Sskip; sloc = elab_loc loc },env

(* Traditional extensions *)
  | ASM(cv_specs, wide, chars, outputs, inputs, flags, loc) ->
      let a = elab_cvspecs env cv_specs in
      let s = elab_simple_string loc wide chars in
      let outputs,env = mmap (elab_asm_operand ctx loc) env outputs in
      List.iter
        (fun (lbl, cst, e) ->
           if not (is_modifiable_lvalue env e) then
             error loc "asm output is not a modifiable l-value";)
        outputs;
      let inputs ,env= mmap (elab_asm_operand ctx loc) env inputs in
      let flags = List.map (fun (w,c) -> elab_simple_string loc w c) flags in
      { sdesc = Sasm(a, s, outputs, inputs, flags);
        sloc = elab_loc loc },env

(* Unsupported *)
  | DEFINITION def ->
      error (Cabshelper.get_definitionloc def) "ill-placed definition";
      sskip,env
(* Elaborate a statement as a block whose scope is a strict subset of the scope
   of its enclosing block. *)
and elab_stmt_new_scope env ctx s =
  fst (elab_stmt (Env.new_scope env) ctx s)

and elab_block loc env ctx b =
  let b',_ = elab_block_body (Env.new_scope env) ctx b in
  { sdesc = Sblock b'; sloc = elab_loc loc },env

and elab_block_body env ctx sl =
  match sl with
  | [] ->
      [],env
  | DEFINITION def :: sl1 ->
      let (dcl, env') =
        elab_definition false true ctx.ctx_nonstatic_inline env def in
      let loc = elab_loc (Cabshelper.get_definitionloc def) in
      let dcl = List.map (fun ((sto,id,ty,_) as d) ->
        Debug.insert_local_declaration sto id ty loc;
        {sdesc = Sdecl d; sloc = loc}) dcl in
      let sl1',env' = elab_block_body env' ctx sl1 in
      dcl @ sl1',env'
  | s :: sl1 ->
      let s',env = elab_stmt env ctx s in
      let sl1',env = elab_block_body env ctx sl1 in
      s' :: sl1',env

(* Elaboration of a function body.  Return the corresponding C statement. *)

let elab_funbody return_typ vararg nonstatic_inline env b =
  let ctx =
    { ctx_return_typ = return_typ;
      ctx_labels = stmt_labels b;
      ctx_break = false;
      ctx_continue = false;
      ctx_in_switch = false;
      ctx_vararg = vararg;
      ctx_nonstatic_inline = nonstatic_inline } in
  (* The function body appears as a block in the AST but should not create
     a new scope.  Instead, the scope used for function parameters must be
     used for the body. *)
  match b with
  | BLOCK (b,loc) ->
      let b',_ = elab_block_body env ctx b in
      { sdesc = Sblock b'; sloc = elab_loc loc }
  | _ ->
      assert false

(* Filling in forward declaration *)
let _ = elab_funbody_f := elab_funbody


(** * Entry point *)

let elab_file prog =
  reset();
  let env = Env.initial () in
  let elab_def env d = snd (elab_definition false false false env d) in
  ignore (List.fold_left elab_def env prog);
  let p = elaborated_program () in
  
  
  
  p<|MERGE_RESOLUTION|>--- conflicted
+++ resolved
@@ -2906,13 +2906,6 @@
     if sto <> Storage_default && namelist = [] then
       warning loc Missing_declarations "declaration does not declare anything";
   end;
-<<<<<<< HEAD
-=======
-  let _typdef_default_name = (* OptiTrust: fix typedef on anonymous structures *)
-    match namelist with
-    | [] -> None
-    | id::_ -> Some id in
->>>>>>> 0ae43ec2
   let elab_one_name (decls, env) (Init_name (Name (id, decl, attr, loc), init)) =
     let ((ty, _), env1) =
       elab_type_declarator loc env bty decl in
@@ -3306,7 +3299,7 @@
   let elab_def env d = snd (elab_definition false false false env d) in
   ignore (List.fold_left elab_def env prog);
   let p = elaborated_program () in
-  
-  
-  
+
+
+
   p