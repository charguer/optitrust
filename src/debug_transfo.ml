open Printf
open Ast
open Target

let path (msg : string) (p : path) : unit =
  eprintf "%s: %s\n" msg (Path.path_to_string p)

let paths (msg : string) (ps : paths) : unit =
  eprintf "%s: %s\n" msg (Tools.list_to_string (List.map Path.path_to_string ps))

<<<<<<< HEAD
let trm (msg : string) (t : trm) : unit =
  eprintf "%s: %s\n" msg (AstC_to_c.ast_to_string t)

let trm_internal (msg : string) (t : trm) : unit =
  eprintf "%s: %s\n" msg (Ast_to_text.ast_to_string t)
=======
let trm ?(internal : bool = false) (msg : string) (t : trm) : unit =
  let t_str = if internal
    then Ast_to_text.ast_to_string t
    else AstC_to_c.ast_to_string t
    in
  printf "%s: %s\n" msg t_str
>>>>>>> 659b8cff

let trms (msg : string) (ts : trms) : unit =
  eprintf "%s: %s\n" msg (Tools.list_to_string (List.map AstC_to_c.ast_to_string ts))

let current_ast ?(internal : bool = false) (msg : string) : unit =
  trm ~internal msg (Trace.ast ())

let current_ast_at_path ?(internal : bool = false) (msg : string) (p : Path.path) : unit =
  trm ~internal msg (Path.resolve_path p (Trace.ast ()))

let current_ast_at_target ?(internal : bool = false) (msg : string) (tg : Target.target) : unit =
  Target.iter (fun t p -> trm ~internal msg (Path.resolve_path p t)) tg<|MERGE_RESOLUTION|>--- conflicted
+++ resolved
@@ -8,20 +8,12 @@
 let paths (msg : string) (ps : paths) : unit =
   eprintf "%s: %s\n" msg (Tools.list_to_string (List.map Path.path_to_string ps))
 
-<<<<<<< HEAD
-let trm (msg : string) (t : trm) : unit =
-  eprintf "%s: %s\n" msg (AstC_to_c.ast_to_string t)
-
-let trm_internal (msg : string) (t : trm) : unit =
-  eprintf "%s: %s\n" msg (Ast_to_text.ast_to_string t)
-=======
 let trm ?(internal : bool = false) (msg : string) (t : trm) : unit =
   let t_str = if internal
     then Ast_to_text.ast_to_string t
     else AstC_to_c.ast_to_string t
     in
   printf "%s: %s\n" msg t_str
->>>>>>> 659b8cff
 
 let trms (msg : string) (ts : trms) : unit =
   eprintf "%s: %s\n" msg (Tools.list_to_string (List.map AstC_to_c.ast_to_string ts))
