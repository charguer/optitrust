(* debug printing*)
let verbose : bool ref = ref false

(* check the time it takes to run one transformation *)
let analyse_time : bool ref = ref false
let analyse_time_details : bool ref = ref false

(* dump .ast and _enc.cpp files *)
let dump_ast_details : bool ref = ref true

(* Call [Trace.dump_last !dump_last] instead of [Trace.dump], if value is set.
   Note: incompatible with the use of [switch] in scripts, currently. *)
let dump_last_default = -1
let dump_last : int ref = ref dump_last_default

(* Call [Trace.dump_all] in addition to [Trace.dump] *)
let dump_all : bool ref = ref false

(* Flag to help debugging the error that occur during reparsing *)
let debug_reparse : bool ref = ref false

(* Flag to force reparsing on big steps *)
let reparse_at_big_steps : bool ref = ref false

(* Flag to report progress during a script execution *)
let report_big_steps : bool ref = ref false


(* Flag to enable light diff *)
let use_light_diff : bool ref = ref true

type serialized_mode =
  | Serialized_None
  | Serialized_Build
  | Serialized_Use
  | Serialized_Make
  | Serialized_Auto

let serialized_mode : serialized_mode ref = ref Serialized_None

let process_serialized_input (mode : string) : unit =
  serialized_mode := match mode with
  | "build" -> Serialized_Build
  | "use" -> Serialized_Use
  | "make" -> Serialized_Make
  | "auto" -> Serialized_Auto
  | _ -> Serialized_None

(* Flag to enable serialized input *)



(* exit line number *)
let exit_line : int ref = ref max_int

let get_exit_line () : int option =
  if !exit_line = max_int
    then None
    else Some !exit_line

(* ignore small steps to apply multiple transformations at one time *)
let only_big_steps : bool ref = ref false


(* let spec = ...
 ("-serialized-input", Arg.String process_serialized_input, " choose between 'build', 'use', 'make' or 'auto'."); *)

let spec =
  Arg.align [
     ("-verbose", Arg.Set verbose, " activates debug printing");
     ("-exit-line", Arg.Set_int exit_line, " specify the line after which a '!!' or '!!!' symbol should trigger an exit");
     ("-report-big-steps", Arg.Set report_big_steps, " report on the progress of the execution at each big step");
     ("-only-big-steps", Arg.Set only_big_steps, " consider only '!!!' for computing exit lines");
     ("-debug-reparse", Arg.Set debug_reparse, " print on stdout the line number at which each reparse is performed");
     ("-reparse-at-big-steps", Arg.Set reparse_at_big_steps, " force reparsing at every big step (implies -debug-reparse)");
     ("-dump-trace", Arg.Set dump_all, " produce a JS file with all the steps performed by the transformation script");
     ("-dump-last", Arg.Set_int dump_last, " dump outputs the number of desired last steps; only for interactive mode");
     ("-dump-ast-details", Arg.Set dump_ast_details, " produce a .ast and a _enc.cpp file with details of the ast");
     ("-analyse-time", Arg.Set analyse_time, " produce a file reporting on the execution time");
     ("-analyse-time-details", Arg.Set analyse_time_details, " produce more details in the file reporting on the execution time (implies -analyse_time)");
     ("-serialized-input", Arg.String process_serialized_input, " choose between 'build', 'use', 'make' or 'auto'.");
     ("-disable_light_diff", Arg.Clear use_light_diff, "disable light diff");
     (* LATER: a -dev flag to activate a combination of dump *)
    ]
<<<<<<< HEAD
=======
    (* TODO: -disable-light-diff, Arg.clear use_light_diff *)
>>>>>>> c836f139

let fix_flags () =
  if !analyse_time_details then analyse_time := true;
  if !reparse_at_big_steps then debug_reparse := true

(* Flag used for a hack by [doc_script_cpp] *)
let documentation_save_file_at_first_check = ref ""<|MERGE_RESOLUTION|>--- conflicted
+++ resolved
@@ -79,13 +79,8 @@
      ("-analyse-time", Arg.Set analyse_time, " produce a file reporting on the execution time");
      ("-analyse-time-details", Arg.Set analyse_time_details, " produce more details in the file reporting on the execution time (implies -analyse_time)");
      ("-serialized-input", Arg.String process_serialized_input, " choose between 'build', 'use', 'make' or 'auto'.");
-     ("-disable_light_diff", Arg.Clear use_light_diff, "disable light diff");
+     ("-disable-light-diff", Arg.Clear use_light_diff, "disable light diff");
      (* LATER: a -dev flag to activate a combination of dump *)
-    ]
-<<<<<<< HEAD
-=======
-    (* TODO: -disable-light-diff, Arg.clear use_light_diff *)
->>>>>>> c836f139
 
 let fix_flags () =
   if !analyse_time_details then analyse_time := true;
