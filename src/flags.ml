
(* TODO: group options that are relevant for "reset in batching" into a record data structure;
   so that we can save its state, and restore it, in between tests;
   - options for interactivity
   - options for behavior *)

(* [code_print_width]: flag to choose the width of the printed code. *)
let code_print_width = ref 80

(* [verbose]: flag to activate the printing of debug information *)
let verbose : bool ref = ref false

(* [analyse_stats]: flag to meansure the time taken by each transformation. *)
let analyse_stats : bool ref = ref false

(* [analyse_stats_details]: flags to meansure the time taken by each step within a transformation
   (in particular, time to resolve targets, to set up marks, etc). *)
let analyse_stats_details : bool ref = ref false

(* [dump_ast_details]: flag to dump OptiTrust AST, both in the form of a '.ast' and '_enc.cpp' files. *)
let dump_ast_details : bool ref = ref false

(* [pretty_matrix_notation]: flag to display matrix macros with syntactic sugar:
  MALLOC2(n, m, sizeof(T)) --> malloc(sizeof(T[n][m]))
  x[MINDEX2(n, m, i, j)] --> x[i][j]
   *)
let pretty_matrix_notation : bool ref = ref false

(* [dump_clang_ast]: flag to dump the AST as produced by clang into a specific file,
   by default "clang_ast.ml".  *)
let dump_clang_ast = ref None

let set_dump_clang_ast () : unit =
  dump_clang_ast := Some "clang_ast.ml.txt"

(* [dump_trace]: call [Trace.dump_trace_to_js] in addition to [Trace.dump] at the end of the script. *)
let dump_trace : bool ref = ref false

(* [dump_big_steps]: call [Trace.dump_big_steps] in addition to [Trace.dump] at the end of the script.
   Files are generated in the subfolder [!dump_big_steps].  *)
let dump_big_steps : string option ref = ref None

(* [set_dump_big_steps foldername]: dump bigsteps in folder [foldername]. *)
let set_dump_big_steps (foldername : string) : unit =
  dump_big_steps := Some foldername

(* LATER: document *)
(* [dump_small_steps]:  *)
let dump_small_steps : string option ref = ref None
let set_dump_small_steps (foldername : string) : unit =
  dump_small_steps := Some foldername

(* [print_backtrace_on_error] *)
let print_backtrace_on_error : bool ref = ref true
 (*LATER: make available from command line*)

(* [debug_reparse]: flag to print the line numbers at which reparsing is triggered. *)
let debug_reparse : bool ref = ref false

(* [debug_stringreprs]: flag to print stringreprs debugging info *)
let debug_stringreprs : bool ref = ref false

(* [reparse_at_big_steps]: flag to force reparsing of the entire file at each entry of a big step. *)
let reparse_at_big_steps : bool ref = ref false

(* [report_big_steps]: flag to report on the progress of big steps during a script execution. *)
let report_big_steps : bool ref = ref false

(* [use_clang_format]: flag to use clang-format or not in output CPP files. *)
let use_clang_format : bool ref = ref true

(* [verbose_mode]: flag to report more about file manipulations performed by the tool. *)
let verbose_mode : bool ref = ref false

(* [use_light_diff]: flag to enable "light diffs", whereby we hide the function body of all the
   toplevel functions that are not affected by the transformation. *)
   (* TODO: could it be true by default? *)
let use_light_diff : bool ref = ref false

(* [bypass_cfeatures]: flag used for debugging the [cfeatures_elim/intro] functions, by bypassing them. *)
let bypass_cfeatures : bool ref = ref false

(* [execute_show_even_in_batch_mode]: flag used for unit tests on targets that use the show function. *)
let execute_show_even_in_batch_mode : bool ref = ref false

(* [serialized_mode]: type to deal with serialized AST ,
  | Serialized_None: do not read or write any serialized ast, just parse the input file.
  | Serialized_Build: parse the input file, save its serialized ast, exit
  | Serialized_Use: do not parse the input file, simply read the corresponding serialized ast
  | Serialized_Auto: if the serialized ast is up to date wrt the input file, read the serialized ast,
                     else parse the input file and save its serialized ast; then continue the execution.
  | Serialized_Make: NOT YET IMPLEMENTED: first call 'make inputfile.ser', assuming the Makefile
                     features a rule for this (invoking the program with the Serialized_Build option,
                     with the appropriate dependencies); then load the serialized file just like
                     Serialized_Use would do, and continue the execution.
                     [NOTE: GB: This feature seems really weird, is it worth implementing?] *)

type serialization_mode =
  | Serialized_None
  | Serialized_Build
  | Serialized_Use
  | Serialized_Auto
(*  | Serialized_Make*)

(* [serialization_mode]: mode of serialization, by default AST is not serialized. *)
let serialization_mode : serialization_mode ref = ref Serialized_None

(* [process_serialized_input mode]: based on the mode the serialized input is going to be processed
    in different ways. *)
let process_serialized_input (mode : string) : unit =
  serialization_mode := match mode with
  | "none" -> Serialized_None
  | "build" -> Serialized_Build
  | "use" -> Serialized_Use
  | "auto" -> Serialized_Auto
  | "make" -> failwith "'make' serialization is not implemented"
  | _ -> failwith "Serialization mode should be 'none', 'build', 'use', 'auto' or 'make'"

(* [exit_line]: option for exiting the program when reaching a '!!' (step) after a specific line number. *)
let exit_line : int ref = ref max_int (* LATER: encode this as an option directly *)

(* [get_exit_line ()]: gets the exit line if it exists. *)
let get_exit_line () : int option =
  if !exit_line = max_int
    then None
    else Some !exit_line

(* [is_batch_mode ()] returns whether an exit line has been provided *)
let is_batch_mode () : bool =
  get_exit_line() = None

(* [only_big_steps]: flag for the treatment of the exit line to ignore the small steps ('!!') and only
   consider big steps. TODO: used? *)
let only_big_steps : bool ref = ref false

(* [c_parser_name]: name of the C parser to use *)
let c_parser_name : string ref = ref "default"

(* Name of the currently executed transformation script.
   By default it is Sys.argv.(0) but it can be different in case of dynamic loading. *)
let program_name : string ref = ref ""

(* List of options *)

(* [cmdline_args]: a list of possible command line arguments. *)
type cmdline_args = (string * Arg.spec * string) list

(* LATER: Register options in the module where they are used *)
(* [spec]: possible command line arguments. *)
let spec : cmdline_args =
   [ ("-verbose", Arg.Set verbose, " activates debug printing");
     ("-exit-line", Arg.Set_int exit_line, " specify the line after which a '!!' or '!!!' symbol should trigger an exit");
     ("-report-big-steps", Arg.Set report_big_steps, " report on the progress of the execution at each big step");
     ("-only-big-steps", Arg.Set only_big_steps, " consider only '!!!' for computing exit lines"); (* LATER: rename to: -exit-only-at-big-steps *)
     ("-debug-reparse", Arg.Set debug_reparse, " print on stdout the line number at which each reparse is performed");
     ("-reparse-at-big-steps", Arg.Set reparse_at_big_steps, " force reparsing at every big step (implies -debug-reparse)");
     ("-dump-trace", Arg.Set dump_trace, " produce a JS file with all the steps performed by the transformation script");
     ("-dump-small-steps", Arg.String set_dump_small_steps, " produce a distinct file for each small step");
     ("-dump-big-steps", Arg.String set_dump_big_steps, " produce a distinct file for each big step");
     ("-dump-ast-details", Arg.Set dump_ast_details, " produce a .ast and a _enc.cpp file with details of the ast");
     ("-dump-clang-ast", Arg.Unit set_dump_clang_ast, " produce clang_ast.ml with the AST obtained by ClangML");
     ("-analyse-stats", Arg.Set analyse_stats, " produce a file reporting on the execution time");
     ("-analyse-stats-details", Arg.Set analyse_stats_details, " produce more details in the file reporting on the execution time (implies -analyse_stats)");
     ("-serialized-input", Arg.String process_serialized_input, " choose an input serialization mode between 'build', 'use', 'make' or 'auto'");
     ("-disable-light-diff", Arg.Clear use_light_diff, " disable light diff");
     ("-disable-clang-format", Arg.Clear use_clang_format, " disable beautification using clang-format");
     ("-cparser", Arg.Set_string c_parser_name, "specify a C parser among 'default', 'clang', 'menhir', and 'all' ");
     ("-v", Arg.Set verbose_mode, " enable verbose regarding files processed out produced (not fully implemented yet).");
     (* LATER: a -dev flag to activate a combination of dump *)
  ]

(* Remember the name of the currently executed script *)
let process_program_name () =
  if !program_name = "" then program_name := Sys.argv.(!Arg.current)

(* [fix_flags ()]: processes flags than implies other flags. *)
let fix_flags () =
  if !analyse_stats_details then analyse_stats := true;
  if !reparse_at_big_steps then debug_reparse := true

(* [process_cmdline_args ~args ()]: processes all the command line arguments used during the script execution.
   If args are given, add them to the list of possible flags.
   This function has no effect if it was already called before. *)
let process_cmdline_args ?(args : cmdline_args = []) () : unit =
  process_program_name();
  Arg.parse
    (Arg.align (spec @ args))
    (fun _ -> raise (Arg.Bad "Error: no argument expected"))
    ("usage: no argument expected, only options");
  fix_flags()

(* [documentation_ssave_file_atfirst_check]: flag used for a hack used by function [doc_script_cpp], for generating
    the output associated with the documentation of a unit test, before running the main contents of the file. *)
let documentation_save_file_at_first_check = ref ""

<<<<<<< HEAD
(* [reset_flags_to_default] is used by [batching.ml] to avoid propagation of effects
  TODO: complete implementation by going over all relevant flags,
  and using a record of values.
  TODO: alternative: save flags and restore them at the end of a batching run. *)

let reset_flags_to_default () : unit =
  execute_show_even_in_batch_mode := false;
  dump_ast_details := false;
  bypass_cfeatures := false;
  use_light_diff := false;
  pretty_matrix_notation := false
=======

(* *************************************************************************************************************
  Note: to see a diff at the level of the OptiTrust AST, use:
    -dump-ast-details
  and the shortcut "ctrl+shift+f6" for opening the diff between [*_before_enc.cpp] and [*_after_enc.cpp]
***************************************************************************************************************)

let in_show_res_mode = ref false

let resource_errors_as_warnings = ref false
>>>>>>> 54c3102d
<|MERGE_RESOLUTION|>--- conflicted
+++ resolved
@@ -193,7 +193,6 @@
     the output associated with the documentation of a unit test, before running the main contents of the file. *)
 let documentation_save_file_at_first_check = ref ""
 
-<<<<<<< HEAD
 (* [reset_flags_to_default] is used by [batching.ml] to avoid propagation of effects
   TODO: complete implementation by going over all relevant flags,
   and using a record of values.
@@ -205,7 +204,6 @@
   bypass_cfeatures := false;
   use_light_diff := false;
   pretty_matrix_notation := false
-=======
 
 (* *************************************************************************************************************
   Note: to see a diff at the level of the OptiTrust AST, use:
@@ -215,5 +213,4 @@
 
 let in_show_res_mode = ref false
 
-let resource_errors_as_warnings = ref false
->>>>>>> 54c3102d
+let resource_errors_as_warnings = ref false