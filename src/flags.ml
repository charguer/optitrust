--- conflicted
+++ resolved
@@ -80,9 +80,6 @@
    (* TODO: could it be true by default? *)
 let use_light_diff : bool ref = ref false
 
-(* TODO: merge *)
-let check_validity = ref false
-
 (* [bypass_cfeatures]: flag used for debugging the [cfeatures_elim/intro] functions, by bypassing them. *)
 let bypass_cfeatures : bool ref = ref false
 
@@ -103,6 +100,9 @@
 
 (* [execute_show_even_in_batch_mode]: flag used for unit tests on targets that use the show function. *)
 let execute_show_even_in_batch_mode : bool ref = ref false
+
+(* [check_validity]: perform validation of transformations *)
+let check_validity = ref false
 
 (* [serialized_mode]: type to deal with serialized AST ,
   | Serialized_None: do not read or write any serialized ast, just parse the input file.
@@ -227,19 +227,16 @@
   bypass_cfeatures_decoding := false;
   use_light_diff := false;
   pretty_matrix_notation := false;
-<<<<<<< HEAD
   resource_errors_as_warnings := false;
   always_name_resource_hyp := false;
-  display_resources := false
+  display_resources := false;
+  check_validity := false
 
 let with_flag (flag: 'a ref) (value: 'a) (func: unit -> unit): unit =
   let init_value = !flag in
   flag := value;
   func ();
   flag := init_value
-=======
-  check_validity := false
->>>>>>> 57f26bf4
 
 (* *************************************************************************************************************
   Note: to see a diff at the level of the OptiTrust AST, use:
