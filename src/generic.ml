--- conflicted
+++ resolved
@@ -60,11 +60,7 @@
   if is_exit_line
     then Trace.step();
   Generic_core.without_repeat_io (fun () ->
-<<<<<<< HEAD
-    Target.applyi_on_target (fun i t p -> 
-=======
     Target.applyi_on_target (fun i t p ->
->>>>>>> 702ef6f1
     let t = if not keep_previous then Generic_core.delete_target_decorators t
     else t
     in
