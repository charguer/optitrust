--- conflicted
+++ resolved
@@ -86,23 +86,15 @@
       let new_var = x in
       let old_var_trm = get_init_val def in
       let var_type = (get_inner_ptr_type tx) in
-<<<<<<< HEAD
-      let new_decl = trm_seq_no_brace[
-      trm_let vk (new_var, typ_ptr ~typ_attributes:[GeneratedStar] Ptr_kind_mut (typ_array var_type (Trm (trm_var array_size)))) (trm_prim (Prim_new (typ_array var_type (Trm (trm_var array_size)))));
-      trm_for "k" DirUp (trm_lit (Lit_int 1)) (trm_var array_size) (trm_lit (Lit_int 1))
-      (trm_seq_nomarks [trm_set (old_var_trm) (trm_lit (Lit_int 0))])] in
-      let new_snd_instr = Internal.change_trm (trm_var new_var) (trm_var ~annot:[Any] "0" ) middle_instr  in
-      let accum = begin match dl_ops with
-=======
+
       let new_first_trm = trm_seq_no_brace[
           trm_let vk (new_var, typ_ptr ~typ_attributes:[GeneratedStar] Ptr_kind_mut (typ_array var_type (Trm (trm_var array_size)))) (trm_prim (Prim_new (typ_array var_type (Trm (trm_var array_size)))));
           trm_for "k" DirUp (trm_lit (Lit_int 0)) (trm_var array_size) (trm_lit (Lit_int 1))
-         (trm_seq_nomarks [trm_set (trm_apps (trm_binop Binop_array_cell_addr)[trm_var new_var; trm_var "k"]) (trm_lit (Lit_int 0))])] 
+         (trm_seq_nomarks [trm_set (trm_apps (trm_binop Binop_array_cell_addr)[trm_var new_var; trm_var "k"]) (trm_lit (Lit_int 0))])]
           in
       let new_snd_instr = Internal.change_trm (trm_var new_var)  (trm_apps (trm_binop Binop_array_cell_addr)[trm_var new_var; trm_var ~annot:[Any] "0" ]) middle_instr  in
-      
-      let new_thrd_trm = begin match dl_ops with 
->>>>>>> 2f3497aa
+
+      let new_thrd_trm = begin match dl_ops with
                   | Delocalize_arith (li, op) ->
                     trm_seq_no_brace [
                       trm_set (old_var_trm) (trm_lit li);
