--- conflicted
+++ resolved
@@ -5,215 +5,7 @@
 open Transformations
 open Declaration
 open Tools
-<<<<<<< HEAD
 open Inlining_core
-=======
-(*
-  instr containing f(arg1, …, argn) is replaced with
-  {
-    x1 = arg1
-    …
-    xn = argn
-    decl result
-    body[x1, …, xn][return r := {result = r; goto return_label}]
-    return_label:
-      instr[f(arg1, …, argn) := result]
-  }
-  if tf is void, result won't be used, but instead the empty statement
- *)
-let inline_fun_decl ?(inline_at : target list = [[]]) (result : var)  ?(fun_args : var list = [])
-  (return_label : label) (f : var) (tf : typ) (args : typed_var list)
-  (body : trm) (t : trm) : trm =
-
-  (*let counter = ref 0 in  ^ string_of_int !counter *)
-  (* inline f everywhere in t *)
-  let rec apply_change (t : trm) : trm =
-    (*Ast_to_text.print_ast ~only_desc:true stdout t; *) (* TODO: make show_ast  accessible from everywhere*)
-    (* new names replacing the argument names *)
-    (* DEPRECATED incr counter; *)
-  let fresh_args =
-     match fun_args with
-     | [] -> List.map (fun (x, tx) -> (fresh_in t x, tx)) args
-     | _ ->
-      if List.length fun_args <> List.length args
-        then fail t.loc "inline_fun_decl: incorrect number of names provided for the arguments";
-       List.map2 (fun (_x, tx) nx -> (nx, tx)) args fun_args
-     in
-
-    (* name for the result of f, result might be an argument name *)
-  let result =
-      fresh_in
-        (trm_seq
-          (t ::
-              List.map
-                (fun x_tx -> trm_let Var_mutable x_tx (trm_lit Lit_uninitialized))
-                fresh_args
-          )
-        )
-        result
-    in
-    (* result is heap allocated *)
-    let result_decl =
-      trm_let Var_mutable (result, typ_ptr tf) (trm_prim (Prim_new tf))
-      
-    in
-    (* body where the argument names are substituted *)
-    let body =
-      List.fold_left2
-        (fun body (x, _) nx ->
-          change_trm
-            (trm_var x)
-            (* TODO: NO LONGER arguments will be heap allocated *)
-            (* trm_apps ~annot:(Some Heap_allocated) (trm_unop Unop_get)
-              [trm_var nx]) *)
-            (trm_var nx)
-            body
-        )
-        body
-        args fun_args
-    in
-    (* body where res is used instead of return statements *)
-    let replace_return (t : trm) : trm =
-      let rec aux (t : trm) : trm =
-        match t.desc with
-        (* remove delete instruction related to return statement if any *)
-        (* | Trm_seq tl when t.annot = Some Delete_instructions ->
-          begin match List.rev tl with
-          | {desc = Trm_abort (Ret (Some r)); _} :: _ ->
-              trm_seq ~annot:(Some No_braces) ~loc:t.loc
-                [trm_set ~loc:t.loc ~is_statement:true (trm_var result) r;
-                trm_goto ~loc:t.loc return_label]
-          | {desc = Trm_abort (Ret None); _} :: _ ->
-              trm_goto ~loc:t.loc return_label
-          | _ -> trm_map aux t
-          end *)
-        | Trm_abort (Ret (Some r)) ->
-          trm_seq ~annot:(Some No_braces) ~loc:t.loc
-            [trm_set ~loc:t.loc ~is_statement:true (trm_var result) r;
-              trm_goto ~loc:t.loc return_label]
-        | Trm_abort (Ret None) -> trm_goto ~loc:t.loc return_label
-        | _ -> trm_map aux t
-      in
-      clean_up_no_brace_seq (aux t)
-    in
-    let body = replace_return body in
-    let bodyl =
-      match body.annot with
-      (* | Some Delete_instructions -> [body] *)
-      | _ ->
-        begin match body.desc with
-        | Trm_seq tl -> tl
-        | _ -> [body]
-        end
-    in
-
-    (* we look for instructions that contain a call to f *)
-    if not (t.is_statement && contains_call_to_fun f t)
-    then trm_map apply_change t
-    else
-      let arg_vals = fun_call_args f t in
-      if List.length fresh_args <> List.length arg_vals
-        then fail t.loc "inline_fun_decl: incorrect number";
-
-      let arg_decls =
-        List.map2
-          (fun (x, tx) dx ->
-             trm_let ~is_statement:true Var_mutable (x,tx) dx
-          )
-          fresh_args
-          arg_vals
-      in
-      (*let arg_dels =
-        List.rev_map
-          (fun (x, _) ->
-            trm_apps ~annot:(Some Heap_allocated) ~typ:(Some (typ_unit ()))
-              (trm_unop (Unop_delete false)) [trm_var x]
-          )
-          fresh_args
-      in*)
-      let t =
-        match tf.ty_desc with
-        | Typ_unit ->
-            trm_seq ~loc:t.loc ~annot:(Some No_braces)
-                (arg_decls ++ bodyl ++
-                 [
-                   trm_labelled return_label
-                     (change_trm (trm_apps (trm_var f) arg_vals)
-                        (trm_lit Lit_unit) t)
-                 ]
-                )
-                (*
-           begin match arg_dels with
-           (* if no args, no delete instruction *)
-           | [] ->
-              trm_seq ~loc:t.loc
-                (bodyl ++
-                 [
-                   trm_labelled return_label
-                     (change_trm (trm_apps (trm_var f) arg_vals)
-                        (trm_lit Lit_unit) t)
-                 ]
-                )
-           | _ ->
-              trm_seq ~annot:(Some Delete_instructions)
-                ((trm_seq ~loc:t.loc
-                    (bodyl ++
-                     [
-                       trm_labelled return_label
-                         (change_trm (trm_apps (trm_var f) arg_vals)
-                            (trm_lit Lit_unit) t)
-                     ]
-                    )
-                 ) ::
-                 arg_dels
-                )
-           end*)
-        | _ ->
-           trm_seq(*  ~annot:(Some Delete_instructions) *) ~loc:t.loc
-             ([
-                trm_seq ~loc:t.loc (*REMOVES the braces TODO: braces needed for scopes *) ~annot:(Some No_braces)
-                  (arg_decls ++ (result_decl :: bodyl) ++
-                   [
-                     trm_labelled return_label
-                       (change_trm
-                          (trm_apps (trm_var f) arg_vals)
-                          (* TODO: Fix this later *)
-                          (trm_apps (* ~annot:(Some Heap_allocated) *)
-                             (trm_unop Unop_get) [trm_var result])
-                          t
-                       )
-                   ]
-                  );
-                (* trm_apps ~annot:(Some Heap_allocated) ~loc:t.loc ~is_statement:true
-                  ~typ:(Some (typ_unit ())) (trm_unop (Unop_delete false))
-                  [trm_var result] *)
-               ] (*++
-               arg_dels*)
-             )
-      in
-      (* clean up *)
-      let t = group_decl_init t in
-      let t = eliminate_goto_next t in
-      let n = nb_goto return_label t in
-      if n = 0 then Label.delete_label return_label t else t
-  in
-  List.fold_left
-    (fun t tr ->
-      let b = !Flags.verbose in
-      Flags.verbose := false;
-      let epl = resolve_target tr t in
-      Flags.verbose := b;
-      match epl with
-      | [] ->
-         print_info t.loc "inline_fun_decl: no matching subterm for path %s\n"
-           (target_to_string tr);
-         t
-      | _ ->
-         List.fold_left (apply_local_transformation apply_change) t epl
-    )
-    t
-    inline_at
->>>>>>> 2d6b4517
 
 
 (*
@@ -232,78 +24,10 @@
   let epl = resolve_target tr t in
   Flags.verbose := b;
   match epl with
-<<<<<<< HEAD
   | [dl] -> let t = apply_local_transformation (inline_decl_core  clog inline_at fun_result
             fun_args fun_return_label) t dl in 
             if delete_decl then remove_decl clog tr t else t
 
-=======
-  | [dl] ->
-     let t =
-       let (t_def, _) = resolve_path dl t in
-       let log : string =
-         let loc : string =
-           match t_def.loc with
-           | None -> ""
-           | Some (_,start_row,end_row,start_column,end_column) -> Printf.sprintf  "at start_location %d  %d end location %d %d" start_row start_column end_row end_column
-         in
-         Printf.sprintf
-           ("  - expression\n%s\n" ^^
-            "    %sis a declaration\n"
-           )
-           (ast_to_string t_def) loc
-       in
-       write_log clog log;
-       match t_def.desc with
-       (* const variables *)
-       | Trm_let (_,(x,_), dx) ->
-          let t_x = trm_var x in
-          change_trm ~change_at:inline_at t_x dx t
-       (*
-         heap allocated variables
-         note: an initialisation must be given
-        *)
-       (* | Trm_seq [{desc = Trm_decl (Def_var ((x, _), _)); _};
-                  {desc = Trm_apps (_, [_; dx]); _}]
-            when t_def.annot = Some Heap_allocated ->
-          let t_x =
-            trm_apps ~annot:(Some Heap_allocated) (trm_unop Unop_get)
-              [trm_var x]
-          in
-          (*
-             make sure x is not replaced in delete instructions by replacing it
-             with a fresh variable
-           *)
-          let x' = fresh_in t x in
-          let t =
-            (* change_trm
-              (trm_apps (trm_unop (Unop_delete false)) [trm_var x])
-              (* do not forget annotations *)
-              (trm_apps ~annot:(Some Heap_allocated) ~typ:(Some (typ_unit ()))
-                 (trm_unop (Unop_delete false)) [trm_var x']) *)
-              t
-          in
-          let t = change_trm ~change_at:inline_at t_x dx t in
-          (* put back x instead of x' *)
-          change_trm (trm_var x') (trm_var x) t *)
-       (* typedef *)
-       | Trm_typedef (Typedef_abbrev (x,dx)) ->
-          let ty_x = typ_var x in
-          change_typ ~change_at:inline_at ty_x dx t
-       (* fun decl *)
-       | Trm_let_fun (f, tf, args, body) ->
-          let log : string =
-            Printf.sprintf
-              "  - function %s is used at most once per instruction\n"
-              f
-          in
-          write_log clog log;
-          inline_fun_decl ~inline_at fun_result ~fun_args fun_return_label f tf args body
-            t
-       | _ -> fail t.loc "inline_decl: expected a definition"
-     in
-     if delete_decl then remove_decl clog tr t else t
->>>>>>> 2d6b4517
   | _ -> fail t.loc "inline_decl: the path must point at exactly 1 subterm"
 
 
@@ -365,68 +89,10 @@
        )
        t
        epl
-<<<<<<< HEAD
 
 let inline_record_access (clog : out_channel) (field : string) (var : string ) (t : trm) : trm =
       (* Ast_to_text.print_ast ~only_desc:true stdout t; *)
       let pl = [cVarDef var] in
-=======
-(* Get the index for a given field of struct inside its list of fields *)
-let get_pos (x : typvar) (t : trm) : int =
-  begin match t.desc with
-    | Trm_typedef (Typedef_abbrev(_, dx)) ->
-       let field_list1 =
-          match dx.ty_desc with
-          | Typ_struct(l,_,_) -> l
-          |_ -> fail t.loc "get_pos: the type should be a typedef struct"
-        in
-
-        let rec find x lst =
-        match lst with
-        | [] -> raise (Failure "Not Found")
-        | hd :: tl -> if hd = x then 0 else 1 + find x tl
-        in
-        find x field_list1
-    | _ -> fail t.loc "get_pos_and_element: expected a struct type"
-    end
-
-
-let inline_record_access_aux (clog : out_channel) (var : string) (field : string) (struct_decl_trm : trm) (list_of_trms : trm list) (t : trm) : trm =
-   let log : string =
-    let loc : string =
-      match t.loc with
-      | None -> ""
-      | Some (_,start_row,end_row,start_column,end_column) -> Printf.sprintf  "at start_location %d  %d end location %d %d" start_row start_column end_row end_column
-    in Printf.sprintf
-      (" -expresssion\n%s\n" ^^
-      "  %sis an assignment with record access\n"
-      )
-      (ast_to_string t) loc
-      in write_log clog log;
-      (* search for the declaration of the variable *)
-   let rec aux (global_trm : trm ) (t : trm) : trm =
-      begin match t.desc with
-      | Trm_apps (f,[base]) ->
-        begin match f.desc with
-        | Trm_val (Val_prim (Prim_unop (Unop_struct_access y)))
-          | Trm_val (Val_prim (Prim_unop (Unop_struct_get y))) when y = field ->
-          begin match base.desc with
-          | Trm_var v when v = var ->
-            let index = get_pos field struct_decl_trm in
-            List.nth (List.rev list_of_trms) index
-          | _ -> trm_map (aux global_trm) t
-          end
-        | _ -> trm_map (aux global_trm) t
-        end
-      | _ -> trm_map (aux global_trm) t
-      end
-    in aux t t
-
-
-let inline_record_access (clog : out_channel) (field : string) (var : string ) (t : trm) : trm =
-      (* Ast_to_text.print_ast ~only_desc:true stdout t; *)
-      let pl = [cVarDef var ] in
->>>>>>> 2d6b4517
       let epl = resolve_target pl t in
       let var_decl = match epl with
       | [dl] -> let (t_def,_) = resolve_path dl t in t_def
@@ -464,13 +130,8 @@
 
         else (* search for the trms,
                 assumption the variable is only once assigned*)
-<<<<<<< HEAD
           (* let loc_pl = [cSet ~lhs:[cVar var ]()] in  *)
           let loc_pl = cSet ~lhs:[cVar var] ()  in
-=======
-          (* let loc_pl = [cSet ~lhs:[cVar ~name:var ()]()] in  *)
-          let loc_pl = cSet ~lhs:[cVar var]  () in
->>>>>>> 2d6b4517
           let loc_epl = resolve_target loc_pl t in
           match loc_epl with
           | [dl] -> let (t_assgn,_) = resolve_path dl t in
@@ -502,11 +163,7 @@
         print_info t.loc "inline_struct_access: no matching subterm";
         t
       | _ -> List.fold_left (fun t dl -> app_transfo t dl) t epl 
-<<<<<<< HEAD
       (* Ast_to_text.print_ast ~only_desc:true stdout var_decl; *)
-=======
-      (* Ast_to_text.print_ast ~only_desc:true stdout var_decl;*)
->>>>>>> 2d6b4517
 
 (* ******************************************************* *)
  (* Auxiliary functions for change_struct_fields function  *)
