open Ast
open Ast_to_c
open Target
open Path_constructors
open Transformations
open Tools
open Loop_core

<<<<<<< HEAD
=======
 let rec loop_coloring_aux (clog : out_channel) (c : var) (new_var : var)(t : trm) : trm =
    match t.desc with
    (* The loop might be labelled, so keep the label *)
    | Trm_labelled (l, t_loop) ->
      trm_labelled l (loop_coloring_aux clog c new_var t_loop)

    | Trm_seq [t_loop; t_del] (* when t.annot = Some Delete_instructions *) ->
     let t_transformed = loop_coloring_aux clog c new_var t_loop in
     (* transformed loops are expected to declare their index *)
     begin match t_transformed.desc with
     | Trm_seq [{desc = Trm_for (init1, cond1, step1,
                                 {desc = Trm_seq [body1]; _}); _}; t_del1]
         (*  when t_transformed.annot = Some Delete_instructions *) ->
        begin match body1.desc with
        | Trm_seq [{desc = Trm_for (init2, cond2, step2, body); _}; t_del2]
             (* when body1.annot = Some Delete_instructions *) ->
           (* if the index is used in body, then add delete instruction *)
           (* let i = deleted_var t_del in *)

           (* if not (is_used_var_in body i) then t_transformed
           else *)
             trm_seq (* ~annot:(Some Delete_instructions) *)
               [
                 trm_for init1 cond1 step1
                   (trm_seq
                      [trm_seq (* ~annot:(Some Delete_instructions) *)
                         [
                           trm_for init2 cond2 step2
                             (trm_seq (* ~annot:(Some Delete_instructions) *)
                                [body; t_del]);
                           t_del2
                         ]
                      ]
                   );
                 t_del1
               ]
        | _ -> fail body1.loc "loop_coloring_aux: expected inner loop"
        end
     | _ -> fail t_transformed.loc "loop_coloring_aux: expected outer loop"
     end
  | Trm_for (init, cond, step, body) ->
      let log : string =
        let loc : string =
          match body.loc with
          | None -> ""
          | Some (_,start_row,end_row,start_column,end_column) -> Printf.sprintf  "at start_location %d  %d end location %d %d" start_row start_column end_row end_column
        in
        Printf.sprintf
         ("  - for (%s; %s; %s) is of the form\n" ^^
          "      for ([int] i = 0; i < N; i++)\n" ^^
          "  - expression\n%s\n" ^^
          "    %sis of the form\n" ^^
          "      {\n" ^^
          "        body\n" ^^
          "      }\n"
         )
         (ast_to_string init) (ast_to_string cond) (ast_to_string step)
         (ast_to_string body) loc
      in
      write_log clog log;
      let index_i = for_loop_index t in
      let loop_size = for_loop_bound t in
      let block_size = trm_var c in
      let loop_step = for_loop_step t in
      let log : string =
        Printf.sprintf " - %s is divisible by %S\n" (ast_to_string loop_size) (ast_to_string block_size)
      in
      write_log clog log;

      let loop ?(top : bool = false) (index : var) (bound : trm) (body : trm) =


        let start = match top with
        | true -> trm_lit(Lit_int 0)
        | false ->
          match loop_step.desc with
          | Trm_val(Val_lit(Lit_int 1)) -> trm_var new_var
          | _ -> trm_apps (trm_binop Binop_mul)
              [
                  trm_apps (* ~annot:(Some Heap_allocated) *)
                      (trm_unop Unop_get) [trm_var new_var];
                    loop_step

              ]

          in
          trm_seq (* ~annot:(Some Delete_instructions) *)
            [
              trm_for
                (*init *)
                (trm_let Var_mutable (index, typ_int()) start)

                (* (trm_seq ~annot:(Some Heap_allocated)
                  [


                    trm_decl (Def_var ((index, typ_ptr (typ_int())), trm_prim (Prim_new (typ_int ()))));
                    trm_set (* ~annot:(Some Initialisation_instruction) *)
                    (trm_var index) start
                  ]
                ) *)
                (* cond *)
                (trm_apps (trm_binop Binop_lt) [trm_var index; bound])
                (* (trm_apps (trm_binop Binop_lt)
                  [
                    trm_apps ~annot:(Some Heap_allocated)
                      (trm_unop Unop_get) [trm_var index];
                      bound
                  ]
                ) *)
                (* step *)

                (if top then trm_apps (trm_unop Unop_inc) [trm_var index]
                else  match loop_step.desc with
                  | Trm_val(Val_lit(Lit_int 1)) -> trm_set (trm_var index) ~annot:(Some App_and_set)
                    (trm_apps (trm_binop Binop_add)
                      [
                        trm_var index ;

                        trm_var c
                      ])
                  | _ ->
                    trm_set (trm_var index) ~annot:(Some App_and_set) (trm_apps (trm_binop Binop_add)
                      [
                        trm_var index;
                        trm_apps (trm_binop Binop_mul) [trm_var c; loop_step]
                        (* trm_apps (trm_binop Binop_mul)
                             [
                               trm_apps ~annot:(Some Heap_allocated)
                                 (trm_unop Unop_get) [trm_var c];
                               loop_step
                             ] *)

                      ])
                )




                (* body *)
                body;
                (* trm_apps ~annot:(Some Heap_allocated) ~typ:(Some (typ_unit ()))
                  (trm_unop (Unop_delete false)) [trm_var index] *)

            ]
          in loop ~top:true new_var (trm_var c) (trm_seq [loop ~top:false index_i loop_size body ])


  | _ -> fail t.loc "loop_coloring_aux: not a for loop, check the path "


let loop_coloring_aux (clog : out_channel)(c : var)(new_var : var) (t : trm) : trm =
  let log : string =
    let loc : string =
      match t.loc with
      | None -> ""
      | Some (_,start_row,end_row,start_column,end_column) -> Printf.sprintf  "at start_location %d  %d end location %d %d" start_row start_column end_row end_column
    in
    Printf.sprintf
      ("  - expression\n%s\n" ^^

       "    %sis a (labelled) loop\n"
      )
      (ast_to_string t) loc
    in
    write_log clog log;
    loop_coloring_aux clog c new_var t
>>>>>>> 2d6b4517


let loop_coloring (clog : out_channel) (tr : target) (c : var)(new_var : var)(t : trm) : trm =
  let b = !Flags.verbose in
  Flags.verbose := false;
  let epl = resolve_target tr t in
  Flags.verbose := b;
  match epl with
  | [] ->
     print_info t.loc "loop_coloring: no matching subterm\n";
     t
  | _ ->
     List.fold_left
       (fun t dl -> loop_color_core clog dl c new_var t)
       t
       epl

<<<<<<< HEAD
=======
let rec loop_tile_aux (clog : out_channel)(b : var)(new_var : var) (t : trm) : trm =
  match t.desc with
  (* the loop might be labelled: keep the label *)
  | Trm_labelled (l, t_loop) ->
     trm_labelled l (loop_tile_aux clog b new_var t_loop)
  (*
    if the loop declares its own index, a seq with a delete instruction occurs
    in this case, put the delete instructions at the end of the inner loop if
    the index is still used
   *)
  | Trm_seq [t_loop; t_del] (* when t.annot = Some Delete_instructions *) ->
     let t_tiled = loop_tile_aux clog b new_var t_loop in
     (* tiled loops are expected to declare their index *)
     begin match t_tiled.desc with
     | Trm_seq [{desc = Trm_for (init1, cond1, step1,
                                 {desc = Trm_seq [body1]; _}); _}; t_del1]
          (* when t_tiled.annot = Some Delete_instructions *) ->
        begin match body1.desc with
        | Trm_seq [{desc = Trm_for (init2, cond2, step2, body); _}; t_del2]
             (* when body1.annot = Some Delete_instructions *) ->
           (* if the index is used in body, then add delete instruction *)
           (* let i = deleted_var t_del in
           if not (is_used_var_in body i) then t_tiled
           else *)
             trm_seq (* ~annot:(Some Delete_instructions) *)
               [
                 trm_for init1 cond1 step1
                   (trm_seq
                      [trm_seq (* ~annot:(Some Delete_instructions) *)
                         [
                           trm_for init2 cond2 step2
                             (trm_seq (* ~annot:(Some Delete_instructions) *)
                                [body; t_del]);
                           t_del2
                         ]
                      ]
                   );
                 t_del1
               ]
        | _ -> fail body1.loc "loop_tile_aux: expected inner loop"
        end
     | _ -> fail t_tiled.loc "loop_tile_aux: expected outer loop"
     end
  (* otherwise, just tile *)
  | Trm_for (init, cond, step, body) ->
     let log : string =
       let loc : string =
         match body.loc with
         | None -> ""
         | Some (_,start_row,end_row,start_column,end_column) -> Printf.sprintf  "at start_location %d  %d end location %d %d" start_row start_column end_row end_column
        in
        Printf.sprintf
         ("  - for (%s; %s; %s) is of the form\n" ^^
          "      for ([int] x = 0; x < X; x++)\n" ^^
          "  - expression\n%s\n" ^^
          "    %sis of the form\n" ^^
          "      {\n" ^^
          "        body\n" ^^
          "      }\n"
         )
         (ast_to_string init) (ast_to_string cond) (ast_to_string step)
         (ast_to_string body) loc
    in
    write_log clog log;
    let index_x = for_loop_index t in
    let loop_size = for_loop_bound t in
    let block_size =  trm_var b in
    let spec_bound = trm_apps (trm_var "min")
          [
            loop_size;
            trm_apps (trm_binop Binop_add)
            [

              trm_var ("b" ^ index_x);
              trm_apps (* ~annot:(Some Heap_allocated) *)
                      (trm_unop Unop_get) [trm_var b]
            ]
          ]
    in
    let log : string =
      Printf.sprintf "   -%s is divisible by %S\n" (ast_to_string loop_size) (ast_to_string block_size)
    in
    write_log clog log;

    let loop ?(top : bool = false) (index : var) (bound : trm) (body : trm) =
        let start = match top with
        | true -> trm_lit(Lit_int 0)
        | false -> trm_var( new_var)
        in
        trm_seq (* ~annot:(Some Delete_instructions) *)
            [
              trm_for
                (* init *)
                (trm_let Var_mutable (index, typ_int()) start)
                (* (trm_seq ~annot:(Some Heap_allocated)
                   [
                     trm_decl (Def_var ((index, typ_ptr (typ_int ())),
                                        trm_prim (Prim_new (typ_int ()))));
                     trm_set ~annot:(Some Initialisation_instruction)
                       (trm_var index) start
                   ]
                ) *)
                (* cond *)
                (trm_apps (trm_binop Binop_lt) [trm_var index; bound])
                 (* (trm_apps (trm_binop Binop_lt)
                   [
                     trm_apps ~annot:(Some Heap_allocated)
                       (trm_unop Unop_get) [trm_var index];
                     bound
                   ]
                    ) *)
                (* step *)
                (if not top then trm_apps (trm_unop Unop_inc) [trm_var index]
                else trm_set (trm_var index ) ~annot:(Some App_and_set)(trm_apps (trm_binop Binop_add)
                    [
                      trm_var index;
                      trm_var b
                      (* trm_apps ~annot:(Some Heap_allocated)
                      (trm_unop Unop_get) [trm_var b] *)

                    ]
                )

                )
                (* body *)
                body;
              (* trm_apps ~annot:(Some Heap_allocated) ~typ:(Some (typ_unit ()))
                (trm_unop (Unop_delete false)) [trm_var index] *)
            ]
        in
        loop ~top:true new_var loop_size (trm_seq [loop ~top:false index_x spec_bound body])
     | _ -> fail t.loc "loop_tile_aux: bad loop body"




let loop_tile_aux (clog : out_channel)(b : var)(new_var : var) (t : trm) : trm =
  let log : string =
    let loc : string =
      match t.loc with
      | None -> ""
      | Some (_,start_row,end_row,start_column,end_column) -> Printf.sprintf  "at start_location %d  %d end location %d %d" start_row start_column end_row end_column
    in
    Printf.sprintf
      ("  - expression\n%s\n" ^^
       "    %sis a (labelled) loop\n"
      )
      (ast_to_string t) loc
  in
  write_log clog log;
  loop_tile_aux clog b new_var t

>>>>>>> 2d6b4517
let loop_tile (clog : out_channel) (tr : target)(tile_width : var)(new_var : var)(t : trm) : trm =
  let b = !Flags.verbose in
  Flags.verbose := false;
  let epl = resolve_target tr t in
  Flags.verbose := b;
  match epl with
  | [] ->
     print_info t.loc "loop_tile: no matching subterm\n";
     t
  | _ ->
     List.fold_left
       (fun t dl -> loop_tile_core clog dl tile_width new_var t )
       t
       epl

<<<<<<< HEAD
=======
let rec loop_swap_aux (clog : out_channel) (t : trm) : trm =
  match t.desc with
  (* the loop might be labelled: kepp the label *)
  | Trm_labelled (l, t_loop) ->
    trm_labelled l (loop_swap_aux clog t_loop)
  | Trm_seq [t_loop; t_del] (* when t.annot = Some Delete_instructions *) ->
     let t_swaped = loop_swap_aux clog t_loop in
     (* swaped loops are expected to declare their index *)
     begin match t_swaped.desc with
     | Trm_seq [{desc = Trm_for (init1, cond1, step1,
                                 {desc = Trm_seq [body1]; _}); _}; t_del1]
          (* when t_swaped.annot = Some Delete_instructions *) ->
        begin match body1.desc with

        | Trm_seq [{desc = Trm_for (init2, cond2, step2, body); _}; t_del2]
             (* when body1.annot = Some Delete_instructions *) ->
           (* if the index is used in body, then add delete instruction *)
           (* let i = deleted_var t_del in
           if not (is_used_var_in body i) then t_swaped
           else *)
             trm_seq (* ~annot:(Some Delete_instructions) *)
               [
                 trm_for init1 cond1 step1
                   (trm_seq
                      [trm_seq (* ~annot:(Some Delete_instructions) *)
                         [
                           trm_for init2 cond2 step2
                             (trm_seq (* ~annot:(Some Delete_instructions) *)
                                [body; t_del]);
                           t_del2
                         ]
                      ]
                   );
                 t_del1
               ]
        | _ -> fail body1.loc "loop_swap_aux: expected inner loop"
        end
     | _ -> fail t_swaped.loc "loop_swap_aux: expected outer loop"
     end
  (* otherwise, just swap  *)
  | Trm_for (init1, cond1, step1,body1) ->
    let log : string =
      let loc : string =
        match body1.loc with
        | None -> ""
        | Some (_,start_row,end_row,start_column,end_column) -> Printf.sprintf  "at start_location %d  %d end location %d %d" start_row start_column end_row end_column
      in
      Printf.sprintf
         ("  - for (%s; %s; %s) is of the form\n" ^^
          "      for ([int] x = 0; x < X; x++)\n" ^^
          "  - expression\n%s\n" ^^
          "    %sis of the form\n" ^^
          "      {\n" ^^
          "        body\n" ^^
          "      }\n"
         )
         (ast_to_string init1) (ast_to_string cond1) (ast_to_string step1)
         (ast_to_string body1) loc
      in
      write_log clog log;

      begin match body1.desc with

      | Trm_seq ({desc = Trm_seq(f_loop :: _);_} :: _) ->
        begin match f_loop.desc with
        | Trm_for(init2,cond2,step2,body2) ->
          let log : string =
            let loc : string =
            match body1.loc with
            | None -> ""
            | Some (_,start_row,end_row,start_column,end_column) -> Printf.sprintf  "at start_location %d  %d end location %d %d" start_row start_column end_row end_column
          in
          Printf.sprintf
          ("Inner looop " ^^
           "  - for (%s; %s; %s) is of the form\n" ^^
           "      for ([int] x = 0; x < X; x++)\n" ^^
           "  - expression\n%s\n" ^^
           "    %sis of the form\n" ^^
           "      {\n" ^^
           "        body\n" ^^
           "      }\n"
          )
          (ast_to_string init2) (ast_to_string cond2) (ast_to_string step2)
          (ast_to_string body2) loc
          in
          write_log clog log;
          let index1 = for_loop_index t in
          let loop_size1 = for_loop_bound t in
          let index_init1 = for_loop_init t in
          let index2 = for_loop_index f_loop in
          let loop_size2 = for_loop_bound f_loop in
          let index_init2 = for_loop_init f_loop in

          let loop (index : var) (init : trm) (step : trm) (bound : trm) (body : trm) =
          trm_seq (* ~annot:(Some Delete_instructions) *)
            [
              trm_for
                (* init *)
                (trm_let Var_mutable (index, typ_int()) init)
                (* (trm_seq ~annot:(Some Heap_allocated)
                   [
                     trm_decl (Def_var ((index, typ_ptr (typ_int ())),
                                        trm_prim (Prim_new (typ_int ()))));
                     trm_set ~annot:(Some Initialisation_instruction)
                       (trm_var index) (init)
                   ]
                ) *)
                (* cond *)
                (trm_apps (trm_binop Binop_lt)
                   [
                     trm_apps (* ~annot:(Some Heap_allocated) *)
                       (trm_unop Unop_get) [trm_var index];
                     bound
                   ]
                )
                (* step *)
                (step)
                (* body *)
                body;
              (* trm_apps ~annot:(Some Heap_allocated) ~typ:(Some (typ_unit ()))
                (trm_unop (Unop_delete false)) [trm_var index] *)
            ]
        in
        loop index2 index_init2 step2 loop_size2 (trm_seq [loop index1 index_init1 step1 loop_size1 body2])
        | _ -> fail t.loc "loop_swap_aux: inner_loop was not matched"
        end
      | _ -> fail t.loc "loop_swap_aux; expected inner loop"
      end


  | _ -> fail t.loc "loop_swap_aux; bad loop body"



let loop_swap_aux (clog : out_channel) (t : trm) : trm =
  let log : string =
    let loc : string =
      match t.loc with
      | None -> ""
      | Some (_,start_row,end_row,start_column,end_column) -> Printf.sprintf  "at start_location %d  %d end location %d %d" start_row start_column end_row end_column
    in
    Printf.sprintf
      (" - expression \n%s\n" ^^
       "  %sis a (labelled) loop\n"
      )
      (ast_to_string t) loc
  in
  write_log clog log;
  loop_swap_aux clog t
>>>>>>> 2d6b4517


let loop_swap (clog : out_channel) (tr : target)(t : trm) : trm =
  let b = !Flags.verbose in
  Flags.verbose := false;
  let epl = resolve_target tr t in
  Flags.verbose := b;
  match epl with
  | [] ->
     print_info t.loc "loop_swap: no matching subterm\n";
     t
  | _ ->
     List.fold_left
       (fun t dl -> loop_swap_core clog dl t )
       t
       epl
(* get_loop_nest_indices -- currently omiting the last one

*)
(* for a { for b {} {  for j {}   ;  for k {} } } -- >  a::b::[]
  the function should check that it is a loop nest :
      aux t =
         if t is a for (i , body) then  i::(aux body)
         if t is a seq[(for(..)) as t1] and nothing else then  aux t1
         else []

*)

let rec get_loop_nest_indices (t : trm) : 'a list =
    match t.desc with
    | Trm_labelled (_, t_loop) -> get_loop_nest_indices t_loop
    | Trm_seq [t_loop;_] -> get_loop_nest_indices t_loop
    | Trm_for (_,_,_,body) ->
      let loop_index = for_loop_index t in
      begin match body.desc with
      | Trm_seq ({desc = Trm_seq (f_loop :: _);_} :: _) ->
        loop_index :: get_loop_nest_indices f_loop
      | _ -> loop_index :: []
      end
    | _ -> []


let move_loop_before_aux (clog : out_channel) (loop_index : var) (t : trm) : trm =
    let log : string =
      let loc : string =
        match t.loc with
        | None -> ""
        | Some (_,start_row,end_row,start_column,end_column) -> Printf.sprintf  "at start_location %d  %d end location %d %d" start_row start_column end_row end_column
      in
      Printf.sprintf
      ("  - expression\n%s\n" ^^
          "    %sis a (labelled) loop\n"
      )
      (ast_to_string t) loc
      in
      write_log clog log;
      (* Get the path from the outer loop to the one we want to swap with


      let path_list = List.rev (get_path clog t) in

        *)
      let path_list = List.rev (get_loop_nest_indices t)  in
      (* do a list rev at the end of get_loop_nest_indices
         let rec chop_list_before x xs =
            | [] -> error "did not find x"
            | y::tl -> if y = x then [] else y:: chop_list_before x tl      *)
      let rec clean_path (xl : 'a list) : 'a list = match xl with
        | [] -> []
        | hd :: tl ->
          if hd = loop_index then tl
          else clean_path tl
      in
      let _check_last = List.mem loop_index path_list in
      (*
      let path_list = if not check_last then path_list
          else clean_path path_list
      *)
      let path_list = clean_path path_list
      in
      (* List.fold_right (fun i acc  -> loop swap t i) path_list acc t
         --checkout the documentation of fold_right *)
      let rec multi_swap (xl : 'a list) (t : trm) : trm = match xl with
      | [] -> t
      | hd :: tl ->
        let t = loop_swap clog [cFor hd] t in
        multi_swap tl t
     in
     multi_swap path_list t

let move_loop_before (clog : out_channel) (tr : target)(loop_index : var) (t : trm) : trm =
  let b = !Flags.verbose in
  Flags.verbose := false;
  let epl = resolve_target tr t in
  Flags.verbose := b;
  match epl with
  | [] ->
    print_info t.loc "move_loop_before: no matching subterm";
    t
  | _ ->
    List.fold_left
      (fun t dl ->
        apply_local_transformation (move_loop_before_aux clog loop_index) t dl)
      t
      epl

let move_loop_after_aux (clog : out_channel) (loop_index : var) (t : trm) : trm =
  let log : string =
    let loc : string =
      match t.loc with
      | None -> ""
      | Some (_,start_row,end_row,start_column,end_column) -> Printf.sprintf  "at start_location %d  %d end location %d %d" start_row start_column end_row end_column
    in
    Printf.sprintf
    ("  - expression\n%s\n" ^^
          "    %sis a (labelled) loop\n"
    )
    (ast_to_string t) loc
    in
    write_log clog log;
    let path_list = get_loop_nest_indices t in
    let rec clean_path (xl : 'a list) : 'a list = match xl with
      | [] -> []
      | hd :: tl ->
        if hd = loop_index then tl
        else clean_path tl
      in
    let l_index = List.hd path_list in
    let _check_last = List.mem loop_index path_list in
    let path_list = if false then path_list
      else clean_path (List.rev path_list)
      in
    let path_length = List.length path_list in
    (*if (path_list = []) then error ---try to check the error in case  move_before "i" "i" *)
    (* List.fold_left (fun _i acc -> swap l_index) (List.tl path_list) *)
    let rec multi_swap (count : int) (t : trm) : trm = match count with
      | 0 ->  t
      | _ -> let pl = [cFor l_index ] in
           let t = loop_swap clog pl t in
           multi_swap (count-1) t
      in
    multi_swap path_length t

let move_loop_after (clog : out_channel) (tr : target)(loop_index : var) (t : trm) : trm =
  let b = !Flags.verbose in
  Flags.verbose := false;
  let epl = resolve_target tr t in
  Flags.verbose := b;
  match epl with
  | [] ->
    print_info t.loc "move_loop_before: no matching subterm";
    t
  | _ ->
    List.fold_left
      (fun t dl ->
        apply_local_transformation (move_loop_after_aux clog loop_index) t dl)
      t
      epl

let move_loop (clog : out_channel)  ?(move_before : string = "") ?(move_after : string = "") (loop_index : string) (t : trm) : trm =
  let log : string =
      let loc : string =
        match t.loc with
        | None -> ""
        | Some (_,start_row,end_row,start_column,end_column) -> Printf.sprintf  "at start_location %d  %d end location %d %d" start_row start_column end_row end_column
      in Printf.sprintf
          ("  - expression\n%s\n" ^^
          "    %sis a struct type\n"
          )
      (ast_to_string t) loc
    in
  write_log clog log;
  match move_before, move_after with
  | "",_ -> move_loop_after clog [cFor loop_index] move_after t
  | _,"" -> move_loop_before clog [cFor move_before] loop_index t
  | _,_ -> fail t.loc "move_loop: only one of move_before or move_after should be specified"


 (*
  extract a variable from a loop:
  - before:
    optional_label:
    for i = 0 to N / for i = N to 0
      var x
      body(x)
  - after:
    result_label:
    {
      var x[N+1]
      optional_label:
      for i = 0 to N / for i = N to 0
        body(x[i])
    }
  assumptions:
    + no initialisation for x in its declaration
    + x is heap allocated and deleted last in the loop
    + the path points to the loop
 *)

let rec split_list_at (n : int) (al : 'a list) : 'a list * ('a list) =
  if n <= 0 then ([], al)
  else
    match al with
    | [] -> failwith "split_list_at: not enough elements"
    | a :: al ->
       let (al, al') = split_list_at (n - 1) al in
       (a :: al, al')

(*
  extract nb_vars var declarations from the loop
  they are expected to be heap allocated and at the beginning of the loop body
 *)
let extract_vars_from_loop (clog : out_channel) (nb_vars : int)
  (loop_labels : string list) (t : trm) : trm =
  match t.desc with
  | Trm_for (init, cond, step, body) ->
     let log : string =
       let loc : string =
         match body.loc with
         | None -> ""
         | Some (_,start_row,end_row,start_column,end_column) -> Printf.sprintf  "at start_location %d  %d end location %d %d" start_row start_column end_row end_column
       in
       Printf.sprintf
         ("  - for (%s; %s; %s) is of the form\n" ^^
          "      for ([int] i = 0; i < N; i++) or " ^^
            "for ([int] i = N; i > 0; i--)\n" ^^
          "  - expression\n%s\n" ^^
          "    %sstarts with %d variable declaration(s) where each declared " ^^
            "variable:\n" ^^
          "      + is not initialised in its declaration\n" ^^
          "      + is not a const variable\n"
         )
         (ast_to_string init) (ast_to_string cond) (ast_to_string step)
         (ast_to_string body) loc nb_vars
     in
     write_log clog log;
     begin match body.desc with
     | Trm_seq tl (* when body.annot = Some Delete_instructions *) ->
        (* the variables are expected to be deleted last *)
        let (var_del_l, tl) =
          let (var_del_l, tl) = split_list_at nb_vars (List.rev tl) in
          (List.rev var_del_l, List.rev tl)
        in
        begin match tl with
        | {desc = Trm_seq tl'; _} :: tl'' ->
           let (var_decl_l, tl') = split_list_at nb_vars tl' in
           let n = for_loop_nb_iter t in
           let change_decl (t_decl : trm) : trm =
              let x = decl_name t_decl in
              let tx =
                let tx = var_decl_type t_decl in
                match tx.ty_desc with
                | Typ_ptr tx' -> tx'
                | _ ->
                   fail t_decl.loc
                     "extract_vars_from_loop: expected heap allocated variable"
              in
              let tx' = typ_array tx (Trm n) in
              trm_let Var_mutable (x, typ_ptr tx') (trm_prim (Prim_new tx'))
              (* trm_seq ~annot:(Some Heap_allocated)
                [
                  trm_decl (Def_var ((x, typ_ptr tx'),
                                     trm_prim (Prim_new tx')))
                ] *)
           in
           let var_decl_l = List.map change_decl var_decl_l in
           let i = for_loop_index t in
           let change_body (tl' : trm list) (t_decl : trm) : trm list =
              let x = decl_name t_decl in
              let x_i =
                trm_apps (trm_binop Binop_array_access) [trm_var x; trm_var i]
              in
              let rec x_to_xi (t' : trm) : trm =
                (*
                  since x is heap allocated, we either have x alone or get x
                  in both cases: replace x with array_access x i
                  for get x: also replace the annotation with Access
                 *)
                match t'.desc with
                | Trm_var y when y = x -> x_i
                | Trm_apps ({desc = Trm_val (Val_prim (Prim_unop Unop_get)); _},
                            [{desc = Trm_var _; _}])
                     (* when t'.annot = Some Heap_allocated && y = x *) ->
                   trm_apps ~annot:(Some Access) (trm_unop Unop_get) [x_i]
                | _ -> trm_map x_to_xi t'
              in
              List.map x_to_xi tl'
           in
           let tl' = List.fold_left change_body tl' var_decl_l in
           let body' =
             match tl'' with
             | [] -> trm_seq tl'
             | _ ->
                trm_seq (* ~annot:(Some Delete_instructions) *)
                  (trm_seq tl' :: tl'')
           in
           (* label the loop if required *)
           let t_loop =
             let t_loop = trm_for init cond step body' in
             match loop_labels with
             | [] -> t_loop
             | _ ->
                List.fold_left (fun t l -> trm_labelled l t) t_loop
                  loop_labels
           in
           trm_seq (* ~annot:(Some Delete_instructions) *)
             ((trm_seq (var_decl_l ++ [t_loop])) :: var_del_l)
        | _ -> fail t.loc "extract_vars_from_loop: bad body"
        end
     | _ -> fail t.loc "extract_vars_from_loop: bad delete instructions"
     end
  | _ -> fail t.loc "extract_vars_from_loop: not a for loop"

let nb_decl_vars (t : trm) : int =
  let rec aux (tl : trm list) : int =
    match tl with
    | [] -> 0
    | t :: tl ->
       begin match t.desc with
       | Trm_let _ -> (aux tl) + 1
       | _ -> 0
       end
  in
  match t.desc with
  | Trm_for (_, _, _, body) ->
     begin match body.desc with
     | Trm_seq ({desc = Trm_seq tl; _} :: _)
         (*  when body.annot = Some Delete_instructions *) ->
        aux tl
     | Trm_seq tl -> aux tl
     | _ -> fail body.loc "nb_decl_vars: bad loop body"
     end
  | _ -> fail t.loc "nb_decl_vars: expected a for loop"

let rec extract_loop_vars_aux (clog : out_channel) ?(only_one : bool = false)
  ?(loop_labels : string list = []) (result_label : string) (t : trm) : trm =
  match t.desc with
  (*
    if the loop declares its own index, a seq with a delete instruction occurs
    in this case, put the delete instruction back on the loop
   *)
  | Trm_seq [t_loop; t_del_index] (* when t.annot = Some Delete_instructions *) ->
     let nb_vars = if only_one then 1 else nb_decl_vars t_loop in
     if nb_vars = 0 then
       trm_labelled result_label
         (List.fold_left (fun t l -> trm_labelled l t) t_loop loop_labels)
     else
       let t' = extract_vars_from_loop clog nb_vars loop_labels t_loop in
       begin match t'.desc with
       | Trm_seq ({desc = Trm_seq tl; _} :: var_del_l)
            (* when t'.annot = Some Delete_instructions *) ->
          let (var_decl_l, t_loop') =
            let (var_decl_l, tl) = split_list_at nb_vars tl in
            match tl with
            | [t_loop] -> (var_decl_l, t_loop)
            | _ -> fail t'.loc "extract_loop_vars_aux: expected a loop"
          in
          (* the loop might be labelled *)
          let rec add_del (t_loop : trm) : trm =
            match t_loop.desc with
            | Trm_labelled (l, t_loop) -> trm_labelled l (add_del t_loop)
            | _ ->
               trm_seq (* ~annot:(Some Delete_instructions) *) [t_loop; t_del_index]
          in
          let t_loop'' = add_del t_loop' in
          trm_labelled result_label
            (trm_seq (* ~annot:(Some Delete_instructions) *)
               ((trm_seq (var_decl_l ++ [t_loop''])) :: var_del_l))
     | _ -> fail t.loc "extract_loop_vars_aux: bad loop var extraction"
     end
  (* otherwise, only extract *)
  | Trm_for _ ->
     let nb_vars = if only_one then 1 else nb_decl_vars t in
     if nb_vars = 0 then
       trm_labelled result_label
         (List.fold_left (fun t l -> trm_labelled l t) t loop_labels)
     else
       trm_labelled result_label
         (extract_vars_from_loop clog nb_vars loop_labels t)
  (* the loop might be labelled *)
  | Trm_labelled (l, t) ->
     extract_loop_vars_aux clog ~loop_labels:(l :: loop_labels) result_label t
  | _ -> fail t.loc "extract_loop_vars_aux: not a for loop"

let extract_loop_vars_aux (clog : out_channel) ?(only_one : bool = false)
  ?(loop_labels : string list = []) (result_label : string) (t : trm) : trm =
  let log : string =
    let loc : string =
      match t.loc with
      | None -> ""
      | Some (_,start_row,end_row,start_column,end_column) -> Printf.sprintf  "at start_location %d  %d end location %d %d" start_row start_column end_row end_column

    in
    Printf.sprintf
      ("  - expression\n%s\n" ^^
       "    %sis a (labelled) loop\n"
      )
      (ast_to_string t) loc
  in
  write_log clog log;
  extract_loop_vars_aux clog ~only_one ~loop_labels result_label t

let extract_loop_var (clog : out_channel) (result_label : string)
  (tr : target) (t : trm) : trm =
  let b = !Flags.verbose in
  Flags.verbose := false;
  let epl = resolve_target tr t in
  Flags.verbose := b;
  match epl with
  | [] ->
     print_info t.loc "extract_loop_var: no matching subterm for path %s\n"
       (target_to_string tr);
     t
  | [dl] ->
     apply_local_transformation
       (extract_loop_vars_aux clog ~only_one:true result_label) t dl
  | _ ->
     (*
       folding works since no path in epl is the prefix of a subsequent path
      *)
     foldi
       (fun i ->
         apply_local_transformation
           (extract_loop_vars_aux clog ~only_one:true
              (result_label ^ "_" ^ string_of_int i))
       )
       t
       epl

(* extract all possible vars *)
let extract_loop_vars (clog : out_channel) (result_label : string)
  (tr : target) (t : trm) : trm =
  let b = !Flags.verbose in
  Flags.verbose := false;
  let epl = resolve_target tr t in
  Flags.verbose := b;
  match epl with
  | [] ->
     print_info t.loc "extract_loop_vars: no matching subterm for path %s\n"
       (target_to_string tr);
     t
  | [dl] ->
     apply_local_transformation (extract_loop_vars_aux clog result_label) t dl
  | _ ->
     (*
       folding works since no path in epl is the prefix of a subsequent path
      *)
     foldi
       (fun i ->
         apply_local_transformation
           (extract_loop_vars_aux clog (result_label ^ "_" ^ string_of_int i))
       )
       t
       epl

(*
  split the for loop pointed by pl in t
  assumption: the loop is of the form
  optional_label:
  for i = 0 to N / for i = N to 0
    {block1}
    {block2}
  where block1 and block2 are independent
  result:
    result_label:{
      loop1_label:
      for i = 0 to N / for i = N to 0
        block1
      loop2_label:
      for i = 0 to N / for i = N to 0
        block2
    }
 *)

let rec split_loop_nodep_aux (clog : out_channel) (result_label : string)
  (loop1_label : string) (loop2_label : string) (t : trm) : trm =
  match t.desc with
  (*
    if the loop declares its own index, a seq with a delete instruction occurs
    in this case, duplicate the delete instruction for the two resulting loops
   *)
  | Trm_seq [t_loop; t_del] (* when t.annot = Some Delete_instructions *) ->
     let t' =
       split_loop_nodep_aux clog result_label loop1_label loop2_label t_loop
     in
     begin match t'.desc with
     | Trm_labelled (l, {desc = Trm_seq [t_loop1; t_loop2]; _}) ->
        let add_del_instr (t_loop : trm) : trm =
          match t_loop.desc with
          | Trm_labelled (l', t_loop) ->
             trm_labelled l'
               (trm_seq (* ~annot:(Some Delete_instructions) *) [t_loop; t_del])
          | _ -> fail t_loop.loc "split_loop_nodep_aux: expected labelled loop"
        in
        trm_labelled l (trm_seq [add_del_instr t_loop1; add_del_instr t_loop2])
     | _ -> fail t.loc "split_loop_nodep_aux: bad loop splitting"
     end
  (* otherwise, just split *)
  | Trm_for (init, cond, step, body) ->
     let log : string =
       let loc : string =
         match body.loc with
         | None -> ""
         | Some (_,start_row,end_row,start_column,end_column) -> Printf.sprintf  "at start_location %d  %d end location %d %d" start_row start_column end_row end_column
       in
       Printf.sprintf
         ("  - for (%s; %s; %s) is of the form\n" ^^
          "      for ([int] i = 0; i < N; i++) or " ^^
            "for ([int] i = N; i > 0; i--)\n" ^^
          "  - expression\n%s\n" ^^
          "    %sis of the form\n" ^^
          "      {\n" ^^
          "        {block1}\n" ^^
          "        {block2}\n" ^^
          "      }\n"
         )
         (ast_to_string init) (ast_to_string cond) (ast_to_string step)
         (ast_to_string body) loc
     in
     write_log clog log;
     begin match body.desc with
     | Trm_seq [t_block1; t_block2] ->
        let log : string =
          Printf.sprintf
            ("  - blocks\n%s\n" ^^
             "    and\n%s\n" ^^
             "    are independent\n"
            )
            (ast_to_string t_block1)
            (ast_to_string t_block2)
        in
        write_log clog log;
        trm_labelled result_label
          (trm_seq
             [
               trm_labelled loop1_label (trm_for init cond step t_block1);
               trm_labelled loop2_label (trm_for init cond step t_block2)
             ]
          )
     | _ -> fail t.loc "split_loop_nodep_aux: bad loop body"
     end
  (* the loop might be labelled: delete the label *)
  | Trm_labelled (_, t_loop) ->
     split_loop_nodep_aux clog result_label loop1_label loop2_label t_loop
  | _ -> fail t.loc "split_loop_nodep_aux: not a for loop"

let split_loop_nodep_aux (clog : out_channel) (result_label : string)
  (loop1_label : string) (loop2_label : string) (t : trm) : trm =
  let log : string =
    let loc : string =
      match t.loc with
      | None -> ""
      | Some (_,start_row,end_row,start_column,end_column) -> Printf.sprintf  "at start_location %d  %d end location %d %d" start_row start_column end_row end_column
    in
    Printf.sprintf
      ("  - %s, %s and %s are fresh labels\n" ^^
       "  - expression\n%s\n" ^^
       "    %sis a (labelled) loop\n"
      )
      result_label loop1_label loop2_label (ast_to_string t) loc
  in
  write_log clog log;
  split_loop_nodep_aux clog result_label loop1_label loop2_label t

let split_loop_nodep (clog : out_channel) (result_label : string)
  (loop1_label : string) (loop2_label : string) (tr : target)
  (t : trm) : trm =
  let b = !Flags.verbose in
  Flags.verbose := false;
  let epl = resolve_target tr t in
  Flags.verbose := b;
  match epl with
  | [] ->
     print_info t.loc "split_loop_nodep: no matching subterm\n";
     t
  | [dl] ->
     apply_local_transformation
       (split_loop_nodep_aux clog result_label loop1_label loop2_label)
       t
       dl
  | _ ->
     (*
       folding works since no path in epl is the prefix of a subsequent path
      *)
     foldi
       (fun i ->
         let (result_label, loop1_label, loop2_label) =
           let index = string_of_int i in
           (result_label ^ index, loop1_label ^ index, loop2_label ^ index)
         in
         apply_local_transformation
           (split_loop_nodep_aux clog result_label loop1_label loop2_label)
       )
       t
       epl

(*
  -----------DEPRECATED-----------------
  transform a pre-tiled loop of the form
  optional_label:
  for i = 0; i < N; i++
    int i1 = i / block_size
    int i2 = i % block_size
    body
  into a loop of the form
  optional_label:
  for i1 = 0; i1 < N / block_size; i1++
    for i2 = 0; i2 < block_size; i2++
      i = i1 * block_size + i2 // only if i is used in body
      body
 *)

let rec tile_loop_aux (clog : out_channel) (t : trm) : trm =
  match t.desc with
  (* the loop might be labelled: keep the label *)
  | Trm_labelled (l, t_loop) ->
     trm_labelled l (tile_loop_aux clog t_loop)
  (*
    if the loop declares its own index, a seq with a delete instruction occurs
    in this case, put the delete instructions at the end of the inner loop if
    the index is still used
   *)
  | Trm_seq [t_loop; t_del] (*when  t.annot = Some Delete_instructions *) ->
     let t_tiled = tile_loop_aux clog t_loop in
     (* tiled loops are expected to declare their index *)
     begin match t_tiled.desc with
     | Trm_seq [{desc = Trm_for (init1, cond1, step1,
                                 {desc = Trm_seq [body1]; _}); _}; t_del1]
          (* when t_tiled.annot = Some Delete_instructions *) ->
        begin match body1.desc with
        | Trm_seq [{desc = Trm_for (init2, cond2, step2, body); _}; t_del2]
             (* when body1.annot = Some Delete_instructions *) ->
           (* if the index is used in body, then add delete instruction *)
           (* let i = deleted_var t_del in
           if not (is_used_var_in body i) then t_tiled
           else *)
             trm_seq (* ~annot:(Some Delete_instructions) *)
               [
                 trm_for init1 cond1 step1
                   (trm_seq
                      [trm_seq (* ~annot:(Some Delete_instructions) *)
                         [
                           trm_for init2 cond2 step2
                             (trm_seq (* ~annot:(Some Delete_instructions) *)
                                [body; t_del]);
                           t_del2
                         ]
                      ]
                   );
                 t_del1
               ]
        | _ -> fail body1.loc "tile_loop_aux: expected inner loop"
        end
     | _ -> fail t_tiled.loc "tile_loop_aux: expected outer loop"
     end
  (* otherwise, just tile *)
  | Trm_for (init, cond, step, body) ->
     let log : string =
       let loc : string =
         match body.loc with
         | None -> ""
         | Some (_,start_row,end_row,start_column,end_column) -> Printf.sprintf  "at start_location %d  %d end location %d %d" start_row start_column end_row end_column
       in
       Printf.sprintf
         ("  - for (%s; %s; %s) is of the form\n" ^^
          "      for ([int] i = 0; i < N; i++)\n" ^^
          "  - expression\n%s\n" ^^
          "    %sis of the form\n" ^^
          "      {\n" ^^
          "        int i1 = i / block_size\n" ^^
          "        int i2 = i %% block_size\n" ^^
          "        body\n" ^^
          "      }\n"
         )
         (ast_to_string init) (ast_to_string cond) (ast_to_string step)
         (ast_to_string body) loc
     in
     write_log clog log;
     begin match body.desc with
     (* look for the declaration of i1 and i2 *)
     | Trm_seq ({desc = Trm_seq (t_decl1 :: t_decl2 :: tl); _} :: t_del_l)
          (* when body.annot = Some Delete_instructions *)->
        let i = for_loop_index t in
        let i1 = decl_name t_decl1 in
        let i2 = decl_name t_decl2 in
        let block_size =
          let init = decl_init_val t_decl1 in
          match init.desc with
          | Trm_apps ({desc = Trm_val (Val_prim (Prim_binop Binop_div)); _},
                      [_; block_size]) ->
             block_size
          | _ ->
             fail t_decl1.loc "tile_loop_aux: bad initialisation"
        in
        let loop_size = for_loop_bound t in
        let log : string =
          Printf.sprintf "  - %s is divisible by %s\n" (ast_to_string loop_size)
            (ast_to_string block_size)
        in
        write_log clog log;
        let nb_blocks =
          trm_apps (trm_binop Binop_div) [loop_size; block_size]
        in
        (*
          if i is still used in the loop body, add an instruction
          i = i1 * block_size + i2
         *)
        (* TODO: Fix this later *)
        let body =
          if not (is_used_var_in (trm_seq tl) i) then trm_seq tl
          else
            trm_seq
              ((trm_seq (* ~annot:(Some Heap_allocated) *)
                  [
                    
                    trm_let Var_mutable (i,typ_ptr (typ_int ())) (trm_prim (Prim_new (typ_int ())));
                    
                    trm_set (* ~annot:(Some Initialisation_instruction) *)
                      (trm_var i)
                      (trm_apps (trm_binop Binop_add)
                         [
                           trm_apps (trm_binop Binop_mul)
                             [
                               trm_apps (* ~annot:(Some Heap_allocated) *)
                                 (trm_unop Unop_get) [trm_var i1];
                               block_size
                             ];
                           trm_apps (* ~annot:(Some Heap_allocated) *)
                             (trm_unop Unop_get) [trm_var i2]
                         ]
                      )
                  ]
               ) :: tl)
        in

        (*
          look for the deletion of i1 and i2:
          if only i1 and i2 are deleted, the loop body is correct
          otherwise, add the remaining delete instructions
         *)
        let body =
          match List.rev t_del_l with
          | [_; _] -> body
          | _ :: _ :: t_del_l' ->
             trm_seq (* ~annot:(Some Delete_instructions) *)
               (body :: List.rev t_del_l')
          | _ ->
             fail t.loc "tile_loop_aux: bad delete instructions"
        in
        let loop (index : var) (bound : trm) (body : trm) =
          trm_seq (* ~annot:(Some Delete_instructions) *)
            [
              trm_for
                (* init *)
                (trm_let Var_mutable (index,typ_int()) (trm_lit (Lit_int 0)))
                (* (trm_seq ~annot:(Some Heap_allocated)
                   [
                     trm_decl (Def_var ((index, typ_ptr (typ_int ())),
                                        trm_prim (Prim_new (typ_int ()))));
                     trm_set ~annot:(Some Initialisation_instruction)
                       (trm_var index) (trm_lit (Lit_int 0))
                   ]
                ) *)
                (* cond *)
                (trm_apps (trm_binop Binop_lt)
                   [trm_var index; bound])
                   (* [
                     trm_apps ~annot:(Some Heap_allocated)
                       (trm_unop Unop_get) [trm_var index];
                     bound
                   ] *)

                (* step *)
                (trm_apps (trm_unop Unop_inc) [trm_var index])
                (* body *)
                body;
              (* trm_apps ~annot:(Some Heap_allocated) ~typ:(Some (typ_unit ()))
                (trm_unop (Unop_delete false)) [trm_var index] *)
            ]
        in
        loop i1 nb_blocks (trm_seq [loop i2 block_size body])
     | _ -> fail t.loc "tile_loop_aux: bad loop body"
     end
  | _ -> fail t.loc "tile_loop_aux: not a for loop"

let tile_loop_aux (clog : out_channel) (t : trm) : trm =
  let log : string =
    let loc : string =
      match t.loc with
      | None -> ""
      | Some (_,start_row,end_row,start_column,end_column) -> Printf.sprintf  "at start_location %d  %d end location %d %d" start_row start_column end_row end_column
    in
    Printf.sprintf
      ("  - expression\n%s\n" ^^
       "    %sis a (labelled) loop\n"
      )
      (ast_to_string t) loc
  in
  write_log clog log;
  tile_loop_aux clog t

let tile_loop (clog : out_channel) (tr : target)
  (t : trm) : trm =
  let b = !Flags.verbose in
  Flags.verbose := false;
  let epl = resolve_target tr t in
  Flags.verbose := b;
  match epl with
  | [] ->
     print_info t.loc "tile_loop: no matching subterm\n";
     t
  | _ ->
     List.fold_left
       (fun t dl ->
         apply_local_transformation (tile_loop_aux clog) t dl)
       t
       epl<|MERGE_RESOLUTION|>--- conflicted
+++ resolved
@@ -6,176 +6,6 @@
 open Tools
 open Loop_core
 
-<<<<<<< HEAD
-=======
- let rec loop_coloring_aux (clog : out_channel) (c : var) (new_var : var)(t : trm) : trm =
-    match t.desc with
-    (* The loop might be labelled, so keep the label *)
-    | Trm_labelled (l, t_loop) ->
-      trm_labelled l (loop_coloring_aux clog c new_var t_loop)
-
-    | Trm_seq [t_loop; t_del] (* when t.annot = Some Delete_instructions *) ->
-     let t_transformed = loop_coloring_aux clog c new_var t_loop in
-     (* transformed loops are expected to declare their index *)
-     begin match t_transformed.desc with
-     | Trm_seq [{desc = Trm_for (init1, cond1, step1,
-                                 {desc = Trm_seq [body1]; _}); _}; t_del1]
-         (*  when t_transformed.annot = Some Delete_instructions *) ->
-        begin match body1.desc with
-        | Trm_seq [{desc = Trm_for (init2, cond2, step2, body); _}; t_del2]
-             (* when body1.annot = Some Delete_instructions *) ->
-           (* if the index is used in body, then add delete instruction *)
-           (* let i = deleted_var t_del in *)
-
-           (* if not (is_used_var_in body i) then t_transformed
-           else *)
-             trm_seq (* ~annot:(Some Delete_instructions) *)
-               [
-                 trm_for init1 cond1 step1
-                   (trm_seq
-                      [trm_seq (* ~annot:(Some Delete_instructions) *)
-                         [
-                           trm_for init2 cond2 step2
-                             (trm_seq (* ~annot:(Some Delete_instructions) *)
-                                [body; t_del]);
-                           t_del2
-                         ]
-                      ]
-                   );
-                 t_del1
-               ]
-        | _ -> fail body1.loc "loop_coloring_aux: expected inner loop"
-        end
-     | _ -> fail t_transformed.loc "loop_coloring_aux: expected outer loop"
-     end
-  | Trm_for (init, cond, step, body) ->
-      let log : string =
-        let loc : string =
-          match body.loc with
-          | None -> ""
-          | Some (_,start_row,end_row,start_column,end_column) -> Printf.sprintf  "at start_location %d  %d end location %d %d" start_row start_column end_row end_column
-        in
-        Printf.sprintf
-         ("  - for (%s; %s; %s) is of the form\n" ^^
-          "      for ([int] i = 0; i < N; i++)\n" ^^
-          "  - expression\n%s\n" ^^
-          "    %sis of the form\n" ^^
-          "      {\n" ^^
-          "        body\n" ^^
-          "      }\n"
-         )
-         (ast_to_string init) (ast_to_string cond) (ast_to_string step)
-         (ast_to_string body) loc
-      in
-      write_log clog log;
-      let index_i = for_loop_index t in
-      let loop_size = for_loop_bound t in
-      let block_size = trm_var c in
-      let loop_step = for_loop_step t in
-      let log : string =
-        Printf.sprintf " - %s is divisible by %S\n" (ast_to_string loop_size) (ast_to_string block_size)
-      in
-      write_log clog log;
-
-      let loop ?(top : bool = false) (index : var) (bound : trm) (body : trm) =
-
-
-        let start = match top with
-        | true -> trm_lit(Lit_int 0)
-        | false ->
-          match loop_step.desc with
-          | Trm_val(Val_lit(Lit_int 1)) -> trm_var new_var
-          | _ -> trm_apps (trm_binop Binop_mul)
-              [
-                  trm_apps (* ~annot:(Some Heap_allocated) *)
-                      (trm_unop Unop_get) [trm_var new_var];
-                    loop_step
-
-              ]
-
-          in
-          trm_seq (* ~annot:(Some Delete_instructions) *)
-            [
-              trm_for
-                (*init *)
-                (trm_let Var_mutable (index, typ_int()) start)
-
-                (* (trm_seq ~annot:(Some Heap_allocated)
-                  [
-
-
-                    trm_decl (Def_var ((index, typ_ptr (typ_int())), trm_prim (Prim_new (typ_int ()))));
-                    trm_set (* ~annot:(Some Initialisation_instruction) *)
-                    (trm_var index) start
-                  ]
-                ) *)
-                (* cond *)
-                (trm_apps (trm_binop Binop_lt) [trm_var index; bound])
-                (* (trm_apps (trm_binop Binop_lt)
-                  [
-                    trm_apps ~annot:(Some Heap_allocated)
-                      (trm_unop Unop_get) [trm_var index];
-                      bound
-                  ]
-                ) *)
-                (* step *)
-
-                (if top then trm_apps (trm_unop Unop_inc) [trm_var index]
-                else  match loop_step.desc with
-                  | Trm_val(Val_lit(Lit_int 1)) -> trm_set (trm_var index) ~annot:(Some App_and_set)
-                    (trm_apps (trm_binop Binop_add)
-                      [
-                        trm_var index ;
-
-                        trm_var c
-                      ])
-                  | _ ->
-                    trm_set (trm_var index) ~annot:(Some App_and_set) (trm_apps (trm_binop Binop_add)
-                      [
-                        trm_var index;
-                        trm_apps (trm_binop Binop_mul) [trm_var c; loop_step]
-                        (* trm_apps (trm_binop Binop_mul)
-                             [
-                               trm_apps ~annot:(Some Heap_allocated)
-                                 (trm_unop Unop_get) [trm_var c];
-                               loop_step
-                             ] *)
-
-                      ])
-                )
-
-
-
-
-                (* body *)
-                body;
-                (* trm_apps ~annot:(Some Heap_allocated) ~typ:(Some (typ_unit ()))
-                  (trm_unop (Unop_delete false)) [trm_var index] *)
-
-            ]
-          in loop ~top:true new_var (trm_var c) (trm_seq [loop ~top:false index_i loop_size body ])
-
-
-  | _ -> fail t.loc "loop_coloring_aux: not a for loop, check the path "
-
-
-let loop_coloring_aux (clog : out_channel)(c : var)(new_var : var) (t : trm) : trm =
-  let log : string =
-    let loc : string =
-      match t.loc with
-      | None -> ""
-      | Some (_,start_row,end_row,start_column,end_column) -> Printf.sprintf  "at start_location %d  %d end location %d %d" start_row start_column end_row end_column
-    in
-    Printf.sprintf
-      ("  - expression\n%s\n" ^^
-
-       "    %sis a (labelled) loop\n"
-      )
-      (ast_to_string t) loc
-    in
-    write_log clog log;
-    loop_coloring_aux clog c new_var t
->>>>>>> 2d6b4517
 
 
 let loop_coloring (clog : out_channel) (tr : target) (c : var)(new_var : var)(t : trm) : trm =
@@ -193,161 +23,6 @@
        t
        epl
 
-<<<<<<< HEAD
-=======
-let rec loop_tile_aux (clog : out_channel)(b : var)(new_var : var) (t : trm) : trm =
-  match t.desc with
-  (* the loop might be labelled: keep the label *)
-  | Trm_labelled (l, t_loop) ->
-     trm_labelled l (loop_tile_aux clog b new_var t_loop)
-  (*
-    if the loop declares its own index, a seq with a delete instruction occurs
-    in this case, put the delete instructions at the end of the inner loop if
-    the index is still used
-   *)
-  | Trm_seq [t_loop; t_del] (* when t.annot = Some Delete_instructions *) ->
-     let t_tiled = loop_tile_aux clog b new_var t_loop in
-     (* tiled loops are expected to declare their index *)
-     begin match t_tiled.desc with
-     | Trm_seq [{desc = Trm_for (init1, cond1, step1,
-                                 {desc = Trm_seq [body1]; _}); _}; t_del1]
-          (* when t_tiled.annot = Some Delete_instructions *) ->
-        begin match body1.desc with
-        | Trm_seq [{desc = Trm_for (init2, cond2, step2, body); _}; t_del2]
-             (* when body1.annot = Some Delete_instructions *) ->
-           (* if the index is used in body, then add delete instruction *)
-           (* let i = deleted_var t_del in
-           if not (is_used_var_in body i) then t_tiled
-           else *)
-             trm_seq (* ~annot:(Some Delete_instructions) *)
-               [
-                 trm_for init1 cond1 step1
-                   (trm_seq
-                      [trm_seq (* ~annot:(Some Delete_instructions) *)
-                         [
-                           trm_for init2 cond2 step2
-                             (trm_seq (* ~annot:(Some Delete_instructions) *)
-                                [body; t_del]);
-                           t_del2
-                         ]
-                      ]
-                   );
-                 t_del1
-               ]
-        | _ -> fail body1.loc "loop_tile_aux: expected inner loop"
-        end
-     | _ -> fail t_tiled.loc "loop_tile_aux: expected outer loop"
-     end
-  (* otherwise, just tile *)
-  | Trm_for (init, cond, step, body) ->
-     let log : string =
-       let loc : string =
-         match body.loc with
-         | None -> ""
-         | Some (_,start_row,end_row,start_column,end_column) -> Printf.sprintf  "at start_location %d  %d end location %d %d" start_row start_column end_row end_column
-        in
-        Printf.sprintf
-         ("  - for (%s; %s; %s) is of the form\n" ^^
-          "      for ([int] x = 0; x < X; x++)\n" ^^
-          "  - expression\n%s\n" ^^
-          "    %sis of the form\n" ^^
-          "      {\n" ^^
-          "        body\n" ^^
-          "      }\n"
-         )
-         (ast_to_string init) (ast_to_string cond) (ast_to_string step)
-         (ast_to_string body) loc
-    in
-    write_log clog log;
-    let index_x = for_loop_index t in
-    let loop_size = for_loop_bound t in
-    let block_size =  trm_var b in
-    let spec_bound = trm_apps (trm_var "min")
-          [
-            loop_size;
-            trm_apps (trm_binop Binop_add)
-            [
-
-              trm_var ("b" ^ index_x);
-              trm_apps (* ~annot:(Some Heap_allocated) *)
-                      (trm_unop Unop_get) [trm_var b]
-            ]
-          ]
-    in
-    let log : string =
-      Printf.sprintf "   -%s is divisible by %S\n" (ast_to_string loop_size) (ast_to_string block_size)
-    in
-    write_log clog log;
-
-    let loop ?(top : bool = false) (index : var) (bound : trm) (body : trm) =
-        let start = match top with
-        | true -> trm_lit(Lit_int 0)
-        | false -> trm_var( new_var)
-        in
-        trm_seq (* ~annot:(Some Delete_instructions) *)
-            [
-              trm_for
-                (* init *)
-                (trm_let Var_mutable (index, typ_int()) start)
-                (* (trm_seq ~annot:(Some Heap_allocated)
-                   [
-                     trm_decl (Def_var ((index, typ_ptr (typ_int ())),
-                                        trm_prim (Prim_new (typ_int ()))));
-                     trm_set ~annot:(Some Initialisation_instruction)
-                       (trm_var index) start
-                   ]
-                ) *)
-                (* cond *)
-                (trm_apps (trm_binop Binop_lt) [trm_var index; bound])
-                 (* (trm_apps (trm_binop Binop_lt)
-                   [
-                     trm_apps ~annot:(Some Heap_allocated)
-                       (trm_unop Unop_get) [trm_var index];
-                     bound
-                   ]
-                    ) *)
-                (* step *)
-                (if not top then trm_apps (trm_unop Unop_inc) [trm_var index]
-                else trm_set (trm_var index ) ~annot:(Some App_and_set)(trm_apps (trm_binop Binop_add)
-                    [
-                      trm_var index;
-                      trm_var b
-                      (* trm_apps ~annot:(Some Heap_allocated)
-                      (trm_unop Unop_get) [trm_var b] *)
-
-                    ]
-                )
-
-                )
-                (* body *)
-                body;
-              (* trm_apps ~annot:(Some Heap_allocated) ~typ:(Some (typ_unit ()))
-                (trm_unop (Unop_delete false)) [trm_var index] *)
-            ]
-        in
-        loop ~top:true new_var loop_size (trm_seq [loop ~top:false index_x spec_bound body])
-     | _ -> fail t.loc "loop_tile_aux: bad loop body"
-
-
-
-
-let loop_tile_aux (clog : out_channel)(b : var)(new_var : var) (t : trm) : trm =
-  let log : string =
-    let loc : string =
-      match t.loc with
-      | None -> ""
-      | Some (_,start_row,end_row,start_column,end_column) -> Printf.sprintf  "at start_location %d  %d end location %d %d" start_row start_column end_row end_column
-    in
-    Printf.sprintf
-      ("  - expression\n%s\n" ^^
-       "    %sis a (labelled) loop\n"
-      )
-      (ast_to_string t) loc
-  in
-  write_log clog log;
-  loop_tile_aux clog b new_var t
-
->>>>>>> 2d6b4517
 let loop_tile (clog : out_channel) (tr : target)(tile_width : var)(new_var : var)(t : trm) : trm =
   let b = !Flags.verbose in
   Flags.verbose := false;
@@ -363,158 +38,6 @@
        t
        epl
 
-<<<<<<< HEAD
-=======
-let rec loop_swap_aux (clog : out_channel) (t : trm) : trm =
-  match t.desc with
-  (* the loop might be labelled: kepp the label *)
-  | Trm_labelled (l, t_loop) ->
-    trm_labelled l (loop_swap_aux clog t_loop)
-  | Trm_seq [t_loop; t_del] (* when t.annot = Some Delete_instructions *) ->
-     let t_swaped = loop_swap_aux clog t_loop in
-     (* swaped loops are expected to declare their index *)
-     begin match t_swaped.desc with
-     | Trm_seq [{desc = Trm_for (init1, cond1, step1,
-                                 {desc = Trm_seq [body1]; _}); _}; t_del1]
-          (* when t_swaped.annot = Some Delete_instructions *) ->
-        begin match body1.desc with
-
-        | Trm_seq [{desc = Trm_for (init2, cond2, step2, body); _}; t_del2]
-             (* when body1.annot = Some Delete_instructions *) ->
-           (* if the index is used in body, then add delete instruction *)
-           (* let i = deleted_var t_del in
-           if not (is_used_var_in body i) then t_swaped
-           else *)
-             trm_seq (* ~annot:(Some Delete_instructions) *)
-               [
-                 trm_for init1 cond1 step1
-                   (trm_seq
-                      [trm_seq (* ~annot:(Some Delete_instructions) *)
-                         [
-                           trm_for init2 cond2 step2
-                             (trm_seq (* ~annot:(Some Delete_instructions) *)
-                                [body; t_del]);
-                           t_del2
-                         ]
-                      ]
-                   );
-                 t_del1
-               ]
-        | _ -> fail body1.loc "loop_swap_aux: expected inner loop"
-        end
-     | _ -> fail t_swaped.loc "loop_swap_aux: expected outer loop"
-     end
-  (* otherwise, just swap  *)
-  | Trm_for (init1, cond1, step1,body1) ->
-    let log : string =
-      let loc : string =
-        match body1.loc with
-        | None -> ""
-        | Some (_,start_row,end_row,start_column,end_column) -> Printf.sprintf  "at start_location %d  %d end location %d %d" start_row start_column end_row end_column
-      in
-      Printf.sprintf
-         ("  - for (%s; %s; %s) is of the form\n" ^^
-          "      for ([int] x = 0; x < X; x++)\n" ^^
-          "  - expression\n%s\n" ^^
-          "    %sis of the form\n" ^^
-          "      {\n" ^^
-          "        body\n" ^^
-          "      }\n"
-         )
-         (ast_to_string init1) (ast_to_string cond1) (ast_to_string step1)
-         (ast_to_string body1) loc
-      in
-      write_log clog log;
-
-      begin match body1.desc with
-
-      | Trm_seq ({desc = Trm_seq(f_loop :: _);_} :: _) ->
-        begin match f_loop.desc with
-        | Trm_for(init2,cond2,step2,body2) ->
-          let log : string =
-            let loc : string =
-            match body1.loc with
-            | None -> ""
-            | Some (_,start_row,end_row,start_column,end_column) -> Printf.sprintf  "at start_location %d  %d end location %d %d" start_row start_column end_row end_column
-          in
-          Printf.sprintf
-          ("Inner looop " ^^
-           "  - for (%s; %s; %s) is of the form\n" ^^
-           "      for ([int] x = 0; x < X; x++)\n" ^^
-           "  - expression\n%s\n" ^^
-           "    %sis of the form\n" ^^
-           "      {\n" ^^
-           "        body\n" ^^
-           "      }\n"
-          )
-          (ast_to_string init2) (ast_to_string cond2) (ast_to_string step2)
-          (ast_to_string body2) loc
-          in
-          write_log clog log;
-          let index1 = for_loop_index t in
-          let loop_size1 = for_loop_bound t in
-          let index_init1 = for_loop_init t in
-          let index2 = for_loop_index f_loop in
-          let loop_size2 = for_loop_bound f_loop in
-          let index_init2 = for_loop_init f_loop in
-
-          let loop (index : var) (init : trm) (step : trm) (bound : trm) (body : trm) =
-          trm_seq (* ~annot:(Some Delete_instructions) *)
-            [
-              trm_for
-                (* init *)
-                (trm_let Var_mutable (index, typ_int()) init)
-                (* (trm_seq ~annot:(Some Heap_allocated)
-                   [
-                     trm_decl (Def_var ((index, typ_ptr (typ_int ())),
-                                        trm_prim (Prim_new (typ_int ()))));
-                     trm_set ~annot:(Some Initialisation_instruction)
-                       (trm_var index) (init)
-                   ]
-                ) *)
-                (* cond *)
-                (trm_apps (trm_binop Binop_lt)
-                   [
-                     trm_apps (* ~annot:(Some Heap_allocated) *)
-                       (trm_unop Unop_get) [trm_var index];
-                     bound
-                   ]
-                )
-                (* step *)
-                (step)
-                (* body *)
-                body;
-              (* trm_apps ~annot:(Some Heap_allocated) ~typ:(Some (typ_unit ()))
-                (trm_unop (Unop_delete false)) [trm_var index] *)
-            ]
-        in
-        loop index2 index_init2 step2 loop_size2 (trm_seq [loop index1 index_init1 step1 loop_size1 body2])
-        | _ -> fail t.loc "loop_swap_aux: inner_loop was not matched"
-        end
-      | _ -> fail t.loc "loop_swap_aux; expected inner loop"
-      end
-
-
-  | _ -> fail t.loc "loop_swap_aux; bad loop body"
-
-
-
-let loop_swap_aux (clog : out_channel) (t : trm) : trm =
-  let log : string =
-    let loc : string =
-      match t.loc with
-      | None -> ""
-      | Some (_,start_row,end_row,start_column,end_column) -> Printf.sprintf  "at start_location %d  %d end location %d %d" start_row start_column end_row end_column
-    in
-    Printf.sprintf
-      (" - expression \n%s\n" ^^
-       "  %sis a (labelled) loop\n"
-      )
-      (ast_to_string t) loc
-  in
-  write_log clog log;
-  loop_swap_aux clog t
->>>>>>> 2d6b4517
 
 
 let loop_swap (clog : out_channel) (tr : target)(t : trm) : trm =
