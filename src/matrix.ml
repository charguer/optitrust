--- conflicted
+++ resolved
@@ -113,22 +113,6 @@
 
   TODO:
   - eliminate MALLOC2 into malloc(sizeof(T[n][m]))?
-<<<<<<< HEAD
-  - implement in a more efficient way than dimension-specific rewrites
-  - can use ~inline:["../../include/optitrust.h"] to inline MINDEX ops, but it does not work yet 
-    + note the inline that we use in pic_demo does not work:
-      !! Function.inline [nbMulti; cMindex ()];
-      --using occFirst does not help either.
-      and even if it did work it would be very inefficient
-*)
-let elim_mops (tg : target): unit =
-  Rewrite.equiv_at ~ctx:true "int d1, d2, i1, i2; ==> MINDEX2(d1, d2, i1, i2) == (i1 * d2 + i2)" (tg @ [nbAny; cMindex ~d:2 ()]);
-  Rewrite.equiv_at ~ctx:true "int d1, d2, d3, i1, i2, i3; ==> MINDEX3(d1, d2, d3, i1, i2, i3) == (i1 * d2 * d3 + i2 * d3 + i3)" (tg @ [nbAny; cMindex ~d:3 ()]);
-  Rewrite.equiv_at ~ctx:true "int d1, d2, d3, d4, i1, i2, i3, i4; ==> MINDEX4(d1, d2, d3, d4, i1, i2, i3, i4) == (i1 * d2 * d3 * d4 + i2 * d3 * d4 + i3 * d4 + i4)" (tg @ [nbAny; cMindex ~d:4 ()]);
-  (* TODO: more precise target ? *)
-  Arith.(simpl_rec gather_rec) tg;
-  Arith.(simpl_rec compute) tg
-=======
 *)
 let elim_mops (tg : target): unit =
   let targets = ref [] in
@@ -141,7 +125,6 @@
     Arith.(simpl_rec gather_rec) tg;
     Arith.(simpl_rec compute) tg
   )
->>>>>>> a45d8307
 
 (* [delocalize ~mark ~init_zero ~acc_in_place ~acc ~last ~var ~into ~dim ~index ~indices ~ops tg]: this is a combi
    varsion of [Matrix_basic.delocalize], this transformation first calls Matrix_basi.local_name to create the isolated
