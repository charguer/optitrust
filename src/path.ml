open Ast
open Tools

(******************************************************************************)
(*                                  Grammar of paths                          *)
(******************************************************************************)

(* A [path] is a "fully explicit path" describing a point in the AST as a list
    of directions through the nodes from that AST. *)
type path = dir list

(* [dir]: direction type *)
and dir =
  (* [Dir_before] is used by target_between, to aim for a position in a sequence   TODO:  Dir_around of int * diraround
       type diraround = Diraround_before | Diraround_after
         *)
  | Dir_before of int
  (* nth: direction to nth element in a struct initialization *)
  | Dir_struct_nth of int
  (* nth: direction to nth element in a array initialization *)
  | Dir_array_nth of int
  (* nth: direction to nth element in sequence *)
  | Dir_seq_nth of int
  (* cond: direction to condition of an if, for_c, while and do while loop, or switch statement *)
  | Dir_cond
  (* then: direction to then branch of an if statement *)
  | Dir_then
  (* else: direction to else branch of an if statement *)
  | Dir_else
  (* body: direction to the body of a function definition, loop, then or else branche, or switch case *)
  | Dir_body
  (* var_body: direction to the body of a variable, similar to Dir_body but this one bypasses the encoded new operation  *)
  | Dir_var_body
  (* for start: direction to initialization trm of a simple for loop *)
  | Dir_for_start
  (* for stop: direction to bound trm of a simple loop *)
  | Dir_for_stop
  (* for step: direction to step trm of a simple loop *)
  | Dir_for_step
  (* for_c init: direction to initialization trm of a for_c loop  *)
  | Dir_for_c_init
  (* for_c step: direction to step trm of a for_c loop  *)
  | Dir_for_c_step
  (* app_fun: direction to function call  *)
  | Dir_app_fun
  (* arg: direction to nth function argument, both on calls and declarations *)
  | Dir_arg_nth of int
  (* name: direction to name of declared var/fun or label *)
  | Dir_name
  (* case: direction to case group in switch, Dir_case (n, d) = follow d in nth case group *)
  | Dir_case of int * case_dir
  (* enum_const: direction to constant in enum declaration *)
  | Dir_enum_const of int * enum_const_dir
  (* struct, class methods *)
  | Dir_record_field of int
  (* namespace *)
  | Dir_namespace

(* [case_dir]: direction to a switch case *)
and case_dir =
  | Case_name of int
  | Case_body

(* [enum_const_dir]: direction to a const enum declaration *)
and enum_const_dir =
  | Enum_const_name
  | Enum_const_val

(* [paths]: target resolutions produces a list of paths(explicit list of directions),
            we let [paths] be a shorthand for such type. *)
type paths = path list


(* [dir_to_string d]: print direction [d]*)
let dir_to_string (d : dir) : string =
  match d with
  | Dir_before n -> "Dir_before " ^ (string_of_int n)
  | Dir_array_nth n -> "Dir_array_nth " ^ (string_of_int n)
  | Dir_struct_nth n -> "Dir_struct_nth " ^ (string_of_int n)
  | Dir_seq_nth n-> "Dir_seq_nth " ^ (string_of_int n)
  | Dir_cond -> "Dir_cond"
  | Dir_then -> "Dir_then"
  | Dir_else -> "Dir_else"
  | Dir_body -> "Dir_body"
  | Dir_var_body -> "Dir_var_body"
  | Dir_for_start -> "Dir_for_start"
  | Dir_for_stop -> "Dir_for_stop"
  | Dir_for_step -> "Dir_for_step"
  | Dir_for_c_init -> "Dir_for_c_init"
  | Dir_for_c_step -> "Dir_for_c_step"
  | Dir_app_fun -> "Dir_app_fun"
  | Dir_arg_nth n -> "Dir_arg_nth " ^ (string_of_int n)
  | Dir_name -> "Dir_name"
  | Dir_case (n, cd) ->
     let s_cd =
       match cd with
       | Case_name n -> "Case_name " ^ (string_of_int n)
       | Case_body -> "Case_body"
     in
     "Dir_case (" ^ (string_of_int n) ^ ", " ^ s_cd ^ ")"
  | Dir_enum_const (n, ecd) ->
     let s_ecd =
       match ecd with
       | Enum_const_name -> "Enum_const_name"
       | Enum_const_val -> "Enum_const_val"
     in
     "Dir_enum_const (" ^ (string_of_int n) ^ ", " ^ s_ecd ^ ")"
  | Dir_record_field i ->
    "Dir_record_field " ^ string_of_int i
  | Dir_namespace -> "Dir_namespace"

(* [path_to_string dl]: print the path [dl] *)
let path_to_string (dl : path) : string =
  list_to_string (List.map dir_to_string dl)


(* [paths_to_string ~sep dls]: print the list of paths [dls] *)
let paths_to_string ?(sep:string="; ") (dls : paths) : string =
  list_to_string ~sep (List.map path_to_string dls)


(******************************************************************************)
(*                                  Compare path                              *)
(******************************************************************************)

(* [compare_dir d d']: comparison functions for path sorting the order between direction does not matter.
    When one path is the prefix of the other, it must be considered "greater" *)
let compare_dir (d : dir) (d' : dir) : int =
  match d, d' with
  | Dir_before n, Dir_before m -> compare n m
  | Dir_array_nth n, Dir_array_nth m -> compare n m
  | Dir_seq_nth n, Dir_seq_nth m -> compare n m
  | Dir_struct_nth n, Dir_struct_nth m -> compare n m
  | Dir_arg_nth n, Dir_arg_nth m -> compare n m
  | Dir_case (n, cd), Dir_case (m, cd') ->
     let cn = compare n m in
     if cn <> 0 then cn else
       begin match cd, cd' with
       | Case_name i, Case_name j -> compare i j
       | Case_body, Case_body -> 0
       | Case_name _, _ -> -1
       | _, Case_name _ -> 1
       end
  | Dir_enum_const (n, ecd), Dir_enum_const (m, ecd') ->
     let cn = compare n m in
     if cn <> 0 then cn else
       begin match ecd, ecd' with
       | d, d' when d = d' -> 0
       | Enum_const_name, _ -> -1
       | Enum_const_val, _ -> 1
       end
  | d, d' when d = d' -> 0
  | Dir_before _, _ -> -1
  | _, Dir_before _ -> 1
  | Dir_array_nth _, _ -> -1
  | _, Dir_array_nth _ -> 1
  | Dir_struct_nth _, _ -> -1
  | _, Dir_struct_nth _ -> 1
  | Dir_seq_nth _, _ -> -1
  | _, Dir_seq_nth _ -> 1
  | Dir_cond, _ -> -1
  | _, Dir_cond -> 1
  | Dir_then, _ -> -1
  | _, Dir_then -> 1
  | Dir_else, _ -> -1
  | _, Dir_else -> 1
  | Dir_body, _ -> -1
  | _, Dir_body -> 1
  | Dir_var_body, _ -> -1
  | _, Dir_var_body -> 1
  | Dir_for_start, _ -> -1
  | _, Dir_for_start -> 1
  | Dir_for_stop, _ -> -1
  | _, Dir_for_stop -> 1
  | Dir_for_step, _ -> -1
  | _, Dir_for_step -> 1
  | Dir_for_c_init, _ -> -1
  | _, Dir_for_c_init -> 1
  | Dir_for_c_step, _ -> -1
  | _, Dir_for_c_step -> 1
  | Dir_app_fun, _ -> -1
  | _, Dir_app_fun -> 1
  | Dir_arg_nth _, _ -> -1
  | _, Dir_arg_nth _ -> 1
  | Dir_name, _ -> -1
  | _, Dir_name -> 1
  | Dir_case _, _ -> -1
  | _, Dir_case _ -> 1
  | Dir_record_field _, _ -> -1
  | _ , Dir_record_field _ -> 1
  | Dir_namespace, _ -> -1
  | _, Dir_namespace -> -1

(* [compare_path dl dl']: compare paths [dl] and [dl'] based on function compare_dir *)
let rec compare_path (dl : path) (dl' : path) : int =
  match dl, dl' with
  | [], [] -> 0
  | [], _ -> 1
  | _, [] -> -1
  | d :: dl, d' :: dl' ->
     let cd = compare_dir d d' in
     if cd = 0 then compare_path dl dl' else cd

(* [Path_set]: a set module used for storing paths *)
module Path_set = Set.Make(
  struct
  let compare = compare_path
  type t = path
  end
)

(* [set_of_paths p1]: create a set of paths *)
let set_of_paths (p1 : paths) : Path_set.t =
  let set_of_p1 = Path_set.empty in
  List.fold_left (fun acc x -> Path_set.add x acc) set_of_p1 p1

(* [filter_duplicates p1]: remove all the duplicate paths from p1 *)
let filter_duplicates (ps : paths) : paths =
  let sp = set_of_paths ps in
  Path_set.elements sp

(* [intersect p1 p2] compute the intersection of two resolved paths *)
let intersect (p1 : paths) (p2 : paths) : paths =
  let set_of_p1 = set_of_paths p1 in
  let set_of_p2 = set_of_paths p2 in
  let inter_p1_p2 = Path_set.inter set_of_p1 set_of_p2 in
  Path_set.elements inter_p1_p2

(* [union p1 p2]: compute the union of two resolved paths and remove duplicates *)
let union (p1 : paths) (p2 : paths) : paths =
  let set_of_p1 = List.fold_left (fun acc x -> Path_set.add x acc) Path_set.empty p1 in
  let set_of_p1_p2 = List.fold_left (fun acc x -> Path_set.add x acc) set_of_p1 p2 in
  Path_set.elements set_of_p1_p2

(* [diff p1 p2]: compute the the diff of two resolved paths and remove duplicates *)
let diff (p1 : paths) (p2 : paths) : paths =
  let set_of_p1 = set_of_paths p1 in
  let set_of_p2 = set_of_paths p2 in
  let diff_p1_p2 = Path_set.diff set_of_p1 set_of_p2 in
  Path_set.elements diff_p1_p2

(***********************************************************************************)
(*                               Auxiliary functions                               *)
(***********************************************************************************)

(* [app_to_nth loc l n cont]: apply a continuation to the nth element of [l] if it exists *)
let app_to_nth (loc : location) (l : 'a list) (n : int) (cont : 'a -> 'b) : 'b =
  try
    match List.nth_opt l n with
    | None ->
       fail loc ("Path.app_to_nth: not enough elements (>= " ^ (string_of_int (n + 1)) ^ " expected)")
        (* LATER: report a better error message when using dArg 1 on a function with only 1 argument, for example *)
    | Some a -> cont a
  with
  | Invalid_argument _ ->
     fail loc "Path.app_to_nth: index must be non-negative"

(* [app_to_nth_dflt]: similar to [app_to_nth] except that this function returns an empty list in case there
   is an exception raised*)
let app_to_nth_dflt (loc : location) (l : 'a list) (n : int) (cont : 'a -> 'b list) : 'b list =
  try app_to_nth loc l n cont with | Failure s -> print_info loc "%s\n" s; []



(***********************************************************************************)
(*                                 Apply on path                                   *)
(***********************************************************************************)

(* [apply_on_path transfo t dl]: follow an explicit path to apply a function on the corresponding subterm *)
let apply_on_path (transfo : trm -> trm) (t : trm) (dl : path) : trm =
  let rec aux_on_path_rec (dl : path) (t : trm) : trm =
    match dl with
    | [] -> transfo t
    | d :: dl ->
       let aux t = aux_on_path_rec dl t in
       let newt = begin match d, t.desc with
       | Dir_before _, _ -> fail t.loc "apply_on_path: Dir_before should not remain at this stage"
       | Dir_array_nth n, Trm_array tl ->
          { t with desc = Trm_array (Mlist.update_nth n aux tl)}
       | Dir_seq_nth n, Trm_seq tl ->
          { t with desc = Trm_seq (Mlist.update_nth n aux tl) }
       | Dir_struct_nth n, Trm_record tl ->
          let aux (lb, t1) = (lb, aux t1) in
          { t with desc = Trm_record (Mlist.update_nth n aux tl)}
       | Dir_cond, Trm_if (cond, then_t, else_t) ->
          { t with desc = Trm_if (aux cond, then_t, else_t)}
       | Dir_cond, Trm_while (cond, body) ->
          (* TODO: example of optimization
             let cond2 = aux cond in
             if cond2 == cond then t
             else { t with desc = Trm_while (aux cond, body)}
          *)
          { t with desc = Trm_while (aux cond, body)}
       | Dir_cond, Trm_do_while (body, cond) ->
          { t with desc = Trm_do_while (body, aux cond)}
       | Dir_cond, Trm_for_c (init, cond, step, body, contract) ->
          { t with desc = Trm_for_c (init, aux cond, step, body, contract)}
       | Dir_cond, Trm_switch (cond, cases) ->
          { t with desc = Trm_switch (aux cond, cases)}
       | Dir_then, Trm_if (cond, then_t, else_t) ->
          { t with desc = Trm_if (cond, aux then_t, else_t)}
       | Dir_else, Trm_if (cond, then_t, else_t) ->
          { t with desc = Trm_if (cond, then_t, aux else_t) }
       | Dir_var_body, Trm_let (vk,tx,body,bound_res) ->
          let body =
          begin match new_operation_inv body with
          | Some (ty, arg) -> trm_new ty (aux arg)
          | None -> aux body
          end in
          { t with desc = Trm_let (vk, tx, body, bound_res)}
       | Dir_body, Trm_let (vk, tx, body, bound_res) ->
          trm_replace (Trm_let (vk, tx, aux body, bound_res)) t
       | Dir_body, Trm_let_fun (x, tx, txl, body, contract) ->
          { t with desc = Trm_let_fun (x, tx, txl, aux body, contract)}
       | Dir_body, Trm_for (l_range, body, contract) ->
          { t with desc = Trm_for (l_range, aux body, contract) }
       | Dir_body, Trm_for_c (init, cond, step, body, contract) ->
          { t with desc = Trm_for_c (init, cond, step, aux body, contract) }
       | Dir_body, Trm_while (cond, body) ->
          { t with desc = Trm_while (cond, aux body)}
       | Dir_body, Trm_do_while (body, cond) ->
          trm_replace (Trm_do_while (aux body, cond)) t
       | Dir_body, Trm_abort (Ret (Some body)) ->
          { t with desc = Trm_abort (Ret (Some (aux body)))}
       | Dir_for_start, Trm_for ((index, start, direction, stop, step,is_parallel), body, contract) ->
          { t with desc = Trm_for ((index, aux start, direction, stop, step, is_parallel), body, contract)}
       | Dir_for_stop, Trm_for ((index, start, direction, stop, step, is_parallel), body, contract) ->
          { t with desc = Trm_for ((index, start, direction, aux stop, step, is_parallel), body, contract)}
       | Dir_for_step, Trm_for ((index, start, direction, stop, step, is_parallel), body, contract) ->
          { t with desc = Trm_for ((index, start, direction, stop, apply_on_loop_step aux step, is_parallel), body, contract)}
       | Dir_for_c_init, Trm_for_c (init, cond, step, body, contract) ->
          { t with desc = Trm_for_c (aux init, cond, step, body, contract)}
       | Dir_for_c_step, Trm_for_c (init, cond, step, body, contract) ->
          { t with desc = Trm_for_c (init, cond, aux step, body, contract)}
       | Dir_app_fun, Trm_apps (f, tl) ->
          (*
            warning: the type of f may change
            -> print and reparse to have the right type
           *)
          { t with desc = Trm_apps (aux f, tl)}
       | Dir_arg_nth n, Trm_apps (f, tl) ->
          { t with desc = Trm_apps (f, Xlist.update_nth n aux tl)}
       | Dir_arg_nth n, Trm_let_fun (x, tx, txl, body, contract) ->
          let txl' =
            Xlist.update_nth n
              (fun (x1, tx) ->
                let t' = aux (trm_var ?loc:t.loc x1) in
                match t'.desc with
                | Trm_var (_,  x') -> (x'.qvar_var, tx)
                | _ ->
                   fail t.loc ("Path.apply_on_path: transformation must preserve fun arguments")
              )
              txl
          in
          trm_replace (Trm_let_fun (x, tx, txl', body, contract)) t
        | Dir_name , Trm_let (vk,(x,tx),body,bound_res) ->
          let t' = aux (trm_var ?loc:t.loc x) in
          begin match t'.desc with
          | Trm_var (_, x') -> { t with desc = Trm_let (vk, (x'.qvar_var, tx), body, bound_res)}
          | _ -> fail t.loc "Path.apply_on_path: transformation must preserve variable names"
          end
       | Dir_name, Trm_let_fun (x, tx, txl, body, contract) ->
          let t' = aux (trm_var ?loc:t.loc ~qvar:x "") in
          begin match t'.desc with
          | Trm_var (_, x') -> { t with desc = Trm_let_fun (x', tx, txl, body, contract)}
          | _ ->
             fail t.loc "Path.apply_on_path: transformation must preserve names(function)"
          end
       | Dir_case (n, cd), Trm_switch (cond, cases) ->
          let updated_cases =
            (Xlist.update_nth n
               (fun (tl, body) ->
                 match cd with
                 | Case_body -> (tl, aux body)
                 | Case_name i ->
                    (Xlist.update_nth i (fun ith_t -> aux ith_t) tl , body)
               )
               cases
            ) in trm_replace (Trm_switch (cond, updated_cases)) t
        | Dir_record_field n, Trm_typedef td ->
          begin match td.typdef_body with
          | Typdef_record rfl ->
            let updated_rfl =
              (Xlist.update_nth n (fun (rf, rf_ann) ->
                match rf with
                | Record_field_method t1 -> (Record_field_method (aux t1), rf_ann )
                | _ -> fail t.loc "Path.apply_on_path: expected a method."
              ) rfl )
              in
            trm_replace (Trm_typedef {td with typdef_body = Typdef_record updated_rfl}) t
          | _ -> fail t.loc "Path.apply_on_path: transformation applied on the wrong typedef."
          end
        | Dir_namespace, Trm_namespace (name, body, inline) ->
          { t with desc = Trm_namespace (name, aux body, inline) }
        | _, _ ->
           let s = dir_to_string d in
           fail t.loc (Printf.sprintf "Path.apply_on_path: direction %s does not match with trm %s" s (AstC_to_c.ast_to_string t))

       end in
<<<<<<< HEAD
        { newt with typ = None; ctx = unknown_ctx }
=======
        (* NOTE: we don't reset the types, we need to keep them,
           for is_statement *)
        { newt with ctx = None }
>>>>>>> 659b8cff
        (* TODO: go through trm_build in order to keep track of the fact that this is a fresh AST node
          in the sense Node_to_reparse
          TODO: also search for desc = in the whole codebase
          -- TODO: make sure to use the optimization
          if t==newt then t else ... *)


  in
  aux_on_path_rec dl t

(***********************************************************************************)
(*                           Explicit path resolution                              *)
(***********************************************************************************)

(* [resolve_path_and_ctx dl t]: follow the explicit path and return the corresponding subterm and its context *)
(* TODO: The context part of this function is never used *)
let resolve_path_and_ctx (dl : path) (t : trm) : trm * (trm list) =
  let rec aux_on_path_rec (dl : path) (t : trm) (ctx : trm list) : trm * (trm list) =
    match dl with
    | [] -> (t, List.rev ctx)
    | d :: dl ->
       let aux t ctx = aux_on_path_rec dl t ctx in
       let loc = t.loc in
       begin match d, t.desc with
       | Dir_before _, _ -> fail t.loc "aux_on_path_rec: Dir_before should not remain at this stage"
       | Dir_seq_nth n, Trm_seq tl ->
          let tl = Mlist.to_list tl in
          let decl_before (n : int) (tl : trm list) =
            Xlist.fold_lefti
              (fun i acc (t : trm) ->
                if i >= n
                  then acc
                  else
                    match t.desc with
                    | Trm_let _ -> t :: acc
                    | Trm_let_fun _ -> t :: acc
                    | Trm_typedef _ -> t :: acc
                    | _ -> acc) [] tl
            in
          app_to_nth loc tl n
            (fun nth_t -> aux nth_t ((decl_before n tl)@ctx))
       | Dir_array_nth n, Trm_array tl ->
          app_to_nth loc (Mlist.to_list tl) n (fun nth_t -> aux nth_t ctx)
       | Dir_struct_nth n, Trm_record tl ->
          app_to_nth loc (Xlist.split_pairs_snd (Mlist.to_list tl)) n (fun nth_t -> aux nth_t ctx)
       | Dir_cond, Trm_if (cond, _, _)
         | Dir_cond, Trm_while (cond, _)
         | Dir_cond, Trm_do_while (_, cond)
         | Dir_cond, Trm_switch (cond, _) ->
          aux cond ctx
       | Dir_cond, Trm_for_c (init, cond, _, _, _) ->
          begin match init.desc with
          | Trm_let _  -> aux cond (init :: ctx)
          | _ -> aux cond ctx
          end
       | Dir_then, Trm_if (_, then_t, _) ->
          aux then_t ctx
       | Dir_else, Trm_if (_, _, else_t) ->
          aux else_t ctx
       | Dir_body, Trm_let_fun (_, _, args, body, _) ->
          (* do as if fun args were heap allocated *)
          let args_decl =
            List.rev_map
              (fun (x, tx) ->
                trm_let_mut (x, tx) (trm_lit Lit_uninitialized)
              )
              args
          in
          aux body (args_decl@ctx)
       | Dir_body, Trm_for_c (init, _, _, body, _) ->
          begin match init.desc with
          | Trm_let _ ->
             aux body (init :: ctx)
          | _ -> aux body ctx
          end
       | Dir_body, Trm_for (_, body, _) ->
          aux body ctx
       | Dir_var_body, Trm_let (_, _, body, _) ->
          let new_op_arg = new_operation_arg body in
          if is_new_operation body then aux new_op_arg (body :: ctx) else aux body ctx
       | Dir_body, Trm_let (_, _, body, _)
         | Dir_body, Trm_while (_, body)
         | Dir_body, Trm_do_while (body, _)
         | Dir_body, Trm_abort (Ret (Some body)) ->
          aux body ctx
       | Dir_for_start, Trm_for (l_range, _, _) ->
          let (_, start, _, _, _, _) = l_range in
          aux start ctx
       | Dir_for_stop, Trm_for (l_range, _, _) ->
          let (_,  _, _, stop, _, _) = l_range in
          aux stop ctx

       | Dir_for_step, Trm_for (l_range, _, _) ->
          let (_, _, _, _, step, _) = l_range in
          let step_trm = loop_step_to_trm step in
          aux step_trm ctx
       | Dir_for_c_init, Trm_for_c (init, _, _, _, _) ->
          aux init ctx
       | Dir_for_c_step, Trm_for_c (init, _, step, _, _) ->
          begin match init.desc with
          | Trm_let _ ->
             aux step (init :: ctx)
          | _ -> aux step ctx
          end
       | Dir_app_fun, Trm_apps (f, _) -> aux f ctx
       | Dir_arg_nth n, Trm_apps (_, tl) ->
          app_to_nth loc tl n (fun nth_t -> aux nth_t ctx)
       | Dir_arg_nth n, Trm_let_fun (_, _, arg, _, _) ->
          app_to_nth loc arg n
            (fun (x, _) -> aux (trm_var ?loc x) ctx)
       | Dir_name, Trm_let_fun (x, _, _, _, _) ->
          aux (trm_var ?loc ~qvar:x "") ctx
       | Dir_name , Trm_let (_,(x,_),_,_)
         | Dir_name, Trm_goto x ->
          aux (trm_var ?loc x) ctx
       | Dir_name, Trm_typedef td ->
        aux (trm_var ?loc td.typdef_tconstr) ctx
       | Dir_case (n, cd), Trm_switch (_, cases) ->
          app_to_nth loc cases n
            (fun (tl, body) ->
              match cd with
              | Case_body -> aux body ctx
              | Case_name i ->
                 app_to_nth loc tl i (fun ith_t -> aux ith_t ctx)
            )
       | Dir_enum_const (n, ecd), Trm_typedef td ->
          begin match td.typdef_body with
          | Typdef_enum xto_l ->
            app_to_nth loc xto_l n
             (fun (x, t_o) ->
               match ecd with
               | Enum_const_name -> aux (trm_var ?loc x) ctx
               | Enum_const_val ->
                  begin match t_o with
                  | None ->
                     fail loc
                       "Path.resolve_path_and_ctx: no value for enum constant"
                  | Some t ->
                     aux t ctx
                  end
             )
          | _ -> fail loc "Path.resolving_path: direction"
          end
       | Dir_record_field n, Trm_typedef td ->
         begin match td.typdef_body with
          | Typdef_record rfl ->
            app_to_nth loc rfl n
              (fun (rf, rf_annt) -> match rf with
                | Record_field_method t1 -> aux t1 ctx
                | _ -> fail t.loc "Path.apply_on_path: expected a method.")
          | _ -> fail t.loc "Path.apply_on_path: transformation applied on the wrong typedef."
          end
       | Dir_namespace, Trm_namespace (name, body, inline) ->
         aux body ctx
       | _, _ ->
          let s = dir_to_string d in
          let s_t = AstC_to_c.ast_to_string t in
          fail loc (Printf.sprintf "Path.resolve_path_and_ctx: direction  %s does not match with the following term %s" s s_t )
       end
  in
  aux_on_path_rec dl t []

(* [resolve_path dl t]: resolve get the trm that corresponds to path [dl] *)
let resolve_path (dl : path) (t : trm) : trm  =
  fst (resolve_path_and_ctx dl t )

(* [get_trm_at_path dl]: alias for resolve_path *)
let get_trm_at_path (dl : path) (t : trm) : trm =
  resolve_path dl t


(***********************************************************************************)
(*                           Smart constructors for paths                          *)
(***********************************************************************************)

(* For debugging *)
let debug_path = false

(* [parent]: returns the parent of a path. *)
let parent (p : path) : path =
   match List.rev p with
   | _ :: p' -> List.rev p'
   | _ -> p

(* [parent_with_dir]: returns the parent of a path [p],
   checking that the direction from the parent is [d]. *)
let parent_with_dir (p : path) (d : dir) : path =
   match List.rev p with
   | d' :: p' when d == d' -> List.rev p'
   | _ -> fail None "Path.parent_with_dir: unexpected path"

(* [to_inner_loop] takes the path to a loop that contains 1 nested loop,
   and returns the path the inner loop *)
let to_inner_loop (p : path) : path =
  p @ [Dir_body; Dir_seq_nth 0]

(* [to_inner_loops] takes the path to a loop that contains N nested loops,
   and returns the path the inner loop *)
let rec to_inner_loop_n (n : int) (p : path) : path =
   if n > 0 then to_inner_loop_n (n - 1) (to_inner_loop p) else p

let index_in_seq (p : path) : int * path =
   match List.rev p with
   | Dir_seq_nth i :: p' -> (i, List.rev p')
   | _ -> fail None "Path.index_in_seq: unexpected path"

(* [index_in_surrounding_loop]: takes the path to a term inside a loop,
   and returns the index of that term in the sequence of the loop body,
   as well as the path to the loop itself. *)
let index_in_surrounding_loop (dl : path) : int * path =
   match List.rev dl with
   | Dir_seq_nth i :: Dir_body :: dl' -> (i, List.rev dl')
   | _ -> fail None "Path.index_in_surrounding_loop: unexpected path"

(* [to_outer_loop]: takes the path to a loop surrounded by another loop,
   and returns the path to the outer loop *)
let to_outer_loop (p : path) : path =
   match index_in_surrounding_loop p with
   | (0, p') -> p'
   | _ -> fail None "Path.to_outer_loop: unexpected path"

(* [last_dir_before_inv p] for a path of the form [p1 @ Dir_before n]
   returns the pair [Some (p1,n)], else returns [None]. *)
let last_dir_before_inv (p : path) : (path * int) option =
  if p = [] then None else
  let parent_path, dir_last = Xlist.unlast p in
  match dir_last with
  | Dir_before n -> Some (parent_path, n)
  | _ -> None

(* [last_dir_before_inv_success p] takes a path of the form [p1 @ Dir_before n]
   and returns the pair [(p1,n)] *)
let last_dir_before_inv_success (p : path) : path * int =
  if p = [] then fail None "Path.last_dir_before_inv does not apply to an empty path";
  match last_dir_before_inv p with
  | None ->
      if debug_path then Printf.printf "Path: %s\n" (path_to_string p);
      fail None "Path.last_dir_before_inv expects a Dir_before at the end of the path; your target is probably missing a target_relative modifier, e.g. tBefore or tFirst."
  | Some res -> res

(* [split_common_prefix]: given paths [a] and [b], returns [(p, ra, rb)]
   such that [a = p @ ra] and [b = p @ rb] *)
let split_common_prefix (a : path) (b : path) : path * path * path =
   let rec aux (rev_p : path) (ra : path) (rb : path) =
      match (ra, rb) with
      | (dir_a :: ra, dir_b :: rb) when dir_a = dir_b ->
         aux (dir_a :: rev_p) ra rb
      | _ -> ((List.rev rev_p), ra, rb)
   in
   aux [] a b



(* TODO: move elsewhere to Paths ? *)
let add_marks_at_paths (ps:path list) (t:trm) : trm * mark list =
  let marks = List.map (fun _ -> Mark.next()) ps in
  (* LATER: could use a system to set all the marks in a single pass over the ast,
      able to hand the Dir_before *)
  let res = List.fold_left2 (fun t p m ->
    match last_dir_before_inv p with
    | None -> apply_on_path (trm_add_mark m) t p
    | Some (p_to_seq,i) -> apply_on_path (trm_add_mark_between i m) t p_to_seq)
    t ps marks
    in
  res, marks<|MERGE_RESOLUTION|>--- conflicted
+++ resolved
@@ -397,13 +397,9 @@
            fail t.loc (Printf.sprintf "Path.apply_on_path: direction %s does not match with trm %s" s (AstC_to_c.ast_to_string t))
 
        end in
-<<<<<<< HEAD
-        { newt with typ = None; ctx = unknown_ctx }
-=======
         (* NOTE: we don't reset the types, we need to keep them,
            for is_statement *)
-        { newt with ctx = None }
->>>>>>> 659b8cff
+        { newt with ctx = unknown_ctx }
         (* TODO: go through trm_build in order to keep track of the fact that this is a fresh AST node
           in the sense Node_to_reparse
           TODO: also search for desc = in the whole codebase
