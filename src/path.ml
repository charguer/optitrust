open Ast
open Ast_to_c
open Str
open Tools
(******************************************************************************)
(*                                  Path AST                                  *)
(******************************************************************************)


     
(* explicit path in trm ast = list of directions *)
(* todo: find better name (trm_path?) *)
type path = dir list

and dir =
  (* nth: go to nth element in seq, array, struct *)
  | Dir_nth of int
  (* cond: used for if, loops and switch *)
  | Dir_cond
  (* if *)
  | Dir_then
  | Dir_else
  (*
    body: used for loops, definitions, return, labelled terms or switch case
      -> directions for while loop: cond and body
   *)
  | Dir_body
  (* for *)
  | Dir_for_init
  | Dir_for_step
  (* app *)
  | Dir_app_fun
  (* arg for fun application and declaration *)
  | Dir_arg of int
  (* name of declared var/fun or label *)
  | Dir_name
  (*
    case group in switch
    Dir_case (n, d) = follow d in nth case group
   *)
  | Dir_case of int * case_dir
  (* constant in enum declaration *)
  | Dir_enum_const of int * enum_const_dir

and case_dir =
  | Case_name of int
  | Case_body

and enum_const_dir =
  | Enum_const_name
  | Enum_const_val

let dir_to_string (d : dir) : string =
  match d with
  | Dir_nth n -> "Dir_nth " ^ (string_of_int n)
  | Dir_cond -> "Dir_cond"
  | Dir_then -> "Dir_then"
  | Dir_else -> "Dir_else"
  | Dir_body -> "Dir_body"
  | Dir_for_init -> "Dir_for_init"
  | Dir_for_step -> "Dir_for_step"
  | Dir_app_fun -> "Dir_app_fun"
  | Dir_arg n -> "Dir_arg " ^ (string_of_int n)
  | Dir_name -> "Dir_name"
  | Dir_case (n, cd) ->
     let s_cd =
       match cd with
       | Case_name n -> "Case_name " ^ (string_of_int n)
       | Case_body -> "Case_body"
     in
     "Dir_case (" ^ (string_of_int n) ^ ", " ^ s_cd ^ ")"
  | Dir_enum_const (n, ecd) ->
     let s_ecd =
       match ecd with
       | Enum_const_name -> "Enum_const_name"
       | Enum_const_val -> "Enum_const_val"
     in
     "Dir_enum_const (" ^ (string_of_int n) ^ ", " ^ s_ecd ^ ")"


let list_to_string ?(sep:string=";") ?(bounds:string list = ["[";"]"])(l : string list) : string =
  let rec aux = function
    | [] -> ""
    | [s] -> s
    | s1 :: s2 :: sl -> s1 ^ sep ^ " " ^ aux (s2 :: sl)
  in
  (List.nth bounds 0) ^ aux l ^ (List.nth bounds 1)


let path_to_string (dl : path) : string =
  list_to_string (List.map dir_to_string dl)

(*
  comparison functions for path sorting
  the order between directions does not matter
  only constraint: when one path is the prefix of the other, it must be
  considered "greater"
 *)
let compare_dir (d : dir) (d' : dir) : int =
  match d, d' with
  | Dir_nth n, Dir_nth m -> compare n m
  | Dir_arg n, Dir_arg m -> compare n m
  | Dir_case (n, cd), Dir_case (m, cd') ->
     let cn = compare n m in
     if cn <> 0 then cn else
       begin match cd, cd' with
       | Case_name i, Case_name j -> compare i j
       | Case_body, Case_body -> 0
       | Case_name _, _ -> -1
       | _, Case_name _ -> 1
       end
  | Dir_enum_const (n, ecd), Dir_enum_const (m, ecd') ->
     let cn = compare n m in
     if cn <> 0 then cn else
       begin match ecd, ecd' with
       | d, d' when d = d' -> 0
       | Enum_const_name, _ -> -1
       | Enum_const_val, _ -> 1
       end
  | d, d' when d = d' -> 0
  | Dir_nth _, _ -> -1
  | _, Dir_nth _ -> 1
  | Dir_cond, _ -> -1
  | _, Dir_cond -> 1
  | Dir_then, _ -> -1
  | _, Dir_then -> 1
  | Dir_else, _ -> -1
  | _, Dir_else -> 1
  | Dir_body, _ -> -1
  | _, Dir_body -> 1
  | Dir_for_init, _ -> -1
  | _, Dir_for_init -> 1
  | Dir_for_step, _ -> -1
  | _, Dir_for_step -> 1
  | Dir_app_fun, _ -> -1
  | _, Dir_app_fun -> 1
  | Dir_arg _, _ -> -1
  | _, Dir_arg _ -> 1
  | Dir_name, _ -> -1
  | _, Dir_name -> 1
  | Dir_case _, _ -> -1
  | _, Dir_case _ -> 1

let rec compare_path (dl : path) (dl' : path) : int =
  match dl, dl' with
  | [], [] -> 0
  | [], _ -> 1
  | _, [] -> -1
  | d :: dl, d' :: dl' ->
     let cd = compare_dir d d' in
     if cd = 0 then compare_path dl dl' else cd

(*
  regexps with their string description, a boolean for exact/subexpression
  matching, and the kind of expression to match (any, instruction, or
  subexpression)
 *)
(* TODO: replace exact with standard name *)
(* Type to classify trms into three main classes: 1)Structuring statements, 2) Instructions and 3) Expression *)
type trm_kind = 
  | TrmKind_Struct
  | TrmKind_Instr
  | TrmKind_Expr

let get_trm_kind (t : trm) : trm_kind = 
  if t.is_statement then
    match t.desc with 
    | Trm_struct _ | Trm_array _ | Trm_decl _ | Trm_if (_,_,_) | Trm_seq _ | Trm_while (_,_)
    | Trm_for (_,_,_,_) | Trm_switch (_,_) -> TrmKind_Struct
    | _ -> TrmKind_Instr
  else
    TrmKind_Expr 
let is_structuring_statement (t : trm) : bool =
  get_trm_kind t = TrmKind_Struct

(* --------------------------------DEPRECATED------------------------------- *)
(* type rexp = {desc : string; exp : regexp; exact : bool; only_instr : bool} *)
type rexp = {
  rexp_desc: string; (* printable version of regexp *)
  rexp_exp : regexp;
  rexp_substr : bool;
  rexp_trm_kind : trm_kind }



type paths = path list

(* Relative target to term *)
type target_relative =
    | TargetAt 
    | TargetFirst
    | TargetLast
    | TargetBefore
    | TargetAfter

(* Number of targets to match *)
type target_occurences =
    | ExpectedOne  (* = 1 occurence, the default value *)
    | ExpectedNb of int (* exactly n occurrences *)
    | ExpectedMulti    (* > 0 number of occurrences *)
    | ExpectedAnyNb  (* any number of occurrences *)

(* a target is a list of constraints to identify subterms *)
type target = constr list

and constr =
  (*
    target constraints:
    - directions to follow
    - list constraint: a constraint is matched against all elements of the list
      used for seq elements and function arguments
      the user provides a function that, given the results of this constraint
      matching, returns the ranks of the elements to explore next
    - include file to explore
   *)
  | Constr_strict
  | Constr_dir of dir
  | Constr_list of target * (bool list -> int list)
  | Constr_include of string
  (*
    matching constraint: match against regexp
    the user may also match against a string through smart constructors
   *)
  (* todo: beware of multiline matching *)
  | Constr_regexp of rexp
  (*
    node related constraints (constraints are expressed using a target):
    - for loop: constraints on the initialisation, the condition, the step
    instruction and the body
    - while loop: constraints on the condition and the body
    - if statement: constraints on the condition and each branch
    - decl_var: constraints on the name and on the initialisation
    - decl_fun: constraints on the name, the arguments and the body
    - decl_type: constraint on the name
    - decl_enum: constraints on the name and the constants
    - seq: constraint matched against each all elements of a seq
      depending on the result, a function decides whether the constraint holds
    - var: constraint on the name
    - lit: literal
    - app: constraints on the function and on the list of arguments
    - label: constraints on the label and on the term
    - goto: constraint on the label
    - return: constraint on the returned value
    - abort: matches abort nodes (return, break and continue)
    - accesses: constraints on a succession of accesses + on the base
    - switch: constraints on the condition and on the cases
   *)
  (* for: init, cond, step, body *)
  | Constr_for of target * target * target * target
  (* while: cond, body *)
  | Constr_while of target * target
  (* if: cond, then, else *)
  | Constr_if of target * target * target
  (* decl_var: name, body *)
  | Constr_decl_var of constr_name * target
  (* decl_fun: name, args, body *)
  (* | Constr_decl_fun of constr_name * constr_list * target *)
  | Constr_decl_fun of constr_name * target_list_pred * target
  (* decl_type: name *)
  | Constr_decl_type of constr_name
  (* decl_enum: name, constants *)
  | Constr_decl_enum of constr_name * constr_enum_const
  (* seq *)
  (* | Constr_seq of constr_list *)
  | Constr_seq of target_list_pred
  (* var *)
  | Constr_var of constr_name
  (* lit *)
  | Constr_lit of lit
  (* app: function, arguments *)
  (* -----------------OLD VERSION OF Constr_app *)
  (* | Constr_app of target * constr_list *)
  (* -----------------NEW VERSION OF Constr_app *)
  | Constr_app of target * target_list_pred
  
  (* label *)
  | Constr_label of constr_name * target
  (* goto *)
  | Constr_goto of constr_name
  (* return *)
  | Constr_return of target
  (* abort *)
  | Constr_abort of abort_kind
  (* accesses: base, accesses *)
  | Constr_access of target * constr_accesses
  (* switch: cond, cases *)
  | Constr_switch of target * constr_cases
  (* TODO: Constraint for types? *)
  (* Target relative to another trm *)
  | ConstrRelative of target_relative
  (* Number of  occurrences expected  *)
  | ConstrOccurences of target_occurences
  (* List of constraints *)
  | ConstrChain of constr list
  (* Constrain used for argument match *)
  | ConstrBool of bool

and constr_name = rexp option

and constr_list = target * (bool list -> bool)

and constr_enum_const = ((constr_name * target) list) option

and constr_accesses = (constr_access list) option

and target_list_pred = ((int -> constr) * (bool list -> bool))
and constr_access =
  (* array indices may be arbitrary terms *)
  | Array_access of target
  (* struct fields are strings *)
  | Struct_access of constr_name
  | Any_access

(* for each case, its kind and a constraint on its body *)
and constr_cases = ((case_kind * target) list) option

and case_kind =
  (* case: value *)
  | Case_val of target
  | Case_default
  | Case_any

and abort_kind =
  | Any
  | Return
  | Break
  | Continue

  
type target_simple = target (* Without ConstrRelative, ConstrOccurences, ConstrChain *)

(* Advanced path search *)
type target_struct = {
   target_path: target_simple; (* this path contains no cMulti/cNb/cBefore/etc.., only cStrict can be there *)
   target_relative: target_relative;
   target_occurences: target_occurences; }

(* Flatten all the constrainst of type ConstrChain *)
let target_flatten(tg : target) : target =
    let rec aux cl = match cl with 
    | [] -> []
    | x :: xs -> begin match x with 
                | ConstrChain tr ->  tr @ aux xs
                | _ -> x :: aux xs 
                end 
    in aux tg
                     
(* Convert a target into a target struct  *)
let target_to_target_struct(tg : target) : target_struct =
  let tg = target_flatten tg in 
  let relative = ref None in 
  let occurences = ref None in
  let process_constr (c : constr) : unit =
    match c with 
    | ConstrRelative tr ->
      begin match !relative with 
      | None -> relative := Some tr;
      | Some _ -> fail None  "ConstrRelative provided twice in path"
      end 
    | ConstrOccurences oc -> 
      begin match !occurences with
      | None -> occurences := Some oc;
      | _ -> fail None "ConstrOccurences provide twice in path"
      end
    | _ -> ()
   (* Check if relative constraint are applied once and the number of occurences is unique *)
   in List.iter process_constr tg;
   
   (* Return a target_struct *)
   {   target_path = List.filter (function | ConstrRelative _ | ConstrOccurences _ -> false | _ -> true) tg;
       target_relative = begin match !relative with | None -> TargetAt | Some tg -> tg end;
       target_occurences = begin match !occurences with | None -> ExpectedOne | Some oc -> oc end; 
   }

(* ----------------DEPRECATED---------------- *)
(* let regexp_to_string (r : rexp) : string =
  (if r.exact then "Exact " else "Sub ") ^
    (if r.only_instr then "OnlyInstr \"" else "\"") ^ r.desc ^ "\"" *)
let regexp_to_string (r : rexp) : string =
  (if r.rexp_substr then "Exact" else "Sub") ^ 
    (begin match r.rexp_trm_kind with 
    | TrmKind_Struct | TrmKind_Expr -> r.rexp_desc 
    | TrmKind_Instr -> "OnlyInstr" 
    end)


let rec constraint_to_string (c : constr) : string =
  match c with
  | Constr_strict -> "Strict"
  | Constr_dir d -> dir_to_string d
  | Constr_list (p_elt, _) -> "List (" ^ target_to_string p_elt ^ ")"
  | Constr_include s -> "Include " ^ s
  | Constr_regexp r -> "Regexp " ^ regexp_to_string r
  | Constr_for (p_init, p_cond, p_step, p_body) ->
     let s_init = target_to_string p_init in
     let s_cond = target_to_string p_cond in
     let s_step = target_to_string p_step in
     let s_body = target_to_string p_body in
     "For (" ^ s_init ^ ", " ^ s_cond ^ ", " ^ s_step ^ ", " ^ s_body ^ ")"
  | Constr_while (p_cond, p_body) ->
     let s_cond = target_to_string p_cond in
     let s_body = target_to_string p_body in
     "While (" ^ s_cond ^ ", " ^ s_body ^ ")"
  | Constr_if (p_cond, p_then, p_else) ->
     let s_cond = target_to_string p_cond in
     let s_then = target_to_string p_then in
     let s_else = target_to_string p_else in
     "If (" ^ s_cond ^ ", " ^ s_then ^ ", " ^ s_else ^ ")"
  | Constr_decl_var (name, p_body) ->
     let s_name =
       match name with | None -> "_" | Some r -> regexp_to_string r
     in
     let s_body = target_to_string p_body in
     "Decl_var (" ^ s_name ^ ", " ^ s_body ^ ")"
  | Constr_decl_fun (name, (_, _), p_body) ->
    let s_name =
       match name with | None -> "_" | Some r -> regexp_to_string r
     in
     (* TODO: Fix this later after talking with Arthur *)
     (* let s_args = target_to_string p_args in *)
     let s_body = target_to_string p_body in
     (* "Decl_fun (" ^ s_name ^ ", " ^ s_args ^ ", " ^ s_body ^ ")" *)
     "Decl_fun (" ^ s_name ^ " " ^ s_body ^ ")"

  | Constr_decl_type name ->
     let s_name =
       match name with | None -> "_" | Some r -> regexp_to_string r
     in
     "Decl_type " ^ s_name
  | Constr_decl_enum (name, c_const) ->
     let s_name =
       match name with | None -> "_" | Some r -> regexp_to_string r
     in
     let s_const =
       match c_const with
       | None -> "_"
       | Some np_l ->
          let sl =
            List.map
              (fun (n, p) ->
                let s_n =
                  match n with | None -> "_" | Some r -> regexp_to_string r
                in
                let s_p = target_to_string p in
                "(" ^ s_n ^ ", " ^ s_p ^ ")"
              )
              np_l
          in
          list_to_string sl
     in
     "Decl_enum (" ^ s_name ^ ", " ^ s_const ^ ")"
  | Constr_seq (_, _) ->
    (* TODO: Fix this later after discussing with Arthur *)
     (* let s = target_to_string p_elt in *)
     "Seq ( )"
     (* let s = target_to_string p_elt in *)
     (* "Seq (" ^ s ^ ")" *)
  | Constr_var name ->
     "Var " ^ (match name with | None -> "_" | Some r -> regexp_to_string r)
  | Constr_lit l ->
     let s =
       begin match l with
       | Lit_unit ->  "()"
       | Lit_uninitialized -> "?"
       | Lit_bool b -> string_of_bool b
       | Lit_int n -> string_of_int n
       | Lit_double d -> string_of_float d
       | Lit_string s -> s
       end
     in "Lit " ^ s
  (* | Constr_app (p_fun, (p_args, _)) ->
     let s_fun = target_to_string p_fun in
     let s_args = target_to_string p_args in
     "App (" ^ s_fun ^ ", " ^ s_args ^ ")" *)
  | Constr_app (p_fun,(_,_))  ->
    let s_fun = target_to_string p_fun in 
    (* TODO: Fix it later so that the arguments are printed too *)
    "App (" ^ s_fun ^ ", " ^ " " ^ ")"
  | Constr_label (so, p_body) ->
     let s_label =
       match so with | None -> "_" | Some r -> regexp_to_string r
     in
     let s_body = target_to_string p_body in
     "Label (" ^ s_label ^ ", " ^ s_body ^ ")"
  | Constr_goto so ->
     let s_label =
       match so with | None -> "_" | Some r -> regexp_to_string r
     in
     "Goto " ^ s_label
  | Constr_return p_res ->
      let s_res = target_to_string p_res in
      "Return " ^ s_res
  | Constr_abort kind ->
     let s_kind =
       match kind with
       | Any -> "Any"
       | Return -> "Return"
       | Break -> "Break"
       | Continue -> "Continue"
     in
     "Abort_" ^ s_kind
  | Constr_access (p_base, ca) ->
     let s_accesses =
       match ca with
       | None -> "_"
       | Some cal -> list_to_string (List.map access_to_string cal)
     in
     let s_base = target_to_string p_base in
     "Access (" ^ s_accesses ^ ", " ^ s_base ^ ")"
  | Constr_switch (p_cond, cc) ->
     let s_cond = target_to_string p_cond in
     let s_cases =
       match cc with
       | None -> "_"
       | Some cl ->
          let string_of_kind = function
            | Case_val p_val -> "Case_val " ^ target_to_string p_val
            | Case_default -> "Default"
            | Case_any -> "Any"
          in
          let sl =
            List.map
              (fun (k, p_body) ->
                let s_body = target_to_string p_body in
                "(" ^ string_of_kind k ^ ", " ^ s_body ^ ")"
              )
              cl
          in
          list_to_string sl
     in
     "Switch (" ^ s_cond ^ ", " ^ s_cases ^ ")"
  | ConstrRelative tr ->
    begin match tr with 
    | TargetAt -> "TargetAt"
    | TargetFirst -> "TargetFirst"
    | TargetLast -> "TargetLast"
    | TargetBefore -> "TargetBefore"
    | TargetAfter -> "TargetAfter"
    end 
  | ConstrOccurences oc ->
    begin match oc with 
    | ExpectedOne -> "ExpectedOne"
    | ExpectedNb n-> "ExpectedNb " ^ string_of_int(n)
    | ExpectedMulti -> "ExpectedMulti"
    | ExpectedAnyNb -> "ExpectedAnyNb"
    end
  | ConstrChain cl ->
    let string_cl = List.map constraint_to_string cl in 
    list_to_string string_cl
  | ConstrBool b -> string_of_bool b

and target_to_string (tg : target) : string =
  list_to_string (List.map constraint_to_string tg)

and access_to_string (ca : constr_access) : string =
  match ca with
  | Array_access p_index ->
     let s_index = target_to_string p_index in
     "Array_access " ^ s_index
  | Struct_access so ->
     let s_field =
       match so with | None -> "_" | Some r -> regexp_to_string r
     in
     "Struct_access " ^ s_field
  | Any_access -> "Any_access"



(******************************************************************************)
(*                        Smart constructors for targets                        *)
(******************************************************************************)

(* TODO: Remove all the occurrences of List.flatten they are not needed anymore*)


module Path_constructors =

  struct
    (*
      a smart constructor builds a target
      thus, the user provides a target using them
      this list is then flattened to call resolve_target
      unit args are used because of optional arguments
     *)
     (* Sued for relative targets *)
    let cTrue : constr =
      ConstrBool true
    
    let cFalse : constr =
      ConstrBool true
  
    let cBefore : constr = 
      ConstrRelative TargetBefore

    let cAfter : constr =
      ConstrRelative TargetAfter

    let cFirst : constr = 
      ConstrRelative TargetFirst

    let cLast : constr = 
      ConstrRelative TargetLast
    
    (* Used for checking the number of targets to match *)
    let cMulti : constr =
      ConstrOccurences ExpectedMulti
    
    let cAnyNb : constr =
       ConstrOccurences ExpectedAnyNb
    
    let cNb (nb : int) : constr =
       ConstrOccurences (ExpectedNb nb)
    
    (* directions *)
    let cNth (n : int) : constr =
       Constr_dir (Dir_nth n)
    let cCond : constr =
       Constr_dir Dir_cond
    let cThen : constr =
       Constr_dir Dir_then
    let cElse : constr =
       Constr_dir Dir_else
    let cBody : constr =
       Constr_dir Dir_body
    let cInit : constr =
       Constr_dir Dir_for_init
    let cStep : constr =
       Constr_dir Dir_for_step
    let cAppFun : constr =
       Constr_dir Dir_app_fun
    let cArg (n : int) : constr =
       Constr_dir (Dir_arg n)
    let cName : constr =
       Constr_dir Dir_name
    let cDirCase (n : int) (cd : case_dir) : constr =
       Constr_dir (Dir_case (n, cd))
    let cCaseName (n : int) : case_dir = Case_name n
    let cCaseBody : case_dir = Case_body
    let cEnumConst (n : int)
      (ecd : enum_const_dir) : constr =
       Constr_dir (Dir_enum_const (n, ecd))
    let cEnumConstName : enum_const_dir = Enum_const_name
    let cEnumConstVal : enum_const_dir = Enum_const_val
    let cStrict : constr = Constr_strict
    (* allow to use boolean functions *)
    (* TODO: Remove this function after implementing cTopFun with new convention *)
    (* let cList (tgl : target list)
      (next : bool list -> bool list) : constr =
      let rec int_of_bool_list (n : int) = function
        | [] -> []
        | b :: bl ->
           let il = int_of_bool_list (n + 1) bl in
           if b then n :: il else il
      in
      
        Constr_list (List.flatten (tgl), fun bl -> int_of_bool_list 0 (next bl)) *)

    (* after operator *)
    (*
      after*
     *)
    

    let cInclude (s : string) : constr =
       Constr_include s
    (* -------------------------DEPRECATED------------------------------- *)
    (* let string_to_rexp ?(only_instr : bool = true) ?(exact : bool = true)
          (s : string) : rexp =
      let exp = if exact then s ^ "$" else s in
      {desc = s; exp = Str.regexp exp; exact; only_instr} *)
    let string_to_rexp ?(only_instr : bool = true) ?(exact : bool = true) (s : string) : rexp =
      let exp = if exact then s ^ "$" else s in 
      let trmKind = if only_instr then TrmKind_Instr else TrmKind_Struct in
      {rexp_desc = s; rexp_exp = Str.regexp exp; rexp_substr = exact; rexp_trm_kind = trmKind}
    
    let cInstrOrExpr (tk : trm_kind) (s : string) : constr = 
      Constr_regexp{
        rexp_desc = s;
        rexp_exp = Str.regexp s;
        rexp_substr = false;
        rexp_trm_kind = tk;
      }
    let cInstr (s : string) : constr =
      cInstrOrExpr TrmKind_Instr s 
    
    let cExpr (s : string) : constr =
      cInstrOrExpr TrmKind_Expr s
    
    let cInstrOrExprRexp (tk : trm_kind) (substr : bool) (s : string) : constr =
      Constr_regexp {
        rexp_desc = s;
        rexp_exp = Str.regexp s;
        rexp_substr = substr;
        rexp_trm_kind = tk
      }
    let cInstrRegexp ?(substr : bool = true) (s : string) : constr =
      cInstrOrExprRexp TrmKind_Instr substr s
    
    let cExprRegexp ?(substr : bool = true) (s : string) : constr =
      cInstrOrExprRexp TrmKind_Expr substr s

    (* --------------------DEPRECATED-------------------------- *)
    (* let cRegexp ?(exact : bool = true)
      ?(only_instr : bool = true) (s : string) : constr =
       Constr_regexp (string_to_rexp ~only_instr ~exact s) *)
    let cRegexp ?(only_instr : bool = true) ?(substr : bool = true) (s : string) : constr =
      if only_instr then cInstrRegexp ~substr s 
        else cExprRegexp ~substr s   
    (* exactly match the string/regexp described by s *)
    let cStr ?(regexp : bool = false)
      (s : string) : constr =
      cRegexp ~only_instr:false (if regexp then s else Str.quote s)

    (*
      match the string/regexp only on instructions
      by default this is not an exact match
     *)
    let cInstrSubstr ?(exact : bool = false)
      ?(regexp : bool = false) (s : string) : constr =
      cRegexp  ~substr:exact ~only_instr:true
        (if regexp then s else Str.quote s)
<<<<<<< HEAD
    (* -------------------------DEPRECATED---------------------------------- *)
    (* let string_to_rexp_opt ?(exact : bool = true) (s : string) : rexp option =
      if s = "" then None else Some (string_to_rexp ~only_instr:false ~exact s) *)
    
    let string_to_rexp_opt ?(exact : bool = true) (s : string) : rexp option =
      if s = "" then None else Some (string_to_rexp ~only_instr:false ~exact s)

    let cVarDef ?(name : string = "")
      ?(exact : bool = true) ?(body : target = []) (_ : unit) : constr =
      let ro = string_to_rexp_opt ~exact name in
      let p_body =  body in
       Constr_decl_var (ro, p_body)

    let cFor ?(init : target = [])
      ?(cond : target = []) ?(step : target = []) ?(body : target = []) ?(name : string = "")
      (_ : unit) : constr =
=======
    let rexp_opt_of_string ?(exact : bool = true) (s : string) : rexp option =
      if s = "" then None else Some (rexp_of_string ~only_instr:false ~exact s)

    let cVarDef ?(strict : bool = false) ?(name : string = "")
      ?(exact : bool = true) ?(body : path list = []) (_ : unit) : path =
      let ro = rexp_opt_of_string ~exact name in
      let p_body = List.flatten body in
      strictify strict [Constr_decl_var (ro, p_body)]


     let (@@) (l:path list) = List.flatten l
    (* todo: notation for List.flatten *)
    let cFor ?(strict : bool = false) ?(init : path list = [])
      ?(cond : path list = []) ?(step : path list = []) ?(body : path list = []) ?(name : string = "")
      (_ : unit) : path =
>>>>>>> 41ae1983
      let init =
         match name, init with
         | "",[] -> init (*failwith "cFor: Need to provide the name or init"*)
         | "", _ -> init
         | _, [] -> [cVarDef ~name ()]
         | _, _::_ -> failwith "cFor: cannot provide both name and init"
         in
<<<<<<< HEAD
      
       Constr_for ( init,  cond,  step,  body)
    let cWhile ?(cond : target = [])
      ?(body : target = []) (_ : unit) : constr =
      let p_cond =  cond in
      let p_body =  body in
       Constr_while (p_cond, p_body)

    let cIf ?(cond : target = [])
      ?(then_ : target = []) ?(else_ : target = []) (_ : unit) : constr =
      let p_cond =  cond in
      let p_then =  then_ in
      let p_else =  else_ in
       Constr_if (p_cond, p_then, p_else)

    (* by default an empty name is no name *)
    let cFun ?(args : target = []) ?(args_pred:target_list_pred = ((fun _ -> cTrue),(fun _ -> true)))?(body : target = []) (name:string) : constr=
      let target_list_simpl(cstrs: constr list) : target_list_pred =  
        let n = List.length cstrs in 
        ((fun i -> if i < n then List.nth cstrs i else cFalse), list_all_true)
      in 
      let ro = string_to_rexp_opt  name in
      let p_args = match args with 
      | [] -> args_pred
      | _ -> (target_list_simpl args)
      in
      Constr_decl_fun(ro, p_args,body)
=======

      strictify strict [Constr_for ((@@) init, (@@) cond, (@@) step, (@@) body)]

    let cWhile ?(strict : bool = false) ?(cond : path list = [])
      ?(body : path list = []) (_ : unit) : path =
      let p_cond = List.flatten cond in
      let p_body = List.flatten body in
      strictify strict [Constr_while (p_cond, p_body)]

    let cIf ?(strict : bool = false) ?(cond : path list = [])
      ?(then_ : path list = []) ?(else_ : path list = []) (_ : unit) : path =
      let p_cond = List.flatten cond in
      let p_then = List.flatten then_ in
      let p_else = List.flatten else_ in
      strictify strict [Constr_if (p_cond, p_then, p_else)]

    (* by default an empty name is no name *)

>>>>>>> 41ae1983

    (* let cFun ?(name : string = "")
      ?(exact : bool = true) ?(args : target = [])
      ?(validate : bool list -> bool = fun _ -> true) ?(body : target = [])
      (_ : unit) : constr =
      let ro = string_to_rexp_opt ~exact name in
      let p_args =  args in
      let p_body =  body in
       Constr_decl_fun (ro, (p_args, validate), p_body) *)

    
    (* toplevel fun declaration *)
    (* TODO: Implement something similar for TopFun *)
    (* let cTopFun ?(name : string = "") ?(exact : bool = true)
      ?(args : target = []) ?(validate : bool list -> bool = fun _ -> true)
      ?(body : target = []) (_ : unit) : target =
      (*
        structure of toplevel term:
        seq (del_instr)
          [
            seq (no_brace)
              [
                ... include ...
                t_top
              ]
            ... del_instr ...
          ]
        thus:
          1. find the list that contains the list that contains the function and
             explore the inner list
          2. find the function
       *)
      (cList 
         (cList 
           (cFun  ~name ~exact ~args ~validate ~body ())
           (fun l -> l)
         )
         (fun l -> l)
      ) ++
      (cList 
         (cFun  ~name ~exact ~args ~validate ~body ()
         (fun l -> l)
      ) *)

    let cType ?(name : string = "")
      ?(exact : bool = true) (_ : unit) : constr =
      let ro = string_to_rexp_opt ~exact name in
       Constr_decl_type ro

    let cEnum ?(name : string = "")
      ?(exact : bool = true) ?(constants : (string * (target)) list = [])
      (_ : unit) : constr =
      let c_n = string_to_rexp_opt ~exact name in
      let cec_o =
        match constants with
        | [] -> None
        | _ ->
           let cec =
             List.map
               (fun (n, pl) -> (string_to_rexp_opt ~exact n,  pl))
               constants
           in
           Some cec
      in
<<<<<<< HEAD
       Constr_decl_enum (c_n, cec_o)


    (* let cSeq ?(args : target = [])
      ?(validate : bool list -> bool = fun _ -> true) (_ : unit) : constr =
      let p_args =  args in
       Constr_seq (p_args, validate) *)
    let cSeq ?(args : target = []) ?(args_pred:target_list_pred = ((fun _ -> cTrue),(fun _ -> true))) (_ : unit) : constr =  
      let target_list_simpl(cstrs: constr list) : target_list_pred =  
        let n = List.length cstrs in 
        ((fun i -> if i < n then List.nth cstrs i else cFalse), list_all_true)
      in 
      let p_args =
      match args with 
      | [] -> args_pred
      | _ -> (target_list_simpl args)
      in 
      Constr_seq  p_args
    let cVar ?(name : string = "")
      ?(exact : bool = true) (_ : unit) : constr =
      let ro = string_to_rexp_opt ~exact name in
       Constr_var ro

    let cBool (b : bool) : constr =
       Constr_lit (Lit_bool b)
    let cInt (n : int) : constr =
       Constr_lit (Lit_int n)
    let cDouble (f : float) : constr =
       Constr_lit (Lit_double f)
    let cString (s : string) : constr =
       Constr_lit (Lit_string s)
    let cPrim (p : prim) : constr =
      cStr  (ast_to_string (trm_prim p))
   let cApp ?(fun_  : target = []) ?(args : target = []) ?(args_pred:target_list_pred = ((fun _ -> cTrue),(fun _ -> true))) (name:string) : constr=      
      let target_list_simpl(cstrs: constr list) : target_list_pred =  
        let n = List.length cstrs in 
        ((fun i -> if i < n then List.nth cstrs i else cFalse), list_all_true)
      in 
       let exception Argument_Error  of string in 
      let p_fun =
      match name, fun_ with 
      | "",_ -> fun_
      | _, [] -> [cVar ~name ()]
      | _,_ -> raise (Argument_Error "Can't provide both the path and the name of the function")
=======
      strictify strict [Constr_decl_enum (c_n, cec_o)]

    let cSeq ?(strict : bool = false) ?(args : path list = [])
      ?(validate : bool list -> bool = fun _ -> true) (_ : unit) : path =
      let p_args = List.flatten args in
      strictify strict [Constr_seq (p_args, validate)]

    let cVar ?(strict : bool = false) ?(name : string = "")
      ?(exact : bool = true) (_ : unit) : path =
      let ro = rexp_opt_of_string ~exact name in
      strictify strict [Constr_var ro]

    let cBool ?(strict : bool = false) (b : bool) : path =
      strictify strict [Constr_lit (Lit_bool b)]
    let cInt ?(strict : bool = false) (n : int) : path =
      strictify strict [Constr_lit (Lit_int n)]
    let cDouble ?(strict : bool = false) (f : float) : path =
      strictify strict [Constr_lit (Lit_double f)]
    let cString ?(strict : bool = false) (s : string) : path =
      strictify strict [Constr_lit (Lit_string s)]
    let cPrim ?(strict : bool = false) (p : prim) : path =
      cStr ~strict (ast_to_string (trm_prim p))

    let cApp ?(strict : bool = false) ?(name : string = "")
      ?(fun_ : path list = []) ?(args : path list = [])
      ?(validate : bool list -> bool = fun _ -> true) (_ : unit) : path =
      let exception Argument_Error  of string in
      let p_fun =
      match name, fun_ with
      | "",_ -> List.flatten fun_
      | _, [] -> cVar ~strict:true ~name ()
      | _,_ ->  raise (Argument_Error "Can't provide both the path and the name of the function")


>>>>>>> 41ae1983
      in
      let args = 
      match args with 
      | [] -> args_pred
      | _ -> (target_list_simpl args)
      in
      Constr_app (p_fun,args)
    
    let cLabel ?(label : string = "")
      ?(exact : bool = true) ?(body : target = []) (_ : unit) : constr =
      let ro = string_to_rexp_opt ~exact label in
      let p_body =  body in
       Constr_label (ro, p_body)

    let cGoto ?(label : string = "")
      ?(exact : bool = true) (_ : unit) : constr =
      let ro = string_to_rexp_opt ~exact label in
       Constr_goto ro

    let cReturn ?(res : target = [])
      (_ : unit) : constr =
      let p_res =  res in
       Constr_return p_res

    let cAbort ?(kind : abort_kind = Any)
      (_ : unit) : constr =
       Constr_abort kind

    let cAbrtAny : abort_kind = Any
    let cAbrtRet : abort_kind = Return
    let cAbrtBrk : abort_kind = Break
    let cAbrtCtn : abort_kind = Continue

    (*
      the empty list is interpreted as no constraint on the accesses
      accesses are reversed so that users give constraints on what they see
     *) 
    let cAccesses ?(base : target = [])
      ?(accesses : constr_access list = []) (_ : unit) : constr =
      let p_base =  base in
      let accesses =
        match accesses with | [] -> None | cal -> Some (List.rev cal)
      in
       Constr_access (p_base, accesses)

    let cIndex ?(index : target = []) (_ : unit) : constr_access =
      let p_index =  index in
      Array_access p_index

    let cField ?(field : string = "") ?(exact : bool = true)
      (_ : unit) : constr_access =
      let ro = string_to_rexp_opt ~exact field in
      Struct_access ro

    let cAccess : constr_access = Any_access

    (* the empty list is interpreted as no constraint on the cases *)
    let cSwitch ?(cond : target = [])
      ?(cases : (case_kind * (target)) list = []) (_ : unit) : constr =
      let p_cond =  cond in
      let c_cases =
        match cases with
        | [] -> None
        | _ -> Some (List.map (fun (k, pl) -> (k,  pl)) cases)
      in
       Constr_switch (p_cond, c_cases)

    let cCase ?(value : target = []) (_ : unit) : case_kind =
      match value with
      | [] -> Case_any
      | _ -> Case_val ( value)

    let cDefault : case_kind = Case_default

    (* TODO: Fix cSet function later *)
    let cSet ?(lhs : target  = [])
    
      ?(_rhs : target  = []) (_ : unit) : target =lhs;



      
  end

(******************************************************************************)
(*                              Target resolution                               *)
(******************************************************************************)

(*
  Particular case for target resolution: heap allocated variables
  Patterns:
    - declaration: seq annotated with Heap_allocated containing decl +
      optional initialisation annotated with Initialisation_instruction
    - usage: particular use of get/access because variables are pointers
      in practice, only dereferencing has to be taken into account: array and
      struct get/access are better matched with regexp
    - elimination:
      + in return instruction: seq annotated with Delete_instructions containing
        delete instructions annotated with Heap_allocated + abort instruction
      + at the end of scopes: seq annotated with Delete_instructions containing
        last instruction of the scope + annotated delete instructions
  The user expresses targets as if the variables were not heap allocated but target
  resolution computes the appropriate target
 *)

(*
  Other particular case: accesses
  Pattern:
    when a Rvalue is expected, there is a star operator at the root of the
    subterm
  The user should ignore the existence of this star operator but target resolution
  should compute the appropriate target
 *)

(*
  translate t into the trm the user sees by removing heap allocation
  should be locally applied to the patterns described above
 *)
let forget_heap_alloc (t : trm) : trm =
  let loc = t.loc in
  match t.annot with
  | Some Delete_instructions ->
     (*
          t is either a sequence of delete instructions followed by a return
          or an instruction followed by a sequence of delete instructions
          in both case we do as if there was only the single instruction
      *)
     begin match t.desc with
     | Trm_seq tl ->
        (* all delete instructions are annotated by Heap_allocated *)
        begin match filter_out_heap_alloc tl with
        | [t'] -> t'
        | _ -> fail loc "forget_heap_alloc: bad delete list"
        end
     | _ -> fail loc "forget_heap_alloc: delete instructions should form a list"
     end
  | Some Heap_allocated ->
     (*
          t is either a sequence heap allocating a variable
          or the dereferencing of such a variable
          in both cases we replace the pointer with the value it points to
      *)
     begin match t.desc with
     (* first case: dereferencing, the user only sees the variable (t') *)
     | Trm_apps (_, [t']) -> t'
     (* second case: declaration *)
     | Trm_seq tl ->
        (* two subcases: with or without initial value *)
        begin match tl with
        (* first subcase: no initial value (init = new …) *)
        | [{desc = Trm_decl (Def_var ((x, {ty_desc = Typ_ptr tx; _}), _));
            _}] ->
           trm_decl ~loc ~is_statement:true
             (Def_var ((x, tx), trm_lit ~loc Lit_uninitialized))
        (* second subcase: initialisation *)
        | [{desc = Trm_decl (Def_var ((x, {ty_desc = Typ_ptr tx; _}), _)); _};
           {desc = Trm_apps (_, [{desc = Trm_var y; _}; init]); _}]
             when y = x ->
           trm_decl ~loc ~is_statement:true (Def_var ((x, tx), init))
        | _ -> fail loc "forget_heap_alloc: bad heap allocation"
        end
     | _ -> fail loc "forget_heap_alloc: bad heap_alloc instruction"
     end
  | _ -> fail loc "forget_heap_alloc: no heap_alloc in term"

(* return the last element of a list together with its index *)
let last (l : 'a list) : int * 'a =
  let rec aux n = function
    | [] -> failwith "last: empty list"
    | [a] -> (n, a)
    | _ :: b :: al -> aux (n + 1) (b :: al)
  in
  aux 0 l

(* applies a continuation to the nth element of l if it exists *)
let app_to_nth (loc : location) (l : 'a list) (n : int) (cont : 'a -> 'b) : 'b =
  try
    match List.nth_opt l n with
    | None ->
       fail loc
         ("app_to_nth: not enough elements (>= " ^ (string_of_int (n + 1)) ^
            " expected)")
    | Some a -> cont a
  with
  | Invalid_argument _ ->
     fail loc "app_to_nth: index must be non-negative"

let app_to_nth_dflt (loc : location) (l : 'a list) (n : int)
  (cont : 'a -> 'b list) : 'b list =
  try app_to_nth loc l n cont with
  | Failure s ->
     print_info loc "%s\n" s;
     []

(* extend current explicit paths with a direction *)
let add_dir (d : dir) (dll : paths) : paths =
  List.map (fun dl -> d :: dl) dll

(* compare literals *)
let is_equal_lit (l : lit) (l' : lit) =
  match l, l' with
  | Lit_unit, Lit_unit -> true
  | Lit_uninitialized, Lit_uninitialized -> true
  | Lit_bool b, Lit_bool b' when b = b' -> true
  | Lit_int n, Lit_int n' when n = n' -> true
  | Lit_double d, Lit_double d' when d = d' -> true
  | Lit_string s, Lit_string s' when s = s' -> true
  | _ -> false
(* ---------------------DEPRECATED----------------------- *)
(* let match_regexp (r : rexp) (t : trm) : bool =
  let aux (r : rexp) (t : trm) : bool =
    let ts = ast_to_string t in
    (* For debug: print on stdout "Considered: %s\n" ts *)
    if r.exact then Str.string_match r.exp ts 0
    else
      try let _ = Str.search_forward r.exp ts 0 in true with
      | Not_found -> false
  in
  if r.only_instr then
    match t.desc with
    | Trm_decl (Def_var _)
      | Trm_apps _
      | Trm_abort _ ->
       t.is_statement && aux r t
    | _ -> false
  else aux r t *)
let match_regexp (r : rexp) (t : trm) : bool =
  if r.rexp_trm_kind <> get_trm_kind t then false 
    else 
      begin
        let ts = ast_to_string t in 
          if not r.rexp_substr then Str.string_match r.rexp_exp ts 0
          else
            try let _ = Str.search_forward r.rexp_exp ts 0 in true
              with Not_found -> false
      end

(* check if constraint c is satisfied by trm t *)
let rec check_constraint (c : constr) (t : trm) : bool =
  match t.annot with
  | Some Heap_allocated | Some Delete_instructions ->
     (* if t is one of the heap allocation patterns, we simplify it before *)
     check_constraint c (forget_heap_alloc t)
  | Some Access ->
     (* forget the star operator at the root before checking the constraint *)
     begin match t.desc with
     | Trm_apps ({desc = Trm_val (Val_prim (Prim_unop Unop_get)); _}, [t']) ->
        check_constraint c t'
     | _ -> fail t.loc "check_constraint: bad access annotation"
     end
  | Some Multi_decl ->
     (*
       check the constraint on each element of the seq and return true if one
       is true
      *)
     begin match t.desc with
     | Trm_seq tl -> List.mem true (List.map (check_constraint c) tl)
     | _ -> fail t.loc "check_constraint: bad multi_decl annotation"
     end
  | _ ->
     let loc = t.loc in
     begin match c, t.desc with
     (*
       target constraints never hold since they are checked against nodes before
       calling check_constraint in resolve_target
      *)
      | Constr_strict,_
       | Constr_dir _, _
       | Constr_list _, _
       | Constr_include _, _ ->
        false
     | Constr_regexp r, _ -> match_regexp r t
     | Constr_for (p_init, p_cond, p_step, p_body),
       Trm_for (init, cond, step, body) ->
        check_target p_init init &&
        check_target p_cond cond &&
        check_target p_step step &&
        check_target p_body body
     | Constr_while (p_cond, p_body), Trm_while (cond, body) ->
        check_target p_cond cond &&
        check_target p_body body
     | Constr_if (p_cond, p_then, p_else), Trm_if (cond, then_t, else_t) ->
        check_target p_cond cond &&
        check_target p_then then_t &&
        check_target p_else else_t
     | Constr_decl_var (name, p_body), Trm_decl (Def_var ((x, _), body)) ->
        check_name name x &&
        check_target p_body body
     | Constr_decl_fun (name, cl_args, p_body),
       Trm_decl (Def_fun (x, _, args, body)) ->
        let tl = List.map (fun (x, _) -> trm_var ~loc x) args in
        check_name name x &&
        check_list cl_args tl &&
        check_target p_body body
     | Constr_decl_type name, Trm_decl (Def_typ (x, _)) ->
        check_name name x
     | Constr_decl_enum (name, cec), Trm_decl (Def_enum (n, xto_l)) ->
        check_name name n &&
        check_enum_const cec xto_l
     | Constr_seq cl, Trm_seq tl -> check_list cl tl
     | Constr_var name, Trm_var x -> check_name name x
     | Constr_lit l, Trm_val (Val_lit l') -> is_equal_lit l l'
     | Constr_app (p_fun, cl_args), Trm_apps (f, args) ->
        check_target p_fun f &&
        check_list cl_args args
     | Constr_label (so, p_body), Trm_labelled (l, body) ->
        check_name so l &&
        check_target p_body body
     | Constr_goto so, Trm_goto l -> check_name so l
     | Constr_return p_res, Trm_abort (Ret (Some res)) ->
        check_target p_res res
     | Constr_abort Any, Trm_abort _ -> true
     | Constr_abort Return, Trm_abort (Ret _) -> true
     | Constr_abort Break, Trm_abort Break -> true
     | Constr_abort Continue, Trm_abort Continue -> true
     | Constr_access (p_base, ca), _ ->
        let (base, al) = compute_accesses t in
        check_target p_base base &&
        check_accesses ca al
     | Constr_switch (p_cond, cc), Trm_switch (cond, cases) ->
        check_target p_cond cond &&
        check_cases cc cases
     | _ -> false
     end

and check_name (name : constr_name) (s : string) : bool =
  match name with
  | None -> true
  | Some r -> match_regexp r (trm_var s)

and check_list (lpred : target_list_pred) (tl : trm list) : bool =
  let (cstr,valid) = lpred in 
  valid(List.mapi (fun i t -> check_target ([cstr i]) t) tl)

(* and check_list (cl : constr_list) (tl : trm list) : bool =
  let (p, validate) = cl in
  validate (List.map (check_target p) tl) *)

and check_accesses (ca : constr_accesses) (al : trm_access list) : bool =
  let rec aux (cal : constr_access list) (al : trm_access list) : bool =
    match cal, al with
    | [], [] -> true
    | Array_access p_index :: cal, Array_access index :: al ->
       check_target p_index index &&
       aux cal al
    | Struct_access so :: cal, Struct_access f :: al ->
       check_name so f &&
       aux cal al
    | Any_access :: cal, _ :: al -> aux cal al
    | _ -> false
  in
  match ca with
  | None -> true
  | Some cal -> aux cal al

and check_cases (cc : constr_cases) (cases : (trm list * trm) list) : bool =
  let rec aux (cl : (case_kind * target) list)
    (cases : (trm list * trm) list) : bool =
    match cl, cases with
    | [], [] -> true
    | (k, p_body) :: cl, (tl, body) :: cases ->
       check_kind k tl &&
       check_target p_body body &&
       aux cl cases
    | _ -> false
  in
  match cc with
  | None -> true
  | Some cl -> aux cl cases

and check_kind (k : case_kind) (tl : trm list) : bool =
  match k, tl with
  | Case_any, _ -> true
  | Case_default, [] -> true
  | Case_val p_val, _ ->
     (* check that one of the cases corresponds to the given target *)
     List.mem true (List.map (check_target p_val) tl)
  | _ -> false

and check_enum_const (cec : constr_enum_const)
  (xto_l : (string * (trm option)) list) : bool =
  match cec with
  | None -> true
  | Some cnp_l ->
     List.for_all2
       (fun (cn, p) (n, t_o) ->
         check_name cn n &&
         match p, t_o with
         | [], None -> true
         | _, None -> false
         | _, Some t -> check_target p t
       )
       cnp_l
       xto_l

(* check if target tr leads to at least one subterm of t *)
and check_target (tr : target) (t : trm) : bool =
  match resolve_target tr t with
  | [] -> false
  | _ -> true

(*
  resolve_target computes the directions to matching subterms
  expected invariants: no duplicate target and no target which is prefix of
  another target that appears after it in the list. Guaranteed by the call to
  sort_unique
 *)
and resolve_target_simple (trs : target_simple) (t : trm) : paths =
  let is_constr_regexp (c : constr) : bool =
    match c with | Constr_regexp _ -> true | _ -> false
  in
  let epl =
    match trs with
    | [] -> [[]]
    
    | c :: trs ->
       let dll = resolve_constraint c trs t in
       if c = Constr_strict then dll else
        (explore_in_depth (c :: trs) t) ++ dll
  in
  List.sort_uniq compare_path epl

and resolve_target_struct(tgs : target_struct) (t : trm) : paths = 
  let res = resolve_target_simple tgs.target_path t in 
  let nb = List.length res in 
  (* Check if nb is equal to the specification of tgs.target_occurences, if not than something went wrong *)
  match tgs.target_occurences with
  | ExpectedOne -> if nb = 1 then res else fail None "resolve_target_struct: expected only one match"
  | ExpectedNb x -> if nb = x then res else fail None "resolve_target_struct: expected x matches"
  | ExpectedMulti -> if nb <> 0 then res else fail None "resolve_target_struct: expected at least one occurrence"
  | ExpectedAnyNb -> res 

and resolve_target(tg : target) (t : trm) : paths =
  let tgs = target_to_target_struct tg in 
  if tgs.target_relative <> TargetAt
    then fail None "resolve_target: this target should not contain a cBefore/cAfter/cFirst/cLast";
  resolve_target_struct tgs t

(* check c against t and in case of success continue with p *)
and resolve_constraint (c : constr) (p : target) (t : trm) : paths =
  let loc = t.loc in
  match c with
  (*
    do not resolve in included files, except if the constraint is Constr_include
   *)
  | Constr_include h when t.annot = Some (Include h) ->
     (*
       remove the include annotation for target resolution to proceed in the
       included file
      *)
     resolve_target p {t with annot = None}
  | _ when is_included t ->
     print_info loc "resolve_constraint: not an include constraint\n";
     []
  (* target constraints first *)
  (* following directions *)
  | Constr_dir d -> follow_dir d p t
  (* list constraint: explore each continuation *)
  | Constr_list (p_elt, next) ->
     (* take into account heap allocation patterns *)
     begin match t.annot with
     | Some Delete_instructions ->
        begin match t.desc with
        (* delete instructions + abort *)
        | Trm_seq ({annot = Some Heap_allocated; _} :: _) ->
           print_info loc
             "resolve_constraint: list constraint applied to a wrong term\n";
           []
        (* instruction + delete instructions *)
        | Trm_seq (t' :: _) -> add_dir (Dir_nth 0) (resolve_constraint c p t')
        | _ -> fail loc "resolve_constraint: bad delete instructions"
        end
     | Some Heap_allocated ->
        (* t is either a heap allocation or a dereferencing *)
        print_info loc
          "resolve_constraint: list constraint applied to a wrong term\n";
        []
     | _ ->
        begin match t.desc with
        | Trm_seq tl ->
           let il = next (List.map (check_target p_elt) tl) in
           explore_list_ind tl (fun n -> Dir_nth n) il (resolve_target p)
        | Trm_apps (_, tl) ->
           let il = next (List.map (check_target p_elt) tl) in
           explore_list_ind tl (fun n -> Dir_arg n) il (resolve_target p)
        | Trm_decl (Def_fun (_, _, args, _)) ->
           let tl = List.map (fun (x, _) -> trm_var ~loc x) args in
           let il = next (List.map (check_target p_elt) tl) in
           explore_list_ind tl (fun n -> Dir_arg n) il (resolve_target p)
        | _ ->
           print_info loc
             "resolve_constraint: list constraint applied to a wrong term\n";
           []
        end
     end
  (*
    if the constraint is a target constraint that does not match the node or
    if it is another kind of constraint, then we check if it holds
   *)
  | c when check_constraint c t -> resolve_target p t
  | _ ->
     print_info loc "resolve_constraint: constraint %s does not hold\n"
       (constraint_to_string c);
     []

(* call resolve_target on subterms of t if possible *)
and explore_in_depth (p : target) (t : trm) : paths =
  let loc = t.loc in
  match t.annot with
  (* no exploration in depth in included files *)
  | Some (Include _) ->
     print_info loc "explore_in_depth: no exploration in included files\n";
     []
  (* we first deal with heap allocation patterns *)
  | Some Delete_instructions ->
     begin match t.desc with
     (* delete instructions + abort *)
     | Trm_seq ({annot = Some Heap_allocated; _} :: tl) ->
        let (n, t') = last tl in
        add_dir (Dir_nth (n + 1)) (explore_in_depth p t')
     (* instruction + delete instructions *)
     | Trm_seq (t' :: _) -> add_dir (Dir_nth 0) (explore_in_depth p t')
     | _ -> fail loc "explore_in_depth: bad delete instructions"
     end
  | Some Heap_allocated ->
     begin match t.desc with
     (* dereferencing *)
     | Trm_apps (_, [t']) -> add_dir (Dir_arg 0) (resolve_target p t')
     (* declaration *)
     | Trm_seq tl ->
        begin match tl with
        (* no initial value (init = uninitialized) *)
        | [{desc = Trm_decl (Def_var ((x, {ty_desc = Typ_ptr _; _}), _)); _}] ->
           add_dir (Dir_nth 0)
             (add_dir Dir_name (resolve_target p (trm_var ~loc x)))
        (* initialisation *)
        | [{desc = Trm_decl (Def_var ((x, _), _)); _} ;
           {desc = Trm_apps (_, [{desc = Trm_var y; _}; init]); _}]
             when y = x ->
           (add_dir (Dir_nth 0)
             (add_dir Dir_name (resolve_target p (trm_var ~ loc x)))) ++
           add_dir (Dir_nth 1) (add_dir (Dir_arg 1) (resolve_target p init))
        | _ -> fail loc "explore_in_depth: bad heap allocation"
        end
     | _ -> fail loc "explore_in_depth: bad heap_alloc instruction"
     end
  | Some Access ->
     begin match t.desc with
       (*
         the wildcard is a star operator the user doesn't know about
         t' is an access under which want to explore
        *)
     | Trm_apps (_, [t']) -> add_dir (Dir_arg 0) (explore_in_depth p t')
     | _ -> fail loc "explore_in_depth: bad access annotation"
     end
  | Some Multi_decl ->
     (* explore each declaration in the seq *)
     begin match t.desc with
     | Trm_seq tl ->
        explore_list tl (fun i -> Dir_nth i) (explore_in_depth p)
     | _ -> fail loc "explore_in_depth: bad multi_decl annotation"
     end
  | _ ->
     begin match t.desc with
     | Trm_decl (Def_var ((x, _), body))
       | Trm_decl (Def_fun (x, _, _, body)) ->
        add_dir Dir_name (resolve_target p (trm_var ~loc x)) ++
        add_dir Dir_body (resolve_target p body)
     | Trm_decl (Def_enum (x, xto_l)) ->
        let (il, tl) =
          foldi
            (fun n (il, tl) (_, t_o) ->
              match t_o with
              | None -> (il, tl)
              | Some t -> (il ++ [n], tl ++ [t])
            )
           ([], [])
           xto_l
        in
        add_dir Dir_name (resolve_target p (trm_var ~loc x)) ++
        (explore_list (List.map (fun (y, _) -> trm_var ~loc y) xto_l)
           (fun n -> Dir_enum_const (n, Enum_const_name))
           (resolve_target p)) ++
        (explore_list tl
           (fun n -> Dir_enum_const (List.nth il n, Enum_const_val))
           (resolve_target p))
     | Trm_abort (Ret (Some body)) ->
        add_dir Dir_body (resolve_target p body)
     | Trm_for (init, cond, step, body) ->
        (* init *)
        (add_dir Dir_for_init (resolve_target p init)) ++
        (* cond *)
        (add_dir Dir_cond (resolve_target p cond)) ++
        (* step *)
        (add_dir Dir_for_step (resolve_target p step)) ++
        (* body *)
        (add_dir Dir_body (resolve_target p body))
     | Trm_while (cond, body) ->
        (* cond *)
        (add_dir Dir_cond (resolve_target p cond)) ++
        (* body *)
        (add_dir Dir_body (resolve_target p body))
     | Trm_if (cond, then_t, else_t) ->
        (* cond *)
        (add_dir Dir_cond (resolve_target p cond)) ++
        (* then *)
        (add_dir Dir_then (resolve_target p then_t)) ++
        (* else *)
        (add_dir Dir_else (resolve_target p else_t))
     | Trm_apps (f, args) ->
        (* fun *)
        (add_dir Dir_app_fun (resolve_target p f)) ++
        (* args *)
        (explore_list args (fun n -> Dir_arg n) (resolve_target p))
     | Trm_seq tl
       | Trm_array tl
       | Trm_struct tl ->
        explore_list tl (fun n -> Dir_nth n) (resolve_target p)
     | Trm_val (Val_array vl)
       | Trm_val (Val_struct vl) ->
        explore_list (List.map (trm_val ~loc) vl) (fun n -> Dir_nth n)
          (resolve_target p)
     | Trm_labelled (l, body) ->
        add_dir Dir_name (resolve_target p (trm_var ~loc l)) ++
        add_dir Dir_body (resolve_target p body)
     | Trm_switch (cond, cases) ->
        (add_dir Dir_cond (resolve_target p cond)) ++
        (foldi (fun i epl case -> epl ++ explore_case i case p) [] cases)
     | _ ->
        print_info loc "explore_in_depth: cannot find a subterm to explore\n";
        []
     end

(*
  call resolve_target on given case name and body
  i is the index of the case in its switch
 *)
and explore_case (i : int) (case : trm list * trm) (p : target) : paths =
  let (tl, body) = case in
  match tl with
  (* default case *)
  | [] ->
     add_dir (Dir_case (i, Case_body)) (resolve_target p body)
  | _ ->
     (foldi
        (fun j epl t ->
          epl ++
          (add_dir (Dir_case (i, Case_name j)) (resolve_target p t))
        )
        []
        tl
     ) ++
     add_dir (Dir_case (i, Case_body)) (resolve_target p body)

(* follow the direction d in t and call resolve_target on p *)
and follow_dir (d : dir) (p : target) (t : trm) : paths =
  let loc = t.loc in
  match d, t.desc with
  | Dir_nth n, Trm_seq tl
    | Dir_nth n, Trm_array tl
    | Dir_nth n, Trm_struct tl ->
     app_to_nth_dflt loc tl n
       (fun nth_t -> add_dir (Dir_nth n) (resolve_target p nth_t))
  | Dir_nth n, Trm_val (Val_array vl)
    | Dir_nth n, Trm_val (Val_struct vl) ->
     app_to_nth_dflt loc vl n (fun nth_v ->
         add_dir (Dir_nth n) (resolve_target p (trm_val ~loc nth_v)))
  | Dir_cond, Trm_if (cond, _, _)
    | Dir_cond, Trm_while (cond, _)
    | Dir_cond, Trm_for (_, cond, _, _)
    | Dir_cond, Trm_switch (cond, _) ->
     add_dir Dir_cond (resolve_target p cond)
  | Dir_then, Trm_if (_, then_t, _) ->
     add_dir Dir_then (resolve_target p then_t)
  | Dir_else, Trm_if (_, _, else_t) ->
     add_dir Dir_else (resolve_target p else_t)
  | Dir_body, Trm_decl (Def_var (_, body))
    | Dir_body, Trm_decl (Def_fun (_, _, _, body))
    | Dir_body, Trm_for (_, _, _, body)
    | Dir_body, Trm_while (_, body)
    | Dir_body, Trm_abort (Ret (Some body))
    | Dir_body, Trm_labelled (_, body) ->
     add_dir Dir_body (resolve_target p body)
  | Dir_for_init, Trm_for (init, _, _, _) ->
     add_dir Dir_for_init (resolve_target p init)
  | Dir_for_step, Trm_for (_, _, step, _) ->
     add_dir Dir_for_step (resolve_target p step)
  | Dir_app_fun, Trm_apps (f, _) -> add_dir Dir_app_fun (resolve_target p f)
  | Dir_arg n, Trm_apps (_, tl) ->
     app_to_nth_dflt loc tl n (fun nth_t ->
         add_dir (Dir_arg n) (resolve_target p nth_t))
  | Dir_arg n, Trm_decl (Def_fun (_, _, arg, _)) ->
     let tl = List.map (fun (x, _) -> trm_var ~loc x) arg in
     app_to_nth_dflt loc tl n (fun nth_t ->
         add_dir (Dir_arg n) (resolve_target p nth_t))
  | Dir_name, Trm_decl (Def_var ((x, _), _))
    | Dir_name, Trm_decl (Def_fun (x, _, _, _))
    | Dir_name, Trm_decl (Def_enum (x, _))
    | Dir_name, Trm_labelled (x, _)
    | Dir_name, Trm_goto x ->
     add_dir Dir_name (resolve_target p (trm_var ~loc x))
  | Dir_case (n, cd), Trm_switch (_, cases) ->
     app_to_nth_dflt loc cases n
       (fun (tl, body) ->
         match cd with
         | Case_body ->
            add_dir (Dir_case (n, cd)) (resolve_target p body)
         | Case_name i ->
            app_to_nth_dflt loc tl i (fun ith_t ->
                add_dir (Dir_case (n, cd)) (resolve_target p ith_t))
       )
  | Dir_enum_const (n, ecd), Trm_decl (Def_enum (_, xto_l)) ->
     app_to_nth_dflt loc xto_l n
       (fun (x, t_o) ->
         match ecd with
         | Enum_const_name ->
            add_dir (Dir_enum_const (n, ecd)) (resolve_target p (trm_var ~loc x))
         | Enum_const_val ->
            begin match t_o with
            | None ->
               print_info loc "follow_dir: no value for constant of index %d\n"
                 n;
               []
            | Some t ->
               add_dir (Dir_enum_const (n, ecd)) (resolve_target p t)
            end
       )
  | _, _ ->
     print_info loc "follow_dir: direction %s does not match"
       (dir_to_string d);
     []

(*
  call cont on each element of the list and gathers the results
  used for seq, array, struct, and fun arguments
  d: function that gives the direction to add depending on the index
 *)
and explore_list (tl : trm list) (d : int -> dir)
  (cont : trm -> paths) : paths =
  foldi (fun i epl t -> epl ++ add_dir (d i) (cont t)) [] tl

(*
  call cont on each element of the list whose index is in the domain and
  gather the results
  d: function that gives the direction to add depending on the index
 *)
and explore_list_ind (tl : trm list) (d : int -> dir) (dom : int list)
  (cont : trm -> paths) : paths =
  foldi
    (fun i epl t ->
      if List.mem i dom then epl ++ add_dir (d i) (cont t) else epl)
    []
    tl

(******************************************************************************)
(*                         Explicit target manipulation                         *)
(******************************************************************************)

(*
  follow the explicit path and return the corresponding subterm and its context
 *)
let resolve_path (dl : path) (t : trm) : trm * (trm list) =
  let rec aux (dl : path) (t : trm) (ctx : trm list) : trm * (trm list) =
    match dl with
    | [] -> (t, List.rev ctx)
    | d :: dl ->
       let loc = t.loc in
       begin match d, t.desc with
       | Dir_nth n, Trm_seq tl ->
          let decl_before (n : int) (tl : trm list) =
            foldi
              (fun i acc (t : trm) ->
                if i >= n then acc
                else
                  match t.desc with
                  | Trm_decl _ -> t :: acc
                  | Trm_seq _ when t.annot = Some Heap_allocated -> t :: acc
                  | _ -> acc
              )
              []
              tl
          in
          app_to_nth loc tl n
            (fun nth_t -> aux dl nth_t ((decl_before n tl) ++ ctx))
       | Dir_nth n, Trm_array tl
         | Dir_nth n, Trm_struct tl ->
          app_to_nth loc tl n (fun nth_t -> aux dl nth_t ctx)
       | Dir_nth n, Trm_val (Val_array vl)
         | Dir_nth n, Trm_val (Val_struct vl) ->
          app_to_nth loc vl n
            (fun v -> aux dl (trm_val ~loc v) ctx)
       | Dir_cond, Trm_if (cond, _, _)
         | Dir_cond, Trm_while (cond, _)
         | Dir_cond, Trm_switch (cond, _) ->
          aux dl cond ctx
       | Dir_cond, Trm_for (init, cond, _, _) ->
          begin match init.desc with
          (* loop indices are heap allocated *)
          | Trm_seq _ when init.annot = Some Heap_allocated ->
             aux dl cond (init :: ctx)
          | _ -> aux dl cond ctx
          end
       | Dir_then, Trm_if (_, then_t, _) ->
          aux dl then_t ctx
       | Dir_else, Trm_if (_, _, else_t) ->
          aux dl else_t ctx
       | Dir_body, Trm_decl (Def_fun (_, _, args, body)) ->
          (* do as if fun args were heap allocated *)
          let args_decl =
            List.rev_map
              (fun (x, tx) ->
                trm_seq ~annot:(Some Heap_allocated)
                  [trm_decl (Def_var ((x, typ_ptr tx),
                                      trm_lit Lit_uninitialized))]
              )
              args
          in
          aux dl body (args_decl ++ ctx)
       | Dir_body, Trm_for (init, _, _, body) ->
          begin match init.desc with
          | Trm_seq _ when init.annot = Some Heap_allocated ->
             aux dl body (init :: ctx)
          | _ -> aux dl body ctx
          end
       | Dir_body, Trm_decl (Def_var (_, body))
         | Dir_body, Trm_while (_, body)
         | Dir_body, Trm_abort (Ret (Some body))
         | Dir_body, Trm_labelled (_, body) ->
          aux dl body ctx
       | Dir_for_init, Trm_for (init, _, _, _) ->
          aux dl init ctx
       | Dir_for_step, Trm_for (init, _, step, _) ->
          begin match init.desc with
          | Trm_seq _ when init.annot = Some Heap_allocated ->
             aux dl step (init :: ctx)
          | _ -> aux dl step ctx
          end
       | Dir_app_fun, Trm_apps (f, _) -> aux dl f ctx
       | Dir_arg n, Trm_apps (_, tl) ->
          app_to_nth loc tl n (fun nth_t -> aux dl nth_t ctx)
       | Dir_arg n, Trm_decl (Def_fun (_, _, arg, _)) ->
          app_to_nth loc arg n
            (fun (x, _) -> aux dl (trm_var ~loc x) ctx)
       | Dir_name, Trm_decl (Def_var ((x, _), _))
         | Dir_name, Trm_decl (Def_fun (x, _, _, _))
         | Dir_name, Trm_decl (Def_enum (x, _))
         | Dir_name, Trm_labelled (x, _)
         | Dir_name, Trm_goto x ->
          aux dl (trm_var ~loc x) ctx
       | Dir_case (n, cd), Trm_switch (_, cases) ->
          app_to_nth loc cases n
            (fun (tl, body) ->
              match cd with
              | Case_body -> aux dl body ctx
              | Case_name i ->
                 app_to_nth loc tl i (fun ith_t -> aux dl ith_t ctx)
            )
       | Dir_enum_const (n, ecd), Trm_decl (Def_enum (_, xto_l)) ->
          app_to_nth loc xto_l n
             (fun (x, t_o) ->
               match ecd with
               | Enum_const_name -> aux dl (trm_var ~loc x) ctx
               | Enum_const_val ->
                  begin match t_o with
                  | None ->
                     fail loc
                       "resolve_path: no value for enum constant"
                  | Some t ->
                     aux dl t ctx
                  end
             )
       | _, _ ->
          let s = dir_to_string d in
          fail loc ("resolve_path: direction " ^ s ^ " does not match")
       end
  in
  aux dl t []
(* Get the number of instructions a sequence contains *)
let get_arity_of_seq_at (p : path) (t : trm) : int =
  match List.rev p with
  | Dir_nth _ :: dl' ->
    let (seq_trm,_) = resolve_path (List.rev dl') t in 
    begin match seq_trm.desc with 
    | Trm_seq tl -> List.length tl
    | _ -> fail None "get_arity_of_seq_at: expected a sequence"
    end
  | _ -> fail None "get_arity_of_seq_at: expected a Dir_nth"

let compute_relative_index (rel : target_relative) (t : trm) (p : path) : path * int =
 match rel with
    | TargetAt -> fail None "compute_relative_index: Didn't expect a TargetAt"
    | TargetFirst -> (p, 0)
    | TargetLast -> (p, get_arity_of_seq_at p t)
    | TargetBefore | TargetAfter ->
        let shift =
           match rel with
           | TargetBefore -> 0
           | TargetAfter -> 1
           | _ -> assert false
           in
        begin match List.rev p with 
        | Dir_nth i :: dl' -> (List.rev dl',i +  shift)
        | _ -> fail None "compute_relative_index: expected a sequence"
        end
        
let resolve_target_between (tg : target) (t : trm) : (path * int) list = 
  let tgs = target_to_target_struct tg in
  
  if tgs.target_relative = TargetAt
    then fail None "resolve_target_between:this target should contain a cBefore/cAfter/cFirst/cLast";
  let res = resolve_target_struct tgs t in 
  List.map (compute_relative_index tgs.target_relative t) res



(*
  find the explicit path to the toplevel declaration of x if it exists
  assumption: x denotes a function or a type
  todo: generalise to other terms
 *)
let rec target_to_decl (x : var) (t : trm) : path option =
  match t.desc with
  | Trm_decl def ->
     begin match def with
     | Def_fun (f, _, _, _) when f = x -> Some []
     | Def_typ (y, _) when y = x -> Some []
     | _ -> None
     end
  | Trm_seq tl ->
     foldi
       (fun i dlo t' ->
         match dlo with
         | Some _ -> dlo
         | _ ->
            begin match target_to_decl x t' with
            | Some dl -> Some (Dir_nth i :: dl)
            | _ -> None
            end
       )
       None
       tl
  (* val, var, array, struct, if, apps, while, for, switch, abort, label *)
  | _ -> None<|MERGE_RESOLUTION|>--- conflicted
+++ resolved
@@ -7,7 +7,7 @@
 (******************************************************************************)
 
 
-     
+
 (* explicit path in trm ast = list of directions *)
 (* todo: find better name (trm_path?) *)
 type path = dir list
@@ -157,19 +157,19 @@
  *)
 (* TODO: replace exact with standard name *)
 (* Type to classify trms into three main classes: 1)Structuring statements, 2) Instructions and 3) Expression *)
-type trm_kind = 
+type trm_kind =
   | TrmKind_Struct
   | TrmKind_Instr
   | TrmKind_Expr
 
-let get_trm_kind (t : trm) : trm_kind = 
+let get_trm_kind (t : trm) : trm_kind =
   if t.is_statement then
-    match t.desc with 
+    match t.desc with
     | Trm_struct _ | Trm_array _ | Trm_decl _ | Trm_if (_,_,_) | Trm_seq _ | Trm_while (_,_)
     | Trm_for (_,_,_,_) | Trm_switch (_,_) -> TrmKind_Struct
     | _ -> TrmKind_Instr
   else
-    TrmKind_Expr 
+    TrmKind_Expr
 let is_structuring_statement (t : trm) : bool =
   get_trm_kind t = TrmKind_Struct
 
@@ -187,7 +187,7 @@
 
 (* Relative target to term *)
 type target_relative =
-    | TargetAt 
+    | TargetAt
     | TargetFirst
     | TargetLast
     | TargetBefore
@@ -272,7 +272,7 @@
   (* | Constr_app of target * constr_list *)
   (* -----------------NEW VERSION OF Constr_app *)
   | Constr_app of target * target_list_pred
-  
+
   (* label *)
   | Constr_label of constr_name * target
   (* goto *)
@@ -326,7 +326,7 @@
   | Break
   | Continue
 
-  
+
 type target_simple = target (* Without ConstrRelative, ConstrOccurences, ConstrChain *)
 
 (* Advanced path search *)
@@ -337,27 +337,27 @@
 
 (* Flatten all the constrainst of type ConstrChain *)
 let target_flatten(tg : target) : target =
-    let rec aux cl = match cl with 
+    let rec aux cl = match cl with
     | [] -> []
-    | x :: xs -> begin match x with 
+    | x :: xs -> begin match x with
                 | ConstrChain tr ->  tr @ aux xs
-                | _ -> x :: aux xs 
-                end 
+                | _ -> x :: aux xs
+                end
     in aux tg
-                     
+
 (* Convert a target into a target struct  *)
 let target_to_target_struct(tg : target) : target_struct =
-  let tg = target_flatten tg in 
-  let relative = ref None in 
+  let tg = target_flatten tg in
+  let relative = ref None in
   let occurences = ref None in
   let process_constr (c : constr) : unit =
-    match c with 
+    match c with
     | ConstrRelative tr ->
-      begin match !relative with 
+      begin match !relative with
       | None -> relative := Some tr;
       | Some _ -> fail None  "ConstrRelative provided twice in path"
-      end 
-    | ConstrOccurences oc -> 
+      end
+    | ConstrOccurences oc ->
       begin match !occurences with
       | None -> occurences := Some oc;
       | _ -> fail None "ConstrOccurences provide twice in path"
@@ -365,11 +365,11 @@
     | _ -> ()
    (* Check if relative constraint are applied once and the number of occurences is unique *)
    in List.iter process_constr tg;
-   
+
    (* Return a target_struct *)
    {   target_path = List.filter (function | ConstrRelative _ | ConstrOccurences _ -> false | _ -> true) tg;
        target_relative = begin match !relative with | None -> TargetAt | Some tg -> tg end;
-       target_occurences = begin match !occurences with | None -> ExpectedOne | Some oc -> oc end; 
+       target_occurences = begin match !occurences with | None -> ExpectedOne | Some oc -> oc end;
    }
 
 (* ----------------DEPRECATED---------------- *)
@@ -377,10 +377,10 @@
   (if r.exact then "Exact " else "Sub ") ^
     (if r.only_instr then "OnlyInstr \"" else "\"") ^ r.desc ^ "\"" *)
 let regexp_to_string (r : rexp) : string =
-  (if r.rexp_substr then "Exact" else "Sub") ^ 
-    (begin match r.rexp_trm_kind with 
-    | TrmKind_Struct | TrmKind_Expr -> r.rexp_desc 
-    | TrmKind_Instr -> "OnlyInstr" 
+  (if r.rexp_substr then "Exact" else "Sub") ^
+    (begin match r.rexp_trm_kind with
+    | TrmKind_Struct | TrmKind_Expr -> r.rexp_desc
+    | TrmKind_Instr -> "OnlyInstr"
     end)
 
 
@@ -473,7 +473,7 @@
      let s_args = target_to_string p_args in
      "App (" ^ s_fun ^ ", " ^ s_args ^ ")" *)
   | Constr_app (p_fun,(_,_))  ->
-    let s_fun = target_to_string p_fun in 
+    let s_fun = target_to_string p_fun in
     (* TODO: Fix it later so that the arguments are printed too *)
     "App (" ^ s_fun ^ ", " ^ " " ^ ")"
   | Constr_label (so, p_body) ->
@@ -530,22 +530,22 @@
      in
      "Switch (" ^ s_cond ^ ", " ^ s_cases ^ ")"
   | ConstrRelative tr ->
-    begin match tr with 
+    begin match tr with
     | TargetAt -> "TargetAt"
     | TargetFirst -> "TargetFirst"
     | TargetLast -> "TargetLast"
     | TargetBefore -> "TargetBefore"
     | TargetAfter -> "TargetAfter"
-    end 
+    end
   | ConstrOccurences oc ->
-    begin match oc with 
+    begin match oc with
     | ExpectedOne -> "ExpectedOne"
     | ExpectedNb n-> "ExpectedNb " ^ string_of_int(n)
     | ExpectedMulti -> "ExpectedMulti"
     | ExpectedAnyNb -> "ExpectedAnyNb"
     end
   | ConstrChain cl ->
-    let string_cl = List.map constraint_to_string cl in 
+    let string_cl = List.map constraint_to_string cl in
     list_to_string string_cl
   | ConstrBool b -> string_of_bool b
 
@@ -585,32 +585,32 @@
      (* Sued for relative targets *)
     let cTrue : constr =
       ConstrBool true
-    
+
     let cFalse : constr =
       ConstrBool true
-  
-    let cBefore : constr = 
+
+    let cBefore : constr =
       ConstrRelative TargetBefore
 
     let cAfter : constr =
       ConstrRelative TargetAfter
 
-    let cFirst : constr = 
+    let cFirst : constr =
       ConstrRelative TargetFirst
 
-    let cLast : constr = 
+    let cLast : constr =
       ConstrRelative TargetLast
-    
+
     (* Used for checking the number of targets to match *)
     let cMulti : constr =
       ConstrOccurences ExpectedMulti
-    
+
     let cAnyNb : constr =
        ConstrOccurences ExpectedAnyNb
-    
+
     let cNb (nb : int) : constr =
        ConstrOccurences (ExpectedNb nb)
-    
+
     (* directions *)
     let cNth (n : int) : constr =
        Constr_dir (Dir_nth n)
@@ -652,14 +652,14 @@
            let il = int_of_bool_list (n + 1) bl in
            if b then n :: il else il
       in
-      
+
         Constr_list (List.flatten (tgl), fun bl -> int_of_bool_list 0 (next bl)) *)
 
     (* after operator *)
     (*
       after*
      *)
-    
+
 
     let cInclude (s : string) : constr =
        Constr_include s
@@ -669,11 +669,11 @@
       let exp = if exact then s ^ "$" else s in
       {desc = s; exp = Str.regexp exp; exact; only_instr} *)
     let string_to_rexp ?(only_instr : bool = true) ?(exact : bool = true) (s : string) : rexp =
-      let exp = if exact then s ^ "$" else s in 
+      let exp = if exact then s ^ "$" else s in
       let trmKind = if only_instr then TrmKind_Instr else TrmKind_Struct in
       {rexp_desc = s; rexp_exp = Str.regexp exp; rexp_substr = exact; rexp_trm_kind = trmKind}
-    
-    let cInstrOrExpr (tk : trm_kind) (s : string) : constr = 
+
+    let cInstrOrExpr (tk : trm_kind) (s : string) : constr =
       Constr_regexp{
         rexp_desc = s;
         rexp_exp = Str.regexp s;
@@ -681,11 +681,11 @@
         rexp_trm_kind = tk;
       }
     let cInstr (s : string) : constr =
-      cInstrOrExpr TrmKind_Instr s 
-    
+      cInstrOrExpr TrmKind_Instr s
+
     let cExpr (s : string) : constr =
       cInstrOrExpr TrmKind_Expr s
-    
+
     let cInstrOrExprRexp (tk : trm_kind) (substr : bool) (s : string) : constr =
       Constr_regexp {
         rexp_desc = s;
@@ -695,7 +695,7 @@
       }
     let cInstrRegexp ?(substr : bool = true) (s : string) : constr =
       cInstrOrExprRexp TrmKind_Instr substr s
-    
+
     let cExprRegexp ?(substr : bool = true) (s : string) : constr =
       cInstrOrExprRexp TrmKind_Expr substr s
 
@@ -704,8 +704,8 @@
       ?(only_instr : bool = true) (s : string) : constr =
        Constr_regexp (string_to_rexp ~only_instr ~exact s) *)
     let cRegexp ?(only_instr : bool = true) ?(substr : bool = true) (s : string) : constr =
-      if only_instr then cInstrRegexp ~substr s 
-        else cExprRegexp ~substr s   
+      if only_instr then cInstrRegexp ~substr s
+        else cExprRegexp ~substr s
     (* exactly match the string/regexp described by s *)
     let cStr ?(regexp : bool = false)
       (s : string) : constr =
@@ -719,11 +719,10 @@
       ?(regexp : bool = false) (s : string) : constr =
       cRegexp  ~substr:exact ~only_instr:true
         (if regexp then s else Str.quote s)
-<<<<<<< HEAD
     (* -------------------------DEPRECATED---------------------------------- *)
     (* let string_to_rexp_opt ?(exact : bool = true) (s : string) : rexp option =
       if s = "" then None else Some (string_to_rexp ~only_instr:false ~exact s) *)
-    
+
     let string_to_rexp_opt ?(exact : bool = true) (s : string) : rexp option =
       if s = "" then None else Some (string_to_rexp ~only_instr:false ~exact s)
 
@@ -736,23 +735,6 @@
     let cFor ?(init : target = [])
       ?(cond : target = []) ?(step : target = []) ?(body : target = []) ?(name : string = "")
       (_ : unit) : constr =
-=======
-    let rexp_opt_of_string ?(exact : bool = true) (s : string) : rexp option =
-      if s = "" then None else Some (rexp_of_string ~only_instr:false ~exact s)
-
-    let cVarDef ?(strict : bool = false) ?(name : string = "")
-      ?(exact : bool = true) ?(body : path list = []) (_ : unit) : path =
-      let ro = rexp_opt_of_string ~exact name in
-      let p_body = List.flatten body in
-      strictify strict [Constr_decl_var (ro, p_body)]
-
-
-     let (@@) (l:path list) = List.flatten l
-    (* todo: notation for List.flatten *)
-    let cFor ?(strict : bool = false) ?(init : path list = [])
-      ?(cond : path list = []) ?(step : path list = []) ?(body : path list = []) ?(name : string = "")
-      (_ : unit) : path =
->>>>>>> 41ae1983
       let init =
          match name, init with
          | "",[] -> init (*failwith "cFor: Need to provide the name or init"*)
@@ -760,8 +742,7 @@
          | _, [] -> [cVarDef ~name ()]
          | _, _::_ -> failwith "cFor: cannot provide both name and init"
          in
-<<<<<<< HEAD
-      
+
        Constr_for ( init,  cond,  step,  body)
     let cWhile ?(cond : target = [])
       ?(body : target = []) (_ : unit) : constr =
@@ -778,36 +759,16 @@
 
     (* by default an empty name is no name *)
     let cFun ?(args : target = []) ?(args_pred:target_list_pred = ((fun _ -> cTrue),(fun _ -> true)))?(body : target = []) (name:string) : constr=
-      let target_list_simpl(cstrs: constr list) : target_list_pred =  
-        let n = List.length cstrs in 
+      let target_list_simpl(cstrs: constr list) : target_list_pred =
+        let n = List.length cstrs in
         ((fun i -> if i < n then List.nth cstrs i else cFalse), list_all_true)
-      in 
+      in
       let ro = string_to_rexp_opt  name in
-      let p_args = match args with 
+      let p_args = match args with
       | [] -> args_pred
       | _ -> (target_list_simpl args)
       in
       Constr_decl_fun(ro, p_args,body)
-=======
-
-      strictify strict [Constr_for ((@@) init, (@@) cond, (@@) step, (@@) body)]
-
-    let cWhile ?(strict : bool = false) ?(cond : path list = [])
-      ?(body : path list = []) (_ : unit) : path =
-      let p_cond = List.flatten cond in
-      let p_body = List.flatten body in
-      strictify strict [Constr_while (p_cond, p_body)]
-
-    let cIf ?(strict : bool = false) ?(cond : path list = [])
-      ?(then_ : path list = []) ?(else_ : path list = []) (_ : unit) : path =
-      let p_cond = List.flatten cond in
-      let p_then = List.flatten then_ in
-      let p_else = List.flatten else_ in
-      strictify strict [Constr_if (p_cond, p_then, p_else)]
-
-    (* by default an empty name is no name *)
-
->>>>>>> 41ae1983
 
     (* let cFun ?(name : string = "")
       ?(exact : bool = true) ?(args : target = [])
@@ -818,7 +779,7 @@
       let p_body =  body in
        Constr_decl_fun (ro, (p_args, validate), p_body) *)
 
-    
+
     (* toplevel fun declaration *)
     (* TODO: Implement something similar for TopFun *)
     (* let cTopFun ?(name : string = "") ?(exact : bool = true)
@@ -840,14 +801,14 @@
              explore the inner list
           2. find the function
        *)
-      (cList 
-         (cList 
+      (cList
+         (cList
            (cFun  ~name ~exact ~args ~validate ~body ())
            (fun l -> l)
          )
          (fun l -> l)
       ) ++
-      (cList 
+      (cList
          (cFun  ~name ~exact ~args ~validate ~body ()
          (fun l -> l)
       ) *)
@@ -872,24 +833,22 @@
            in
            Some cec
       in
-<<<<<<< HEAD
-       Constr_decl_enum (c_n, cec_o)
-
+      Constr_decl_enum (c_n, cec_o)
 
     (* let cSeq ?(args : target = [])
       ?(validate : bool list -> bool = fun _ -> true) (_ : unit) : constr =
       let p_args =  args in
        Constr_seq (p_args, validate) *)
-    let cSeq ?(args : target = []) ?(args_pred:target_list_pred = ((fun _ -> cTrue),(fun _ -> true))) (_ : unit) : constr =  
-      let target_list_simpl(cstrs: constr list) : target_list_pred =  
-        let n = List.length cstrs in 
+    let cSeq ?(args : target = []) ?(args_pred:target_list_pred = ((fun _ -> cTrue),(fun _ -> true))) (_ : unit) : constr =
+      let target_list_simpl(cstrs: constr list) : target_list_pred =
+        let n = List.length cstrs in
         ((fun i -> if i < n then List.nth cstrs i else cFalse), list_all_true)
-      in 
+      in
       let p_args =
-      match args with 
+      match args with
       | [] -> args_pred
       | _ -> (target_list_simpl args)
-      in 
+      in
       Constr_seq  p_args
     let cVar ?(name : string = "")
       ?(exact : bool = true) (_ : unit) : constr =
@@ -906,61 +865,26 @@
        Constr_lit (Lit_string s)
     let cPrim (p : prim) : constr =
       cStr  (ast_to_string (trm_prim p))
-   let cApp ?(fun_  : target = []) ?(args : target = []) ?(args_pred:target_list_pred = ((fun _ -> cTrue),(fun _ -> true))) (name:string) : constr=      
-      let target_list_simpl(cstrs: constr list) : target_list_pred =  
-        let n = List.length cstrs in 
+   let cApp ?(fun_  : target = []) ?(args : target = []) ?(args_pred:target_list_pred = ((fun _ -> cTrue),(fun _ -> true))) (name:string) : constr=
+      let target_list_simpl(cstrs: constr list) : target_list_pred =
+        let n = List.length cstrs in
         ((fun i -> if i < n then List.nth cstrs i else cFalse), list_all_true)
-      in 
-       let exception Argument_Error  of string in 
+      in
+       let exception Argument_Error  of string in
       let p_fun =
-      match name, fun_ with 
+      match name, fun_ with
       | "",_ -> fun_
       | _, [] -> [cVar ~name ()]
       | _,_ -> raise (Argument_Error "Can't provide both the path and the name of the function")
-=======
-      strictify strict [Constr_decl_enum (c_n, cec_o)]
-
-    let cSeq ?(strict : bool = false) ?(args : path list = [])
-      ?(validate : bool list -> bool = fun _ -> true) (_ : unit) : path =
-      let p_args = List.flatten args in
-      strictify strict [Constr_seq (p_args, validate)]
-
-    let cVar ?(strict : bool = false) ?(name : string = "")
-      ?(exact : bool = true) (_ : unit) : path =
-      let ro = rexp_opt_of_string ~exact name in
-      strictify strict [Constr_var ro]
-
-    let cBool ?(strict : bool = false) (b : bool) : path =
-      strictify strict [Constr_lit (Lit_bool b)]
-    let cInt ?(strict : bool = false) (n : int) : path =
-      strictify strict [Constr_lit (Lit_int n)]
-    let cDouble ?(strict : bool = false) (f : float) : path =
-      strictify strict [Constr_lit (Lit_double f)]
-    let cString ?(strict : bool = false) (s : string) : path =
-      strictify strict [Constr_lit (Lit_string s)]
-    let cPrim ?(strict : bool = false) (p : prim) : path =
-      cStr ~strict (ast_to_string (trm_prim p))
-
-    let cApp ?(strict : bool = false) ?(name : string = "")
-      ?(fun_ : path list = []) ?(args : path list = [])
-      ?(validate : bool list -> bool = fun _ -> true) (_ : unit) : path =
-      let exception Argument_Error  of string in
-      let p_fun =
-      match name, fun_ with
-      | "",_ -> List.flatten fun_
-      | _, [] -> cVar ~strict:true ~name ()
-      | _,_ ->  raise (Argument_Error "Can't provide both the path and the name of the function")
-
-
->>>>>>> 41ae1983
+
       in
-      let args = 
-      match args with 
+      let args =
+      match args with
       | [] -> args_pred
       | _ -> (target_list_simpl args)
       in
       Constr_app (p_fun,args)
-    
+
     let cLabel ?(label : string = "")
       ?(exact : bool = true) ?(body : target = []) (_ : unit) : constr =
       let ro = string_to_rexp_opt ~exact label in
@@ -989,7 +913,7 @@
     (*
       the empty list is interpreted as no constraint on the accesses
       accesses are reversed so that users give constraints on what they see
-     *) 
+     *)
     let cAccesses ?(base : target = [])
       ?(accesses : constr_access list = []) (_ : unit) : constr =
       let p_base =  base in
@@ -1029,12 +953,12 @@
 
     (* TODO: Fix cSet function later *)
     let cSet ?(lhs : target  = [])
-    
+
       ?(_rhs : target  = []) (_ : unit) : target =lhs;
 
 
 
-      
+
   end
 
 (******************************************************************************)
@@ -1180,10 +1104,10 @@
     | _ -> false
   else aux r t *)
 let match_regexp (r : rexp) (t : trm) : bool =
-  if r.rexp_trm_kind <> get_trm_kind t then false 
-    else 
+  if r.rexp_trm_kind <> get_trm_kind t then false
+    else
       begin
-        let ts = ast_to_string t in 
+        let ts = ast_to_string t in
           if not r.rexp_substr then Str.string_match r.rexp_exp ts 0
           else
             try let _ = Str.search_forward r.rexp_exp ts 0 in true
@@ -1284,7 +1208,7 @@
   | Some r -> match_regexp r (trm_var s)
 
 and check_list (lpred : target_list_pred) (tl : trm list) : bool =
-  let (cstr,valid) = lpred in 
+  let (cstr,valid) = lpred in
   valid(List.mapi (fun i t -> check_target ([cstr i]) t) tl)
 
 (* and check_list (cl : constr_list) (tl : trm list) : bool =
@@ -1367,7 +1291,7 @@
   let epl =
     match trs with
     | [] -> [[]]
-    
+
     | c :: trs ->
        let dll = resolve_constraint c trs t in
        if c = Constr_strict then dll else
@@ -1375,18 +1299,18 @@
   in
   List.sort_uniq compare_path epl
 
-and resolve_target_struct(tgs : target_struct) (t : trm) : paths = 
-  let res = resolve_target_simple tgs.target_path t in 
-  let nb = List.length res in 
+and resolve_target_struct(tgs : target_struct) (t : trm) : paths =
+  let res = resolve_target_simple tgs.target_path t in
+  let nb = List.length res in
   (* Check if nb is equal to the specification of tgs.target_occurences, if not than something went wrong *)
   match tgs.target_occurences with
   | ExpectedOne -> if nb = 1 then res else fail None "resolve_target_struct: expected only one match"
   | ExpectedNb x -> if nb = x then res else fail None "resolve_target_struct: expected x matches"
   | ExpectedMulti -> if nb <> 0 then res else fail None "resolve_target_struct: expected at least one occurrence"
-  | ExpectedAnyNb -> res 
+  | ExpectedAnyNb -> res
 
 and resolve_target(tg : target) (t : trm) : paths =
-  let tgs = target_to_target_struct tg in 
+  let tgs = target_to_target_struct tg in
   if tgs.target_relative <> TargetAt
     then fail None "resolve_target: this target should not contain a cBefore/cAfter/cFirst/cLast";
   resolve_target_struct tgs t
@@ -1834,8 +1758,8 @@
 let get_arity_of_seq_at (p : path) (t : trm) : int =
   match List.rev p with
   | Dir_nth _ :: dl' ->
-    let (seq_trm,_) = resolve_path (List.rev dl') t in 
-    begin match seq_trm.desc with 
+    let (seq_trm,_) = resolve_path (List.rev dl') t in
+    begin match seq_trm.desc with
     | Trm_seq tl -> List.length tl
     | _ -> fail None "get_arity_of_seq_at: expected a sequence"
     end
@@ -1853,17 +1777,17 @@
            | TargetAfter -> 1
            | _ -> assert false
            in
-        begin match List.rev p with 
+        begin match List.rev p with
         | Dir_nth i :: dl' -> (List.rev dl',i +  shift)
         | _ -> fail None "compute_relative_index: expected a sequence"
         end
-        
-let resolve_target_between (tg : target) (t : trm) : (path * int) list = 
+
+let resolve_target_between (tg : target) (t : trm) : (path * int) list =
   let tgs = target_to_target_struct tg in
-  
+
   if tgs.target_relative = TargetAt
     then fail None "resolve_target_between:this target should contain a cBefore/cAfter/cFirst/cLast";
-  let res = resolve_target_struct tgs t in 
+  let res = resolve_target_struct tgs t in
   List.map (compute_relative_index tgs.target_relative t) res
 
 
