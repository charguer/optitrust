--- conflicted
+++ resolved
@@ -16,12 +16,9 @@
   let __add = toplevel_var "__add"
   let __sub = toplevel_var "__sub"
   let __mul = toplevel_var "__mul"
-<<<<<<< HEAD
   let __div = toplevel_var "__div"
   let __mod = toplevel_var "__mod"
-=======
   let __eq = toplevel_var "__eq"
->>>>>>> d63e4f59
   let __array_access = toplevel_var "__array_access"
   let __add_inplace = toplevel_var "__add_inplace"
   let __sub_inplace = toplevel_var "__sub_inplace"
