open Ast
open Trm
open Typ
open Resource_formula
open Resource_contract

type pure_resource_set = resource_item list
type linear_resource_set = resource_item list

(** Maps OptiTrust primitives to variables that can be given a contract in [optitrust.h] *)
module Resource_primitives = struct
  let __cast = toplevel_var "__cast"
  let __ref = toplevel_var "__ref"
  let __get = toplevel_var "__get"
  let __set = toplevel_var "__set"
  let __add = toplevel_var "__add"
  let __sub = toplevel_var "__sub"
  let __mul = toplevel_var "__mul"
  let __div = toplevel_var "__div"
  let __mod = toplevel_var "__mod"
  let __eq = toplevel_var "__eq"
  let __array_access = toplevel_var "__array_access"
  let __add_inplace = toplevel_var "__add_inplace"
  let __sub_inplace = toplevel_var "__sub_inplace"
  let __mul_inplace = toplevel_var "__mul_inplace"
  let __post_inc = toplevel_var "__post_inc"
  let __post_dec = toplevel_var "__post_dec"
  let __pre_inc = toplevel_var "__pre_inc"
  let __pre_dec = toplevel_var "__pre_dec"

  exception Unknown

  let unop_to_var_name (u: unary_op): string =
    match u with
    | Unop_get -> "__get"
    | Unop_pre_inc -> "__pre_inc"
    | Unop_pre_dec -> "__pre_dec"
    | Unop_post_inc -> "__post_inc"
    | Unop_post_dec -> "__post_dec"
    | Unop_cast t -> "__cast"
    | _ -> raise Unknown

  let binop_to_var_name (u: binary_op): string =
    match u with
    | Binop_add -> "__add"
    | Binop_sub -> "__sub"
    | Binop_mul -> "__mul"
    | Binop_div -> "__div"
    | Binop_mod -> "__mod"
    | Binop_array_access -> "__array_access"
    | Binop_set -> "__set"
    | Binop_eq -> "__eq"
    | _ -> raise Unknown

  let to_var (p: prim): var =
    toplevel_var (match p with
    | Prim_unop u -> unop_to_var_name u
    | Prim_binop b -> binop_to_var_name b
    | Prim_compound_assgn_op b -> (binop_to_var_name b ^ "_inplace")
    | Prim_ref _ -> "__ref"
    (* | Prim_ref_array (_, dims) -> "__ref_array"  SAME AS MALLOCN but with implicit trm_apps *)
    | _ -> raise Unknown)

end

let var_result = Resource_set.var_result

(**
   When instantating linear resources in a contract with X := Y substitutions, Y is a [Formula_inst.t].

   These formulas do not necessarily have stable var-ids.
  *)
module Formula_inst = struct
  type t = formula

  let inst_hyp (h: var): t = trm_var h
  let inst_hyp_inv = trm_var_inv

  let var_SplitRO = toplevel_var "SplitRO"

  let inst_split_read_only ~(new_frac: var) ~(old_frac: formula) (h: var) : t =
    trm_apps (trm_var var_SplitRO) [trm_var new_frac; old_frac; inst_hyp h]

  let inst_split_read_only_inv (f: t): (var * formula * var) option =
    Pattern.pattern_match_opt f [
      Pattern.(trm_apps3 (trm_var (var_eq var_SplitRO)) (trm_var !__) !__ (trm_var !__)) (fun frac old_frac hyp -> (frac, old_frac, hyp))
    ]

  let var_ForgetInit = toplevel_var "ForgetInit"

  let inst_forget_init (h: var) : t =
    trm_apps (trm_var var_ForgetInit) [inst_hyp h]

  let inst_forget_init_inv (f: t): var option =
    Pattern.pattern_match_opt f [
      Pattern.(trm_apps1 (trm_var (var_eq var_ForgetInit)) (trm_var !__)) (fun h -> h)
    ]

  let origin_hyp (f: t): var =
    match inst_hyp_inv f with
    | Some h -> h
    | None ->
      match inst_split_read_only_inv f with
      | Some (_, _, h) -> h
      | None ->
        match inst_forget_init_inv f with
        | Some h -> h
        | None -> failwith "Formula_inst.origin_hyp: unrecognized formula inst"
end

(** A type to distinguish between pure and linear resources *)
type resource_kind =
  | Pure
  | Linear

let resource_kind_to_string kind =
  match kind with
  | Pure -> "Pure"
  | Linear -> "Linear"

(** [Resource_not_found (kind, item, res_list)]: exception raised when the resource
   [item] is not found inside the resource list [res_list] *)
exception Resource_not_found of resource_kind * resource_item * resource_item list

let raise_resource_not_found (kind: resource_kind) ((name, formula): resource_item) (evar_ctx: unification_ctx) (inside: resource_item list) =
  let subst_ctx = Var_map.mapi (fun var subst ->
    match subst with Some t -> t | None -> trm_var { var with name = ("?" ^ var.name) }
  ) evar_ctx in
  let formula = trm_subst subst_ctx formula in
  let inside = List.map (fun (x, formula) -> (x, trm_subst subst_ctx formula)) inside in
  raise (Resource_not_found (kind, (name, formula), inside))

let arith_goal_solver ((x, formula): resource_item) (evar_ctx: unification_ctx): unification_ctx option =
  let subst_ctx = Var_map.fold (fun var subst ctx ->
    match subst with
    | Some t -> Var_map.add var t ctx
    | None -> ctx) evar_ctx Var_map.empty
  in
  let formula = trm_subst subst_ctx formula in
  let arith_solved = Pattern.pattern_match formula [
    Pattern.(trm_apps2 (trm_var (var_eq var_in_range)) !__ (formula_range !__ !__ !__)) (fun index start stop step ->
      Arith_core.(check_geq index start && check_lt index stop && check_eq (trm_mod index step) (trm_int 0))
    );
    Pattern.(trm_apps2 (trm_var (var_eq var_is_subrange)) (formula_range !__ !__ !__) (formula_range !__ !__ !__)) (fun sub_start sub_stop sub_step start stop step ->
      Arith_core.(check_geq sub_start start && check_leq sub_stop stop && check_eq (trm_mod sub_step step) (trm_int 0))
    );
    Pattern.(trm_apps2 (trm_var (var_eq var_is_eq)) !__ !__) Arith_core.check_eq;
    Pattern.(trm_apps2 (trm_var (var_eq var_is_neq)) !__ !__) Arith_core.check_neq;
    Pattern.(trm_apps2 (trm_var (var_eq var_is_gt)) !__ !__) Arith_core.check_gt;
    Pattern.(trm_apps2 (trm_var (var_eq var_is_geq)) !__ !__) Arith_core.check_geq;
    Pattern.(trm_apps2 (trm_var (var_eq var_is_lt)) !__ !__) Arith_core.check_lt;
    Pattern.(trm_apps2 (trm_var (var_eq var_is_leq)) !__ !__) Arith_core.check_leq;
    Pattern.__ false
  ] in
  if arith_solved then
    let evar_ctx = Var_map.add x (Some formula_arith_checked) evar_ctx in
    Some evar_ctx
  else
    None


(** [unify_pure (x, formula) res evar_ctx] unifies the given [formula] with one of the resources in [res].

   If none of the resources match, the optional goal solver is tried on the formula to try to discharge it.

   Also add a binding from [x] to the found resource in [evar_ctx].
   If it fails raise a {!Resource_not_found} exception. *)
let unify_pure ((x, formula): resource_item) (res: pure_resource_set) ?(goal_solver = arith_goal_solver) (evar_ctx: unification_ctx): unification_ctx =
  (* Add flag to disallow pure instantiation *)
  let find_formula formula (hyp_candidate, formula_candidate) =
    Option.map (fun evar_ctx -> Var_map.add x (Some (trm_var hyp_candidate)) evar_ctx)
      (unify_trm formula formula_candidate evar_ctx)
  in
  match List.find_map (find_formula formula) res with
  | Some evar_ctx -> evar_ctx
  | None ->
    match goal_solver (x, formula) evar_ctx with
    | Some evar_ctx -> evar_ctx
    | None -> raise_resource_not_found Pure (x, formula) evar_ctx res


(** [subtract_linear_resource_item ~split_frac (x, formula) res evar_ctx] subtracts [formula]
  from [res].
  Returns [(used, res', evar_ctx')] where:
  - [used] is the consumed resource item
  - [res'] is what remains from [res]
  - [evar_ctx'] is the evar context updated with new unification choices

  If [split_frac = true], then substracting [RO(?, R)] will only consume a fraction [g] of an
  [RO(f, R)] from [res]: [RO(g, R)] is consumed and [RO(f - g, R)] still remains.

  Depending on the formula of the resource, decide if we need a read-only fraction,
  a potentially uninitialized resource or a full ownership.

  Raises {!Not_found} if the [formula] cannot be consumed.
   *)
let subtract_linear_resource_item ~(split_frac: bool) ((x, formula): resource_item)
  (res: linear_resource_set) (evar_ctx: unification_ctx)
  : used_resource_item * linear_resource_set * unification_ctx =
  let open Xoption.OptionMonad in

  let rec extract
    (f : resource_item -> (used_resource_item * resource_item option * unification_ctx) option)
    (res: linear_resource_set)
    (evar_ctx: unification_ctx): used_resource_item * linear_resource_set * unification_ctx =
    match res with
    | [] -> raise Not_found (* caught later to create a Resource_not_found. *)
    | candidate :: res ->
      begin match f candidate with
      | Some (used_res, Some leftover, evar_ctx) -> (used_res, leftover :: res, evar_ctx)
      | Some (used_res, None, evar_ctx) -> (used_res, res, evar_ctx)
      | None ->
        let used, res, evar_ctx = extract f res evar_ctx in
        (used, candidate :: res, evar_ctx)
      end
  in

  let unify_and_remove_linear
    ((x, formula): resource_item)
    ~(uninit : bool) (* was [formula] surrounded by Uninit? *)
    (res: linear_resource_set)
    (evar_ctx: unification_ctx): used_resource_item * linear_resource_set * unification_ctx =
    (* Used by {!subtract_linear_resource_item} in the case where [formula] is not a read-only resource. *)
    (* LATER: Improve the structure of the linear_resource_set to make this
      function faster on most frequent cases *)
    extract (fun (candidate_name, formula_candidate) ->
      let used_formula, formula_to_unify =
        if uninit then
          match formula_uninit_inv formula_candidate with
          (* standard case: Uninit consumes Uninit *)
          | Some formula_candidate -> Formula_inst.inst_hyp candidate_name, formula_candidate
          (* coercion case: Uninit consumes Full *)
          | None -> Formula_inst.inst_forget_init candidate_name, formula_candidate
        else Formula_inst.inst_hyp candidate_name, formula_candidate
      in
      let* evar_ctx = unify_trm formula formula_to_unify evar_ctx in
      let used_formula = if uninit then formula_uninit formula_to_unify else formula_to_unify in
      Some (
        { hyp = x; inst_by = Formula_inst.inst_hyp candidate_name; used_formula },
        None,
        evar_ctx)
    ) res evar_ctx
  in

  let unify_and_split_read_only
    (hyp: var) ~(new_frac: var) (formula: formula)
    (res: linear_resource_set)
    (evar_ctx: unification_ctx): used_resource_item * linear_resource_set * unification_ctx =
    (* Used by {!subtract_linear_resource_item} in the case where [formula] is a read-only resource. *)
    (* LATER: Improve the structure of the linear_resource_set to make this
      function faster on most frequent cases *)
    extract (fun (h, formula_candidate) ->
      let { frac = cur_frac; formula = formula_candidate } = formula_read_only_inv_all formula_candidate in
      let* evar_ctx = unify_trm formula formula_candidate evar_ctx in
      Some (
        { hyp ; inst_by = Formula_inst.inst_split_read_only ~new_frac ~old_frac:cur_frac h; used_formula = formula_read_only ~frac:(trm_var new_frac) formula_candidate },
        Some (h, formula_read_only ~frac:(trm_sub cur_frac (trm_var new_frac)) formula_candidate), evar_ctx)
    ) res evar_ctx
  in

  let formula, evar_ctx = unfold_if_resolved_evar formula evar_ctx in
  Pattern.pattern_match formula [
    (* special case where _Full disables split_frac. *)
    Pattern.(formula_read_only (trm_apps1 (trm_var (var_eq _Full)) !__) !__) (fun frac ro_formula ->
      unify_and_remove_linear (x, formula_read_only ~frac ro_formula) ~uninit:false res evar_ctx
    );
    (* we split a fraction from an RO if we don't care about the fraction we get (evar). *)
    Pattern.(formula_read_only (trm_var !__) !__) (fun frac_var ro_formula ->
      Pattern.when_ (split_frac && Var_map.find_opt frac_var evar_ctx = Some None);
      (* TODO: ADT == Some NotKnown *)
      let new_frac, _ = new_frac () in
      let evar_ctx = Var_map.add frac_var (Some (trm_var new_frac)) evar_ctx in
      unify_and_split_read_only x ~new_frac ro_formula res evar_ctx
    );
    Pattern.(formula_uninit !__) (fun formula ->
      unify_and_remove_linear (x, formula) ~uninit:true res evar_ctx);
    Pattern.(!__) (fun _ ->
      unify_and_remove_linear (x, formula) ~uninit:false res evar_ctx)
  ]

(** [subtract_linear_resource_set ?split_frac ?evar_ctx res_from res_removed] subtracts [res_removed] from [res_from].
  Returns [(used, res', evar_ctx')] where:
  - [used] are the consumed resource items
  - [res'] is what remains from [res]
  - [evar_ctx'] is the evar context updated with new unification choices

  Raise [Resource_not_found] if one resource is missing.
  Use the unification environment [evar_ctx] for all resources in [res_removed]
  potentially instantiating evars inside.
  If [split_frac] is true, always try to give a smaller fraction than what is
  inside [res_from] for evar fractions.
*)
let subtract_linear_resource_set ?(split_frac: bool = false) ?(evar_ctx: unification_ctx = Var_map.empty) (res_from: linear_resource_set) (res_removed: linear_resource_set)
  : used_resource_item list * linear_resource_set * unification_ctx =
  List.fold_left (fun (used_list, res_from, evar_ctx) res_item ->
    try
      let used, res_from, evar_ctx = subtract_linear_resource_item ~split_frac res_item res_from evar_ctx in
      (used :: used_list, res_from, evar_ctx)
    with Not_found ->
      raise_resource_not_found Linear res_item evar_ctx res_from
  ) ([], res_from, evar_ctx) res_removed

(** [partial_extract_linear_resource_set] computes the intersection between two linear resource sets
    If [evar_ctx] is provided, this is done up to evar unification.
  Returns [(used, res_left', res_right', evar_ctx')] where:
  - [used] are the consumed resource items
  - [res_left'] is what remains from [res_left]
  - [res_right'] is what remains from [res_right]
  - [evar_ctx'] is the evar context updated with new unification choices

  FIXME: not symmetrical left/right doc (uninit)
*)
let partial_extract_linear_resource_set ?(evar_ctx: unification_ctx = Var_map.empty) (res_left: linear_resource_set) (res_right: linear_resource_set)
  : used_resource_item list * linear_resource_set * linear_resource_set * unification_ctx =
  List.fold_left (fun (used_list, res_left, unmatched_right, evar_ctx) res_item ->
    try
      let used, res_left, evar_ctx = subtract_linear_resource_item ~split_frac:false res_item res_left evar_ctx in
      (used :: used_list, res_left, unmatched_right, evar_ctx)
    with Not_found ->
      (used_list, res_left, res_item :: unmatched_right, evar_ctx)
  ) ([], res_left, [], evar_ctx) res_right


(** [eliminate_dominated_evars res] eliminates dominated evars from [res].
  Returns the the remaining pure resources and the dominated evars.

  An evar is dominated if its value will be implied by the instantation of other resources
  (i.e. it appears in the formula of another resource). *)
let eliminate_dominated_evars (res: resource_set): pure_resource_set * var list =
  (* LATER: Un tri topologique serait un peu plus robuste *)
  let used_vars = Resource_set.used_vars res in
  List.partition_map (function
    | h, _ when Var_set.mem h used_vars -> Either.Right h
    | res -> Either.Left res) res.pure

(** [update_usage hyp current_usage extra_usage] returns the usage resulting from using
    [current_usage] before using [extra_usage]. *)
let update_usage (hyp: var) (current_usage: resource_usage option) (extra_usage: resource_usage option): resource_usage option =
  match current_usage, extra_usage with
  | None, u -> u
  | u, None -> u
  | Some Required, Some Required -> Some Required
  | Some Ensured, Some Required -> Some Ensured
  | Some (Required | Ensured), Some Ensured -> failwith "Ensured resource %s share id with another one" (var_to_string hyp)
  | Some (Required | Ensured), _ | _, Some (Required | Ensured) ->
    failwith "Resource %s is used both as a pure and as a linear resource" (var_to_string hyp)
  | Some Produced, Some (ConsumedFull | ConsumedUninit) -> None
  | Some Produced, Some (SplittedFrac | JoinedFrac) -> Some Produced
  | _, Some Produced -> failwith "Produced resource %s share id with another one" (var_to_string hyp)
  | Some (ConsumedFull | ConsumedUninit), _ -> failwith "Consumed resource %s share id with another one" (var_to_string hyp)
  | Some JoinedFrac, Some ConsumedUninit -> Some ConsumedUninit
  | Some (SplittedFrac | JoinedFrac), Some (ConsumedFull | ConsumedUninit) -> Some ConsumedFull
  | Some JoinedFrac, Some JoinedFrac -> Some JoinedFrac
  | Some (SplittedFrac | JoinedFrac), Some (SplittedFrac | JoinedFrac) -> Some SplittedFrac

(** [update_usage_map ~current_usage ~extra_usage] returns the usage map resulting from using
    [current_usage] before using [extra_usage]. *)
let update_usage_map ~(current_usage: resource_usage_map) ~(extra_usage: resource_usage_map): resource_usage_map =
  Var_map.merge update_usage current_usage extra_usage

let update_usage_map_opt ~(current_usage: resource_usage_map option) ~(extra_usage: resource_usage_map option): resource_usage_map option =
  let open Xoption.OptionMonad in
  let* current_usage in
  let* extra_usage in
  Some (update_usage_map ~current_usage ~extra_usage)

(** [add_usage hyp extra_usage usage_map] adds the [extra_usage] of hypothesis [hyp] to the [usage_map]. *)
let add_usage (hyp: var) (extra_usage: resource_usage) (usage_map: resource_usage_map): resource_usage_map =
  let current_usage = Var_map.find_opt hyp usage_map in
  match update_usage hyp current_usage (Some extra_usage) with
  | None -> Var_map.remove hyp usage_map
  | Some new_usage -> Var_map.add hyp new_usage usage_map

(** [used_set_to_usage_map res_used] converts the used resource set [res_used] into the corresponding usage map. *)
let used_set_to_usage_map (res_used: used_resource_set) : resource_usage_map =
  let pure_usage = List.fold_left (fun usage_map { inst_by } ->
      let used_fv = trm_free_vars inst_by in
      Var_set.fold (fun x -> Var_map.add x Required) used_fv usage_map)
    Var_map.empty res_used.used_pure
  in
  List.fold_left (fun usage_map { inst_by; used_formula } ->
    match Formula_inst.inst_split_read_only_inv inst_by with
    | Some (_, _, orig_hyp) -> Var_map.add orig_hyp SplittedFrac usage_map
    | None ->
      let hyp_usage = if formula_uninit_inv used_formula = None then ConsumedFull else ConsumedUninit in
      match Formula_inst.inst_hyp_inv inst_by with
      | Some hyp -> Var_map.add hyp hyp_usage usage_map
      | None ->
        match Formula_inst.inst_forget_init_inv inst_by with
        | Some hyp -> Var_map.add hyp hyp_usage usage_map
        | None -> failwith "Weird resource used"
  ) pure_usage res_used.used_linear

let new_efracs_from_used_set (res_used: used_resource_set): (var * formula) list =
  List.filter_map (fun { inst_by } ->
    match Formula_inst.inst_split_read_only_inv inst_by with
    | Some (efrac, bigger_frac, _) -> Some (efrac, bigger_frac)
    | None -> None
  ) res_used.used_linear

exception Spec_not_found of var
exception Anonymous_function_without_spec
exception NotConsumedResources of linear_resource_set
exception FractionConstraintUnsatisfied of formula * formula

type frac_quotient = { base: formula; num: int; den: int }

let rec frac_to_quotient (frac: formula) =
  Pattern.pattern_match frac [
    Pattern.(trm_sub !__ !__) (fun base_frac removed_frac ->
      let base_quot = frac_to_quotient base_frac in
      let removed_quot = frac_to_quotient removed_frac in
      if not (are_same_trm base_quot.base removed_quot.base) then raise Pattern.Next;
      let num =
        if base_quot.den = 1 && base_quot.num = 1 then
          removed_quot.den - removed_quot.num
        else if base_quot.den = removed_quot.den then
          base_quot.num - removed_quot.num
        else raise Pattern.Next
      in
      { removed_quot with num }
    );
    Pattern.(trm_div !__ (trm_int !__)) (fun base_frac den ->
      { base = base_frac; num = 1; den = den }
    );
    Pattern.(!__) (fun _ ->
      { base = frac; num = 1; den = 1 }
    )
  ]

let check_frac_le subst_ctx (efrac, bigger_frac) =
  let efrac = Var_map.find efrac subst_ctx in
  let bigger_frac = trm_subst subst_ctx bigger_frac in
  let efrac_quot = frac_to_quotient efrac in
  let bigger_quot = frac_to_quotient bigger_frac in
  if not (are_same_trm efrac_quot.base bigger_quot.base) then raise (FractionConstraintUnsatisfied (efrac, bigger_frac));
  if not (bigger_quot.den = 1 && bigger_quot.num = 1 && efrac_quot.num <= efrac_quot.den) then begin
    if not (efrac_quot.den = bigger_quot.den) then raise (FractionConstraintUnsatisfied (efrac, bigger_frac));
    if not (efrac_quot.num <= bigger_quot.num) then raise (FractionConstraintUnsatisfied (efrac, bigger_frac));
  end


(** [extract_resources ~split_frac res_from subst_ctx res_to] checks that
  [res_from ==> res_to * H]
  in separation logic.

  Returns the leftover linear resources [H] along with the substitution context after
  instantiating ghost variables in [res_to].
  Effectively, this checks that all resources inside [res_to] can be built from resources inside
  [res_from] and returns the remaining linear resources after instantiation.
  Pure resources (ghosts) can be inferred using unification.

  If given, [subst_ctx] substitutes variables in [res_to].
  Instantiated pure resources must not be bound inside [res_to].

  TODO: Add unit tests for this specific function
*)
let extract_resources ~(split_frac: bool) (res_from: resource_set) ?(subst_ctx: tmap = Var_map.empty) ?(specialize_efracs: bool = false) (res_to: resource_set) : tmap * used_resource_set * linear_resource_set =
  let not_dominated_pure_res_to, dominated_evars = eliminate_dominated_evars res_to in
  let evar_ctx = Var_map.map (fun x -> Some (trm_subst res_from.aliases x)) subst_ctx in
  let evar_ctx = List.fold_left (fun evar_ctx x -> Var_map.add x None evar_ctx) evar_ctx dominated_evars in

  let res_to = Resource_set.subst_aliases res_from.aliases res_to in
  let res_from = Resource_set.subst_all_aliases res_from in
  assert (Var_map.is_empty res_to.aliases);
  assert (res_to.efracs = []);

  let efracs = if specialize_efracs then res_from.efracs else [] in
  let evar_ctx = List.fold_left (fun evar_ctx (efrac, _) -> Var_map.add efrac None evar_ctx) evar_ctx efracs in

  let used_linear, leftover_linear, evar_ctx = subtract_linear_resource_set ~split_frac ~evar_ctx res_from.linear res_to.linear in
  (* Prefer the most recently generated pure fact when a choice has to be made *)
  let available_pure = List.rev res_from.pure in
  let evar_ctx = List.fold_left (fun evar_ctx res_item ->
      unify_pure res_item available_pure evar_ctx) evar_ctx not_dominated_pure_res_to
  in

  (* Remove unconstrained efracs from subst_ctx and efracs list *)
  let evar_ctx, efracs = List.fold_left (fun (evar_ctx, efracs) (efrac, bound) ->
      match Var_map.find efrac evar_ctx with
      | None -> (Var_map.remove efrac evar_ctx, efracs)
      | Some _ -> (evar_ctx, (efrac, bound) :: efracs)
    ) (evar_ctx, []) efracs
  in

  (* All dominated evars should have been instantiated at this point.
     There is a bug if it's not the case. *)
  let subst_ctx = Var_map.map (function
      | Some t -> t
      | None ->
        let inst_failed_evars = Var_map.filter (fun _ -> Option.is_none) evar_ctx in
        let inst_failed_evars_str = String.concat ", " (List.map (fun (evar, _) -> evar.name) (Var_map.bindings inst_failed_evars)) in
        failwith "failed to instantiate evars %s" inst_failed_evars_str) evar_ctx
  in

  (* Check that efrac constaints are satisfied *)
  (* FIXME: It is probably unsound to always check f <= g goals, some inequalities should be strict. *)
  List.iter (check_frac_le subst_ctx) efracs;

  let used_pure = List.map (fun (hyp, formula) ->
      { hyp; inst_by = Var_map.find hyp subst_ctx; used_formula = trm_subst subst_ctx formula }
    ) res_to.pure in

  (* Check higher order function contracts in the post-condition *)
  ignore (Var_map.merge
            (fun fn_name spec_from spec_to ->
              match spec_from, spec_to with
              | _, None -> None (* We can drop extra specifications *)
              | None, Some _ -> raise (Spec_not_found fn_name)
              | Some spec_from, Some spec_to ->
                failwith "higher order functions are not yet implemented (found a spec for %s in pre-condition)" (var_to_string fn_name)
            )
            res_from.fun_specs res_to.fun_specs);

  (* Filter out all leftovers with a null fraction *)
  let leftover_linear = List.filter (fun (h, formula) ->
    match formula_read_only_inv formula with
    | Some { frac } ->
      let frac_quotient = frac_to_quotient (trm_subst subst_ctx frac) in
      frac_quotient.num <> 0
    | None -> true
  ) leftover_linear in

  (subst_ctx, { used_pure; used_linear }, leftover_linear)

(* FIXME: resource set intuition breaks down, should we talk about resource predicates? *)
(** [assert_resource_impl res_from res_to] checks that [res_from] ==> [res_to]. *)
let assert_resource_impl (res_from: resource_set) (res_to: resource_set) : used_resource_set =
  let _, used_res, leftovers = extract_resources ~split_frac:false ~specialize_efracs:true res_from res_to in
  if leftovers <> [] then raise (NotConsumedResources leftovers);
  used_res

(** [compute_produced_resources subst_ctx contract_post] returns the resources produced
    by [contract_post] given the [subst_ctx] instantation of the contract. *)
let compute_produced_resources (subst_ctx: tmap) (contract_post: resource_set)
  : produced_resource_set =
  let compute_produced_resources_list =
    List.fold_left_map (fun subst_ctx (h, formula) ->
        let produced_hyp = new_anon_hyp () in
        let produced_formula = trm_subst subst_ctx formula in
        let produced = { produced_hyp; post_hyp = h; produced_formula } in
        let subst_ctx = Var_map.add h (trm_var produced_hyp) subst_ctx in
        (subst_ctx, produced)
      )
  in
  let subst_ctx, produced_pure = compute_produced_resources_list subst_ctx contract_post.pure in
  let _, produced_linear = compute_produced_resources_list subst_ctx contract_post.linear in
  { produced_pure; produced_linear }

(** Forgets information from [produced_resource_set]. *)
let produced_resources_to_resource_set (res_produced: produced_resource_set): resource_set =
  let forget_origin =
    List.map (fun { produced_hyp; produced_formula } -> (produced_hyp, produced_formula))
  in
  let pure = forget_origin res_produced.produced_pure in
  let linear = forget_origin res_produced.produced_linear in
  Resource_set.make ~pure ~linear ()

(** Internal type to represent RO formula frac wands. *)
type frac_wand = formula * formula list
type frac_wand_list = (var * frac_wand) list
type frac_simplification_steps = (var * var) list

let rec formula_to_frac_wand (frac: formula) : frac_wand =
  match trm_binop_inv Binop_sub frac with
  | Some (sub_frac, carved_frac) ->
    let (base_frac, carved_fracs) = formula_to_frac_wand sub_frac in
    (base_frac, carved_frac :: carved_fracs)
  | None -> (frac, [])

let frac_wand_to_formula ((base_frac, carved_fracs): frac_wand): formula =
  List.fold_right (fun carved_frac frac -> trm_sub frac carved_frac) carved_fracs base_frac

(** [simplify_frac_wands frac_wands] try to simplify [frac_wands] on the same resource between themselves.

    For each frac_wand (g - h1 - .. - hn),
    - for each [hi] we try to join the current fraction with another one that has [hi] in the head position
    - then, once we are stuck, we look if [g] occurs in one of the minuses (carved frac) of the other wands
*)
let rec simplify_frac_wands (frac_wands: (var * frac_wand) list): frac_simplification_steps * frac_wand_list =
  let rec try_pop_base_frac (base_frac: formula) (frac_wands: frac_wand_list) =
    let open Xoption.OptionMonad in
    match frac_wands with
    | [] -> None
    | (hyp, (wand_base_frac, carved_fracs)) :: frac_wands when are_same_trm base_frac wand_base_frac ->
      Some (frac_wands, hyp, carved_fracs)
    | non_matching_wand :: frac_wands ->
      let* frac_wands, hyp, carved_fracs = try_pop_base_frac base_frac frac_wands in
      Some (non_matching_wand :: frac_wands, hyp, carved_fracs)
  in

  let rec try_simplify_carved_fracs (carved_fracs: formula list) (frac_wands: frac_wand_list) =
    match carved_fracs with
    | [] -> [], frac_wands, []
    | carved_frac :: carved_fracs ->
      match try_pop_base_frac carved_frac frac_wands with
      | None ->
        let remaining_carved_fracs, frac_wands, consumed_hyps = try_simplify_carved_fracs carved_fracs frac_wands in
        carved_frac :: remaining_carved_fracs, frac_wands, consumed_hyps
      | Some (frac_wands, hyp, new_carved_fracs) ->
        let remaining_carved_fracs, frac_wands, consumed_hyps = try_simplify_carved_fracs (new_carved_fracs @ carved_fracs) frac_wands in
        remaining_carved_fracs, frac_wands, hyp :: consumed_hyps
  in

  let rec try_push_into_carved_frac base_frac new_carved_fracs frac_wands =
    let open Xoption.OptionMonad in
    match frac_wands with
    | [] -> None
    | (hyp, (wand_base_frac, wand_carved_fracs)) as cur_wand :: frac_wands ->
      let rec try_push_into carved_fracs =
        match carved_fracs with
        | [] -> None
        | carved_frac :: other_carved_fracs when are_same_trm base_frac carved_frac ->
          Some (new_carved_fracs @ other_carved_fracs)
        | non_matching_carved_frac :: carved_fracs ->
          let* carved_fracs = try_push_into carved_fracs in
          Some (non_matching_carved_frac :: carved_fracs)
      in
      match try_push_into wand_carved_fracs with
      | Some carved_fracs -> Some (hyp, (hyp, (wand_base_frac, carved_fracs)) :: frac_wands)
      | None ->
        let* hyp, frac_wands = try_push_into_carved_frac base_frac new_carved_fracs frac_wands in
        Some (hyp, cur_wand :: frac_wands)
  in

  match frac_wands with
  | [] -> [], []
  | (hyp, (base_frac, carved_fracs)) :: frac_wands ->
    let remaining_carved_fracs, frac_wands, consumed_hyps = try_simplify_carved_fracs carved_fracs frac_wands in
    let simpl_steps = List.map (fun ch -> hyp, ch) consumed_hyps in
    match try_push_into_carved_frac base_frac remaining_carved_fracs frac_wands with
    | None ->
      let next_simpl_steps, frac_wands = simplify_frac_wands frac_wands in
      (simpl_steps @ next_simpl_steps, (hyp, (base_frac, remaining_carved_fracs)) :: frac_wands)
    | Some (target_hyp, frac_wands) ->
      let next_simpl_steps, frac_wands = simplify_frac_wands frac_wands in
      (simpl_steps @ (target_hyp, hyp) :: next_simpl_steps, frac_wands)

  (* LATER: ideas for a more efficient algorithm:
    we can use a table to cache the items to avoid repeated comparisons and traversals

    input items: (g1, [h11; ..; h1n]), (g2, [h21; ..; h2n])
    working map: [gi->[hi1; ..; hin]]
    auxiliary map: [hij->gi]
    result set: []
    while working map not empty
      we pop one item from working map, e.g. (g1, [h11; ..; h1n])
      remaining = []
      put the h1k in a queue
      while queue not empty,
        h1k next one in the queue
        remove auxiliary map form auxiliary map
        if working.mem h1k
          let [hj1...hjn] = working.pop h1k
          push the [hj1...hjn] into the queue
        else
          remaining.push h1k

      // look for g1 in others
      let gi = auxiliary.find_opt(his)
      | None -> result.push(g1k, remaining)
      | Some (his) ->
            working.push(gi, (List.remove g1 his) ++ remaining)
            List.iter his (fun ha -> auxiliary.push[ha -> gi]
  *)


(** [simplify_read_only_resources res] tries to simplify all read only resources from [res]
    joining all the fractions such that there is no pair of resources of the form
    [RO(h_i - f_1 - ... - f_n, H), RO(g - h_0 - ... - h_i - ... - h_n, H)]
 *)
let simplify_read_only_resources (res: linear_resource_set): (linear_resource_set * frac_simplification_steps) =
  let rec find_bucket_and_add formula hyp frac buckets =
    match buckets with
    | [] -> [formula, [hyp, formula_to_frac_wand frac]]
    | (other_formula, fracs) :: other_buckets when are_same_trm formula other_formula ->
      (other_formula, (hyp, formula_to_frac_wand frac) :: fracs) :: other_buckets
    | non_matching_bucket :: other_buckets ->
      non_matching_bucket :: (find_bucket_and_add formula hyp frac other_buckets)
  in
  let ro_buckets = ref [] in
  let non_ro_res = List.filter (fun (hyp, formula) ->
    match formula_read_only_inv formula with
    | None -> true
    | Some { formula; frac } ->
      ro_buckets := find_bucket_and_add formula hyp frac !ro_buckets;
      false
    ) res in
  let simpl_steps = ref [] in
  let ro_buckets = List.map (fun (formula, fracs) ->
      let new_simpl_steps, frac_wands = simplify_frac_wands fracs in
      simpl_steps := new_simpl_steps @ !simpl_steps;
      (formula, frac_wands)
    ) !ro_buckets
  in
  (* Here use a fold_right to maintain the initial ordering between RO resources.
     This is required for ghost_pair_chaining to pass, and maintaining the initial order
     is not a bad idea anyway.
     Note however that this function pulls RO ressources in the initial context in front. *)
  let res = List.fold_right (fun (formula, fracs) res ->
    List.fold_left (fun res (hyp, frac_wand) ->
      let frac = frac_wand_to_formula frac_wand in
      match frac.desc with
      | Trm_val Val_lit Lit_int 1 -> (hyp, formula) :: res
      | _ -> (hyp, formula_read_only ~frac formula) :: res
      ) res fracs
  ) ro_buckets non_ro_res in
  (res, !simpl_steps)

(** [add_joined_frac_usage ro_simpl_steps usage] adds the usage
    corresponding to the read only simplifications [ro_simpl_steps] into the usage map [usage]. *)
let add_joined_frac_usage ro_simpl_steps usage =
  List.fold_left (fun used_set (joined_into, taken_from) ->
    let used_set = add_usage joined_into JoinedFrac used_set in
    let used_set = add_usage taken_from ConsumedFull used_set in
    used_set) usage ro_simpl_steps

(**
  [resource_merge_after_frame res_after frame] returns [res_after] * [frame] with simplifications.
  Cancels magic wands in [frame] with linear resources in [res_after] and
  returns the produced resource_set.

  Also returns a usage map that corresponds to the new usages from the production of resources in [res_after]
  and the resources merges.

  More precisely, the returned resource set must statifies the following invariants:
  [res_after] * [frame] ==> res
  there is no pair in res of the form RO(h_i - f_1 - ... - f_n, H), RO(g - h_0 - ... - h_i - ... - h_n, H)

  Ex: res_after.linear = RO('a, t)  and  frame = RO('b - 'a, t)
  gives res.linear = RO('b, t)
 *)
let resource_merge_after_frame (res_after: produced_resource_set) (frame: linear_resource_set) : resource_set * resource_usage_map * (var * var) list =
  let res_after = produced_resources_to_resource_set res_after in
  let used_set = List.fold_left (fun used_set (h, _) -> Var_map.add h Ensured used_set) Var_map.empty res_after.pure in
  let used_set = List.fold_left (fun used_set (h, _) -> Var_map.add h Produced used_set) used_set res_after.linear in

  let linear, ro_simpl_steps = simplify_read_only_resources (res_after.linear @ frame) in
  let used_set = add_joined_frac_usage ro_simpl_steps used_set in

  { res_after with linear }, used_set, ro_simpl_steps

(** <private> cf. {!find_fun_spec} *)
let trm_fun_var_inv (t:trm): var option =
  try
    match trm_prim_inv t with
    | Some p -> Some (Resource_primitives.to_var p)
    | None -> trm_var_inv t
  with Resource_primitives.Unknown ->
    let trm_internal (msg : string) (t : trm) : string =
      Printf.sprintf "%s: %s\n" msg (Ast_to_text.ast_to_string t) in
    trm_fail t (trm_internal "unimplemented trm_fun_var_inv construction" t)

(** <private> cf. {!compute_resources} *)
let find_fun_spec (t: trm) (fun_specs: fun_spec_resource varmap): fun_spec_resource =
  (** spec is either in env, or attached to term *)
  (* LATER: replace with a query on _Res inside fun_specs, but this requires a management of value aliases *)
  match trm_fun_var_inv t with
  | Some fn ->
    Xoption.unsome_or_else (Var_map.find_opt fn fun_specs) (fun () -> raise (Spec_not_found fn))
  | None ->
    begin match trm_inv ~error:"expected anonymous or named function" trm_fun_inv t with
    | (args, _, _, FunSpecContract contract) ->
      { args = List.map fst args; contract; inverse = None }
    | _ -> raise Anonymous_function_without_spec
    end

let formula_style = Ast_fromto_AstC.style_of_custom_style (Style.default_custom_style ())
let formula_to_string = Ast_fromto_AstC.formula_to_string formula_style
let named_formula_to_string = Ast_fromto_AstC.named_formula_to_string formula_style

(* FIXME: move printing out of this file. *)
let resource_list_to_string res_list : string =
  String.concat "\n" (List.map named_formula_to_string res_list)

let resource_set_to_string res : string =
  let spure = resource_list_to_string res.pure in
  let sefracs = if res.efracs = [] then ""
    else String.concat "\n" ("" :: List.map (fun efrac -> Ast_fromto_AstC.efrac_to_string formula_style efrac) res.efracs)
  in
  let slin = resource_list_to_string res.linear in
  Printf.sprintf "pure:\n%s%s\n\nlinear:\n%s\n" spure sefracs slin

let resource_set_opt_to_string res : string =
  Xoption.map_or resource_set_to_string "UnspecifiedRes" res

type resource_error_phase = ResourceComputation | PostconditionCheck

let resource_error_phase_to_string (phase: resource_error_phase) : string =
  match phase with
  | ResourceComputation -> "Resource computation"
  | PostconditionCheck -> "Postcondition check"

(** Exception used by [handle_resource_errors] to interrupt typing
    after a first error is discovered. *)
exception StoppedOnFirstError

(** List of errors accumulated during the current call to
    [trm_recompute_resources]. <private> *)
let global_errors : (resource_error_phase * exn) list ref = ref []

(** [ResourceError (t, e)] describes the fact that errors occurred
    during of typing, and [t] describes the partially typed
    term, and [e] describe the first error occurring at phase [p].
    Certain nodes [ti] in [t] may have their field [ti.errors]
    storing the error messages. *)
exception ResourceError of trm * resource_error_phase * exn

let _ = Printexc.register_printer (function
  | Resource_not_found (kind, item, context) ->
    Some (Printf.sprintf "%s resource not found:\n%s\nIn context:\n%s" (resource_kind_to_string kind) (named_formula_to_string item) (resource_list_to_string context))
  | Spec_not_found fn ->
    Some (Printf.sprintf "No specification for function %s" (var_to_string fn))
  | NotConsumedResources res ->
    Some (Printf.sprintf "Resources not consumed after the end of the block:\n%s" (resource_list_to_string res))
  | FractionConstraintUnsatisfied (efrac, bigger_frac) ->
    Some (Printf.sprintf "Fraction constraint unsatisfied: %s <= %s (currently we only reason about fractions of the form a - a/n - ... - a/n)" (formula_to_string efrac) (formula_to_string bigger_frac))
  | ResourceError (_t, phase, err) ->
    Some (Printf.sprintf "%s error: %s" (resource_error_phase_to_string phase) (Printexc.to_string err));
  | _ -> None)


type minimized_linear_triple = {
  new_fracs: resource_item list;
  linear_pre: resource_item list;
  linear_post: resource_item list;
  frame: resource_item list;
  usage_map: resource_usage_map;
}

type minimize_linear_triple_post_modif =
  | RemoveUnused
  | WeakenSplitFrac of { new_hyp: var; frac_before: formula; new_frac: var }
  | RemoveJoinedFrac of formula

(** [minimize_linear_triple linear_pre linear_post usage] removes and weakens resources from linear_pre and linear_post
    such that a term with usage map [usage] can still typecheck.
    Ideally it removes as much resources as possible, and put them in the [frame] field of the return value.
    While weakening resources new fractions might be generated and are stored in the [new_fracs] field of the return value.

    It assumes that [linear_pre] and especially [linear_post] have resource names that correspond to the usage map [usage]. *)
let minimize_linear_triple (linear_pre: resource_item list) (linear_post: resource_item list) (usage: resource_usage_map): minimized_linear_triple =
  let new_fracs = ref [] in
  let frame = ref [] in
  let post_modifs = ref Var_map.empty in
  let filter_linear_pre (hyp, formula) =
    match Var_map.find_opt hyp usage with
    | None ->
      post_modifs := Var_map.add hyp RemoveUnused !post_modifs;
      frame := (hyp, formula) :: !frame;
      None
    | Some (Required | Ensured) -> failwith "minimize_linear_triple: the linear resource %s is used like a pure resource" (var_to_string hyp)
    | Some Produced -> failwith "minimize_linear_triple: Produced resource %s has the same id as a contract resource" (var_to_string hyp)
    | Some ConsumedFull -> Some (hyp, formula)
    | Some ConsumedUninit ->
      begin match formula_uninit_inv formula with
      | Some _ -> Some (hyp, formula)
      | None -> Some (hyp, formula_uninit formula)
      end
    | Some SplittedFrac ->
      let { frac = frac_before; formula = base_formula } = formula_read_only_inv_all formula in
      let new_hyp = new_anon_hyp () in
      let frac_var, frac_ghost = new_frac () in
      new_fracs := frac_ghost :: !new_fracs;
      post_modifs := Var_map.add hyp (WeakenSplitFrac { new_hyp; frac_before; new_frac = frac_var }) !post_modifs;
      frame := (hyp, formula_read_only ~frac:(trm_sub frac_before (trm_var frac_var)) base_formula) :: !frame;
      Some (new_hyp, formula_read_only ~frac:(trm_var frac_var) base_formula)
    | Some JoinedFrac ->
      let { frac = frac_before } = formula_read_only_inv_all formula in
      post_modifs := Var_map.add hyp (RemoveJoinedFrac frac_before) !post_modifs;
      frame := (hyp, formula) :: !frame;
      None
  in
  let linear_pre = List.filter_map filter_linear_pre linear_pre in

  let frac_wand_diff frac_before frac_after =
    let frac_base_before, frac_holes_before = formula_to_frac_wand frac_before in
    let frac_base_after, frac_holes_after = formula_to_frac_wand frac_after in
    assert (Trm.are_same_trm frac_base_before frac_base_after);
    let frac_holes_only_before = Xlist.diff frac_holes_before frac_holes_after in
    let frac_holes_only_after = Xlist.diff frac_holes_after frac_holes_before in
    (frac_holes_only_before, frac_holes_only_after)
  in
  let var_map_try_pop var map =
    match Var_map.find_opt var !map with
    | None -> None
    | Some x ->
      map := Var_map.remove var !map;
      Some x
  in
  let updated_usage_map = ref usage in
  let filled_frac_hole_to_read_only base_formula frac =
    let new_hyp = new_anon_hyp () in
    updated_usage_map := add_usage new_hyp Produced !updated_usage_map;
    (new_hyp, formula_read_only ~frac base_formula)
  in
  let filter_linear_post (hyp, formula) =
    match var_map_try_pop hyp post_modifs with
    | None -> [(hyp, formula)]
    | Some RemoveUnused -> []
    | Some WeakenSplitFrac { new_hyp; frac_before; new_frac } ->
      let { frac = frac_after; formula = base_formula } = formula_read_only_inv_all (formula_remove_uninit formula) in
      let frac_holes_only_before, frac_holes_only_after = frac_wand_diff frac_before frac_after in
      let carved_frac = frac_wand_to_formula (trm_var new_frac, frac_holes_only_after) in
      let remaining_fracs = List.map (filled_frac_hole_to_read_only base_formula) frac_holes_only_before in
      let carved_frac_hyp = new_anon_hyp () in
      updated_usage_map := add_usage carved_frac_hyp Produced !updated_usage_map;
      (carved_frac_hyp, formula_read_only ~frac:carved_frac base_formula) :: remaining_fracs
    | Some RemoveJoinedFrac frac_before ->
      let { frac = frac_after; formula = base_formula } = formula_read_only_inv_all (formula_remove_uninit formula) in
      let frac_holes_only_before, frac_holes_only_after = frac_wand_diff frac_before frac_after in
      assert (frac_holes_only_after = []);
      List.map (filled_frac_hole_to_read_only base_formula) frac_holes_only_before
  in
  let linear_post = List.concat_map filter_linear_post linear_post in
  if not (Var_map.is_empty !post_modifs) then failwith "minimize_linear_triple: missing resources that need to be patched in the post-condition";
  { new_fracs = List.rev !new_fracs; linear_pre; linear_post; frame = List.rev !frame; usage_map = !updated_usage_map }

(** Knowing that term [t] has contract [contract], and that [res] is available before [t],
  [compute_contract_invoc contract ?subst_ctx res t] returns the resources used by [t],
  and the resources available after [t].

  If provided, [subst_ctx] is a substitution applied to [contract].
  Sets [t.ctx.ctx_resources_contract_invoc].
    *)
let compute_contract_invoc (contract: fun_contract) ?(subst_ctx: tmap = Var_map.empty) (res: resource_set) (t: trm): resource_usage_map * resource_set =
  let subst_ctx, res_used, res_frame = extract_resources ~split_frac:true ~subst_ctx res contract.pre in

  let res_produced = compute_produced_resources subst_ctx contract.post in
  let usage = used_set_to_usage_map res_used in

  let new_res, usage_after, ro_simpl_steps = resource_merge_after_frame res_produced res_frame in
  let new_res = { new_res with efracs = new_efracs_from_used_set res_used } in

  t.ctx.ctx_resources_contract_invoc <- Some {
    contract_frame = res_frame;
    contract_inst = res_used;
    contract_produced = res_produced;
    contract_joined_resources = ro_simpl_steps };

  let total_usage = update_usage_map ~current_usage:usage ~extra_usage:usage_after in
  total_usage, Resource_set.(remove_unused_efracs (bind ~keep_efracs:true ~old_res:res ~new_res))

(** <private> *)
let debug_print_computation_stack = false

(** [handle_resource_errors t phase exn] hooks [exn] as error on the term [t],
    and save the fact that an exception [exn] was triggered. *)
let handle_resource_errors (t: trm) (phase:resource_error_phase) (exn: exn) =
  (* Save the error in the term where it occurred, or the referent (transitively) if any *)
  let error_str = sprintf "%s error: %s" (resource_error_phase_to_string phase) (Printexc.to_string exn) in
  let tref = trm_find_referent t in
  if !Flags.debug_errors_msg_embedded_in_ast then begin
    if tref != t
      then Tools.debug "GRABBING REFERENT FOR TERM:----\n%s\n-----" (AstC_to_c.ast_to_string t);
    Tools.debug "SAVING ERROR IN TERM:----\n%s\n-----\n%s-----" (AstC_to_c.ast_to_string tref) (Ast_to_text.ast_to_string tref);
  end;
  tref.errors <- error_str :: tref.errors;
  (*Tools.debug "ADDERROR %s\n  %s" error_str (AstC_to_c.ast_to_string t);*)
  (* Accumulate the error *)
  global_errors := (phase, exn) :: !global_errors;
  (* Interrupt if stop on first error *)
  if !Flags.stop_on_first_resource_error then Printexc.(raise_with_backtrace StoppedOnFirstError (get_raw_backtrace ()));
  (* Return empty resources maps as best effort to continue *)
  None, None


let empty_usage_map = Var_map.empty

(* TODO?
Resources.Computation.compute_resource
Resources.compute = Resources.Computation.compute_resource
when dune supports this.
*)
(* compute_resource = compute_resources_and_merge_usage ~current_usage:(empty_usage_map res) *)
(* FIXME: #odoc why is annotation required on callees? *)
(** [compute_resources ?expected_res res t] computes resources within [t], knowing that [res]
    resources are available before [t].
    Returns [(usage, res')].
    If successful, [usage] contains the resources used by [t] and [res'] the resources available
    after [t].
    If unsuccessful [usage = None] and [res' = expected_res].

    If provided, checks that [res' ==> expected_res].

    Sets [t.ctx.ctx_resources_*] fields in depth.
    *)
let rec compute_resources
  ?(expected_res: resource_set option)
  (res: resource_set option)
  (t: trm) : resource_usage_map option * resource_set option =
  if debug_print_computation_stack then Tools.debug "=====\nWith resources: %s\nComputing %s\n" (resource_set_opt_to_string res) (AstC_to_c.ast_to_string t);
  (* Define the referent for hooking type errors on existing terms
     when errors are triggered on terms that are generated on-the-fly. *)
  let referent : trm_annot =
    Trm.(trm_annot_set_referent trm_annot_default t) in
  t.ctx.ctx_resources_before <- res;
  let (let**) (type a) (x: a option) (f: a -> resource_usage_map option * resource_set option) =
    match x with
    | Some x -> f x
    | None -> None, None
  in
  let usage_map, res =
    let** res in
    try begin match t.desc with
    (* new array is typed as MALLOCN with correct dims *)
    | Trm_apps ({ desc = Trm_val (Val_prim (Prim_ref_array (ty, dims))) }, _, []) ->
      compute_resources (Some res) (Matrix_core.alloc_with_ty ~annot:referent ~annot_call:referent dims ty)

    (* Values and variables are pure. *)
    | Trm_val _ -> (Some Var_map.empty, Some res)
    | Trm_var x -> (Some (Var_map.singleton x Required), Some res) (* TODO: Manage return values for pointers *)

    (* [let_fun f ... = ... types like [let f = fun ... -> ...] *)
    | Trm_let_fun (name, ret_type, args, body, contract) ->
      (* TODO: Remove trm_let_fun *)
      compute_resources (Some res) (trm_let ~annot:referent (name, typ_auto ()) (trm_fun ~annot:referent args (Some ret_type) body ~contract))

    (* Defining a function is pure by itself, we check that the body satisfies the contract.
       If possible, we register a new function specification on [var_result], as well as potential inverse function metadata. *)
    | Trm_fun (args, ret_type, body, contract) ->
      let compute_resources_in_body contract =
        let body_res = Resource_set.bind ~keep_efracs:false ~old_res:res ~new_res:contract.pre in
        let body_usage, _ = compute_resources ~expected_res:contract.post (Some body_res) body in
        match body_usage with
        | Some body_usage -> Var_map.filter (fun _ usage -> usage = Required) body_usage
        | None -> Var_map.empty
      in
      begin match contract with
      | FunSpecContract contract ->
        let body_usage = compute_resources_in_body contract in
        let contract = fun_contract_subst res.aliases contract in
        let args = List.map (fun (x, _) -> x) args in
        (Some body_usage, Some { res with fun_specs = Var_map.add var_result {args; contract; inverse = None} res.fun_specs })
      | FunSpecReverts reverted_fn ->
        (* LATER: allow non empty arg list for reversible functions, this requires subtitution in the reversed contract *)
        assert (args = []);
        (* TODO: Also register reverse in the fun_contracts entry *)
        let reverted_spec = Var_map.find reverted_fn res.fun_specs in
        assert (reverted_spec.args = []);
        let reverse_contract = revert_fun_contract reverted_spec.contract in
        let body_usage = compute_resources_in_body reverse_contract in
        let args = List.map (fun (x, _) -> x) args in
        let fun_specs =
          res.fun_specs |>
          Var_map.add reverted_fn { reverted_spec with inverse = Some var_result } |>
          Var_map.add var_result { args; contract = reverse_contract; inverse = Some reverted_fn }
        in
        (Some body_usage, Some { res with fun_specs })
      | FunSpecUnknown -> (Some Var_map.empty, Some res)
      end

    (* Transitively compute resources through all sequence instructions.
       At the end of the sequence, take into account that all stack allocations are freed. *)
    | Trm_seq instrs ->
      let instrs = Mlist.to_list instrs in
      let usage_map, res = List.fold_left (fun (usage_map, res) inst ->
          compute_resources_and_merge_usage res usage_map inst)
          (Some Var_map.empty, Some res) instrs
      in

      (* Free the cells allocated with stack new *)
      let** res in
      let extract_let_mut ti =
        match trm_let_inv ti with
        | Some (x, _, t) ->
          begin match trm_ref_inv t with
          | Some _ -> [formula_cell x]
          | None ->
            begin match trm_ref_array_inv t with
            | Some (_, dims, _) -> [formula_matrix (trm_var x) dims]
            | None -> []
            end
          end
        | None -> []
      in
      let to_free = List.concat_map extract_let_mut instrs in
      (*Tools.debug "Trying to free %s from %s\n" (String.concat ", " to_free) (resources_to_string (Some res));*)
      let res_to_free = Resource_set.make ~linear:(List.map (fun f -> (new_anon_hyp (), formula_uninit f)) to_free) () in
      let _, removed_res, linear = extract_resources ~split_frac:false res res_to_free in
      let usage_map = update_usage_map_opt ~current_usage:usage_map ~extra_usage:(Some (used_set_to_usage_map removed_res)) in

      usage_map, Some { res with linear }

    (* First compute the resources of [body].
       If the body is convertible to a formula, remember it as alias.
       Finally replace all mentions of [var_result] with [var]. *)
    | Trm_let ((var, typ), body) ->
      let usage_map, res_after = compute_resources (Some res) body in
      let res_after = Option.map (fun res_after ->
        match formula_of_trm body with
        | Some f_body ->
          let f_body = trm_subst res_after.aliases f_body in
          { res_after with aliases = Var_map.add var f_body res_after.aliases }
        | _ -> res_after
        ) res_after
      in
      let usage_map = Option.map (Var_map.add var Ensured) usage_map in
      usage_map, Option.map (fun res_after -> Resource_set.rename_var var_result var res_after) res_after

    (* TODO: try to factorize *)
    | Trm_apps (fn, effective_args, ghost_args) ->
      begin match find_fun_spec fn res.fun_specs with (* try to find spec *)
      | spec ->
        (* If the function has a specification.
        Check that the [effective_args] use separate resources (order of evaluation does not matter).
        Check that all [effective_args] do not appear in the function contract unless they are formula-convertible (cf. formula_of_term).
        Build the instantation context with the known [effective_args] and [ghost_args].
        Then [compute_contract_invoc] to deduct used and remaining resources.
        *)

        let compute_and_check_resources_in_arg res arg =
          match compute_resources (Some res) arg with
          | Some arg_usage_map, Some post_arg_res ->
            let minimized_triple = minimize_linear_triple res.linear post_arg_res.linear arg_usage_map in
            let res_after_arg = { res with pure = res.pure @ minimized_triple.new_fracs; linear = minimized_triple.frame } in
            let minimized_post = Resource_set.(filter ~pure_filter:(pure_usage_filter arg_usage_map keep_ensured) (make ~pure:post_arg_res.pure ~linear:minimized_triple.linear_post ())) in
            Some (res_after_arg, minimized_triple.linear_pre, minimized_post, minimized_triple.usage_map)
          | _ -> None
        in
        (* Check the function itself as if it is an argument of the call (useful for closures) *)
        let** res_after_fn, fn_pre, fn_post, usage_map = compute_and_check_resources_in_arg res fn in

        let contract_fv = fun_contract_free_vars spec.contract in
        let** subst_ctx, res_arg_frame, args_pre, args_post, usage_map = try
          List.fold_left2 (fun acc contract_arg effective_arg ->
            let open Xoption.OptionMonad in
            let* subst_map, unused_res, acc_pre, acc_post, usage_map = acc in
            let* unused_res, new_pre, new_post, arg_usage_map = compute_and_check_resources_in_arg unused_res effective_arg in
            let usage_map = update_usage_map ~current_usage:usage_map ~extra_usage:arg_usage_map in
            let acc_pre = new_pre @ acc_pre in
            let acc_post = Resource_set.union new_post acc_post in

            (* For all effective arguments that will appear in the instantiated contract,
               check that they have a formula interpretation *)
            let subst_map = if Var_set.mem contract_arg contract_fv then begin
              let arg_formula = match formula_of_trm effective_arg with
                | Some formula -> formula
                | None -> trm_fail effective_arg (Printf.sprintf "Could not make a formula out of term '%s', required because of instantiation of %s contract" (AstC_to_c.ast_to_string effective_arg) (AstC_to_c.ast_to_string fn))
              in
              Var_map.add contract_arg arg_formula subst_map
            end else
              subst_map
            in
            Some (subst_map, unused_res, acc_pre, acc_post, usage_map)
          ) (Some (Var_map.empty, res_after_fn, fn_pre, fn_post, usage_map)) spec.args effective_args
        with Invalid_argument _ ->
          failwith "Mismatching number of arguments for %s" (AstC_to_c.ast_to_string fn)
        in
        let res_after_args = Resource_set.union res_arg_frame args_post in
        let linear_res_after_args, ro_simpl_steps = simplify_read_only_resources res_after_args.linear in
        let res_after_args = { res_after_args with linear = linear_res_after_args } in
        let usage_map = add_joined_frac_usage ro_simpl_steps usage_map in

        let ghost_args_vars = ref Var_set.empty in
        let subst_ctx = List.fold_left (fun subst_ctx (ghost_var, ghost_inst) ->
          if Var_set.mem ghost_var !ghost_args_vars then (failwith "Ghost argument %s given twice for function %s" (var_to_string ghost_var) (AstC_to_c.ast_to_string fn));
          ghost_args_vars := Var_set.add ghost_var !ghost_args_vars;
          Var_map.add ghost_var ghost_inst subst_ctx) subst_ctx ghost_args
        in
        let contract = { spec.contract with pre = { spec.contract.pre with pure = List.filter (fun (ghost_var, _) ->
          let manually_given = Var_set.mem ghost_var !ghost_args_vars in
          ghost_args_vars := Var_set.remove ghost_var !ghost_args_vars;
          not manually_given) spec.contract.pre.pure } }
        in
        assert (Var_set.is_empty !ghost_args_vars);

        let call_usage_map, res_after = compute_contract_invoc contract ~subst_ctx res_after_args t in
        let usage_map = List.fold_left (fun usage_map (_, ghost_inst) ->
            let ghost_inst_fv = trm_free_vars ghost_inst in
            Var_set.fold (fun x -> Var_map.add x Required) ghost_inst_fv usage_map
          ) usage_map ghost_args in
        let usage_map = update_usage_map ~current_usage:usage_map ~extra_usage:call_usage_map in

        Some usage_map, Some res_after

      | exception Spec_not_found fn when var_eq fn Resource_primitives.__cast ->
        (* TK: we treat cast as identity function. *)
        (* FIXME: this breaks invariant that function arguments are reproducible.
           NOTE: that works if the weaker invariant decribed in apps case above is used. *)
        begin match effective_args with
        | [arg] -> compute_resources (Some res) arg
        | _ -> failwith "expected 1 argument for cast"
        end

      | exception Spec_not_found fn when var_eq fn Resource_trm.var_ghost_begin ->
        (* Checks that the called ghost is reversible, either because the argument is a __with_reverse pair,
           or because its reverse ghost is already in context.
           Then compute ressources as if it is a normal ghost call, and remember the instantiated contract.
           Store the reverse of the instantiated contract as the contract for _Res.
        *)
        let usage_map, res, contract_invoc = Pattern.pattern_match effective_args [
          Pattern.(trm_apps !(trm_apps2 (trm_var (var_eq Resource_trm.var_with_reverse)) !__ !__) nil !__ ^:: nil) (fun with_rev_app ghost_fn ghost_fn_rev ghost_args ->
            let spec = find_fun_spec ghost_fn res.fun_specs in
            let reverse_contract = revert_fun_contract spec.contract in
            begin match trm_fun_inv ghost_fn_rev with
            | Some ([], ret_typ, body, _) ->
              ignore (compute_resources (Some res) (trm_fun ~annot:referent [] ret_typ body ~contract:(FunSpecContract reverse_contract)))
            | Some _ -> failwith "A ghost reverse function should have no arguments"
            | None ->
              ignore (compute_resources (Some reverse_contract.pre) ~expected_res:reverse_contract.post (trm_apps ~annot:referent ghost_fn_rev [] ~ghost_args))
            end;
            let ghost_call = (trm_apps ~annot:referent ghost_fn [] ~ghost_args) in
            let usage_map, res = compute_resources (Some res) ghost_call in
            with_rev_app.ctx <- ghost_call.ctx; (* Recover context information because it can be useful *)
            usage_map, res, ghost_call.ctx.ctx_resources_contract_invoc
          );
          Pattern.(!(trm_apps !__ nil __) ^:: nil) (fun ghost_call ghost_fn ->
            let spec = find_fun_spec ghost_fn res.fun_specs in
            begin match spec.inverse with
            | Some _ -> ()
            | None -> failwith "%s is not reversible but is used inside __ghost_begin" (var_to_string fn)
            end;
            let usage_map, res = compute_resources (Some res) ghost_call in
            usage_map, res, ghost_call.ctx.ctx_resources_contract_invoc
          );
          Pattern.(!__) (fun _ -> failwith "expected a ghost call inside __ghost_begin")
        ] in
        begin match res, contract_invoc with
        | Some res, Some invoc ->
          let inverse_pre = List.map (fun { produced_hyp; produced_formula } -> (produced_hyp, produced_formula)) invoc.contract_produced.produced_linear in
          let inverse_post = List.map (fun { hyp; used_formula } -> (hyp, used_formula))
            invoc.contract_inst.used_linear
          in
          let inverse_spec = { args = [];
            contract = fun_contract_subst res.aliases { pre = Resource_set.make ~linear:inverse_pre (); post = Resource_set.make ~linear:inverse_post () };
            inverse = None }
          in
          usage_map, Some { res with fun_specs = Var_map.add var_result inverse_spec res.fun_specs }
        | _ -> failwith "Ghost call inside __ghost_begin should have generated a contract_invoc"
        end

      | exception Spec_not_found fn when var_eq fn Resource_trm.var_ghost_end ->
        (* Calls the closure made by GHOST_BEGIN and removes it from the pure context to ensure good scoping. *)
        Pattern.pattern_match effective_args [
          Pattern.(!(trm_var !__) ^:: nil) (fun fn fn_var ->
            (* LATER: Maybe check that the variable is indeed introduced by __ghost_begin *)
            let usage_map, res = compute_resources (Some res) (trm_apps ~annot:referent fn []) in
            usage_map, Option.map (fun res -> { res with fun_specs = Var_map.remove fn_var res.fun_specs }) res
          );
          Pattern.(!__) (fun _ -> failwith "__ghost_end expects a single variable as argument")
        ]

      | exception Spec_not_found fn when var_eq fn Resource_trm.var_assert_alias ->
        if effective_args <> [] then failwith "__assert_alias expects only ghost arguments";
        let ghost_call = trm_apps ~annot:referent (trm_var Resource_trm.var_assert_eq) [] ~ghost_args in
        let usage_map, res = compute_resources (Some res) ghost_call in
        let** res in

        let var = ref None in
        let subst = ref None in
        List.iter (fun (arg, value) -> match arg.name with
        | "x" -> begin match trm_var_inv value with
          | Some x -> var := Some x
          | None -> failwith "__assert_alias expects a simple variable as first argument"
          end
        | "y" -> subst := Some value
        | _ -> ()) (ghost_args @ Option.value ~default:[] (Option.map (fun inv -> List.map (fun { hyp; inst_by } -> (hyp, inst_by)) inv.contract_inst.used_pure) ghost_call.ctx.ctx_resources_contract_invoc));
        let var = Option.get !var in
        let subst = trm_subst res.aliases (Option.get !subst) in (* Aliases never refer to other aliases *)
<<<<<<< HEAD
        begin match Var_map.find_opt var res.aliases with
        | None -> ()
        | Some alias when are_same_trm alias subst -> ()
        | _ -> failwith (sprintf "Cannot add an alias for '%s': this variable already has an alias" (var_to_string var))
        end;
=======
        if Var_map.mem var res.aliases then failwith "Cannot add an alias for '%s': this variable already has an alias" (var_to_string var);
>>>>>>> f2cee49e
        let aliases = Var_map.add var subst res.aliases in
        usage_map, Some ({ res with aliases })

      | exception Spec_not_found fn when var_eq fn Resource_trm.var_admitted ->
        (* Stop the resource computation in the instructions following the call to __admitted()
           by forgetting the context without raising any error. *)
        None, None
      end

    (* Typecheck the whole for loop by instantiating its outer contract, and type the inside with the inner contract. *)
    | Trm_for (range, body, contract) ->
      let outer_contract = contract_outside_loop range contract in
      let usage_map, res_after = compute_contract_invoc outer_contract res t in

      let inner_contract = contract_inside_loop range contract in
      (* If the contract is not strict put all the framed resources inside the invariant *)
      let inner_contract, included_frame_hyps = if contract.strict then inner_contract, Var_set.empty else
        let frame = (Option.get t.ctx.ctx_resources_contract_invoc).contract_frame in
        (* Put the frame ressources at the end to make them used less often *)
        { pre = { inner_contract.pre with linear = inner_contract.pre.linear @ frame };
          post = { inner_contract.post with linear = inner_contract.post.linear @ frame } },
        List.fold_left (fun acc (x, _) -> Var_set.add x acc) Var_set.empty frame
      in
      let inner_usage, _ = compute_resources ~expected_res:inner_contract.post (Some (Resource_set.bind ~keep_efracs:false ~old_res:res ~new_res:inner_contract.pre)) body in

      let usage_map, res_after =
        match inner_usage with
        | Some inner_usage ->
          let extra_usage = Var_map.filter (fun x usage -> usage = Required || Var_set.mem x included_frame_hyps) inner_usage in
          let usage_map = update_usage_map ~current_usage:usage_map ~extra_usage in
          let res_after = if contract.strict then res_after else
            (* We need to change the ids of resources from the frame that were consumed inside the loop *)
            { res_after with linear = List.map (fun (x, f) -> match Var_map.find_opt x extra_usage with
              | Some (ConsumedFull | ConsumedUninit) -> (new_anon_hyp (), f)
              | _ -> (x, f)) res_after.linear }
          in
          Some usage_map, res_after
        | None -> None, res_after
      in

      usage_map, Some res_after

    (* Typecheck the 'then' and 'else' branches separately (including evaluating 'cond'),
       then try to join resources ('then' ==> 'else').
       *)
    | Trm_if (cond, then_branch, else_branch) ->
      let usage_cond, res_cond = compute_resources (Some res) cond in
      let** res_cond in
      let res_before_then, res_before_else = match trm_to_formula_prop cond with
        | Some prop ->
          Resource_set.push_back_pure (new_anon_hyp (), prop) res_cond,
          Resource_set.push_back_pure (new_anon_hyp (), formula_not prop) res_cond
        | None -> res_cond, res_cond
      in

      let usage_then, res_then = compute_resources (Some res_before_then) then_branch in
      let usage_else, res_else = compute_resources (Some res_before_else) else_branch in
      let** res_then in
      let** res_else in

      (* TODO: allow the user to customize the join resources *)
      (* TODO: be more clever about the synthetized join resources *)
      let res_join = Resource_set.make ~linear:(List.map (fun (_, formula) -> (new_anon_hyp (), formula)) res_else.linear) () in
      let used_join_then = assert_resource_impl res_then res_join in
      then_branch.ctx.ctx_resources_post_inst <- Some used_join_then;
      let used_join_else = assert_resource_impl res_else res_join in
      else_branch.ctx.ctx_resources_post_inst <- Some used_join_else;
      let usage_joined = match usage_then, usage_else with
        | Some usage_then, Some usage_else ->
          let usage_then_joined = update_usage_map ~current_usage:usage_then ~extra_usage:(used_set_to_usage_map used_join_then) in
          let usage_else_joined = update_usage_map ~current_usage:usage_else ~extra_usage:(used_set_to_usage_map used_join_else) in
          Some (Var_map.merge (fun x ut ue ->
              let on_conflict explanation =
                failwith "%s %s (%s / %s)" (var_to_string x) explanation (resource_usage_opt_to_string ut) (resource_usage_opt_to_string ue)
              in
              match ut, ue with
              | (Some Required, (Some Required | None)) | (None, Some Required) -> Some Required
              | (Some Ensured | None), (Some Ensured | None) -> None
              | (Some (Required | Ensured), _) | (_, Some (Required | Ensured)) ->
                on_conflict "mixed in pure and linear"
              | (None, _) | (_, None) ->
                on_conflict "consumed in a branch but not in the other"
              | (Some ConsumedFull, _) | (_, Some ConsumedFull) -> Some ConsumedFull
              | (Some ConsumedUninit, Some ConsumedUninit) -> Some ConsumedUninit
              | (Some (SplittedFrac | JoinedFrac), _) | (_, Some (SplittedFrac | JoinedFrac)) ->
                on_conflict "RO usage should have disappeared after join instantiation"
              | (Some Produced, _) | (_, Some Produced) ->
                on_conflict "is produced in one branch and is not in the join resource set")
            usage_then_joined usage_else_joined)
        | _, _ -> None
      in
      let res_usage = update_usage_map_opt ~current_usage:usage_cond ~extra_usage:usage_joined in
      let res_usage = Option.map (fun res_usage -> List.fold_left (fun used_set (h, _) -> Var_map.add h Produced used_set) res_usage res_join.linear) res_usage in

      res_usage, Some (Resource_set.bind ~keep_efracs:true ~old_res:res_cond ~new_res:res_join)

    (* Pass through constructions that do not interfere with resource checking *)
    | Trm_typedef _ ->
      Some Var_map.empty, Some res

    | Trm_template (params, t) ->
      compute_resources (Some res) t

    | _ -> trm_fail t ("Resource_core.compute_inplace: not implemented for " ^ AstC_to_c.ast_to_string t)
    end with
    | StoppedOnFirstError as e -> Printexc.(raise_with_backtrace e (get_raw_backtrace ()))
    | e -> handle_resource_errors t ResourceComputation e
  in

  t.ctx.ctx_resources_usage <- usage_map;
  if debug_print_computation_stack then
    Tools.debug "=====\nWith resources: %s\nWith usage: %s\nSaving %s\n"
      (resource_set_opt_to_string res)
      (Option.value ~default:"<unknown>" (Option.map (fun usage_map -> String.concat ", " (Ast_fromto_AstC.ctx_usage_map_to_strings usage_map)) usage_map))
      (AstC_to_c.ast_to_string t);
  t.ctx.ctx_resources_after <- res;
  match res, expected_res with
  | Some res, Some expected_res ->
    (* Check that the expected resources after the expression are actually the resources available after the expression *)
    begin try
      (* LATER: add an annotation to provide post instantiation hints *)
      let used_res = assert_resource_impl res expected_res in
      t.ctx.ctx_resources_post_inst <- Some used_res;
      (* We need to account for pure usage inside the post instantiation, but filter out invariants that are passed to the next iteration without modification. *)
      let usage_map = Option.map (fun current_usage -> update_usage_map ~current_usage ~extra_usage:(used_set_to_usage_map { used_pure = List.filter (fun { hyp; inst_by } ->
          match trm_var_inv inst_by with
          | Some x -> not (var_eq x hyp)
          | None -> true
        ) used_res.used_pure; used_linear = [] })) t.ctx.ctx_resources_usage
      in
      t.ctx.ctx_resources_usage <- usage_map;
      usage_map, Some expected_res
    with
    | StoppedOnFirstError as e -> Printexc.(raise_with_backtrace e (get_raw_backtrace ()))
    | e ->
      ignore (handle_resource_errors t PostconditionCheck e);
      None, Some expected_res
    end
  | _, None -> usage_map, res
  | None, _ -> usage_map, expected_res

(** <private> [compute_resources] that propagates usages. *)
and compute_resources_and_merge_usage
  ?(expected_res: resource_set option) (res: resource_set option)
  (current_usage: resource_usage_map option) (t: trm): resource_usage_map option * resource_set option =
  let extra_usage, res = (compute_resources : ?expected_res:resource_set -> resource_set option -> trm -> (resource_usage_map option * resource_set option)) ?expected_res res t in
  let open Xoption.OptionMonad in
  let usage_map = update_usage_map_opt ~current_usage ~extra_usage in
  (usage_map, res)


let rec trm_deep_copy (t: trm) : trm =
  let t = trm_map_with_terminal ~share_if_no_change:false false (fun _ ti -> trm_deep_copy ti) t in
  t.ctx <- unknown_ctx (); (* LATER *)
  t

(** [trm_recompute_resources init_ctx t] recomputes resources of [t] using [compute_resources],
  after a [trm_deep_copy] to prevent sharing.
  Otherwise, returns a fresh term in case of success, or raises [ResourceError] in case of failure.

  If [!Flags.stop_on_first_resource_error] is set, then the function immediately stops after the
  first error is encountered, else it tries to report as many as possible.

  Hypothesis: needs var_ids to be calculated. *)
let trm_recompute_resources (init_ctx: resource_set) (t: trm): trm =
  (* TODO: should we avoid deep copy by maintaining invariant that there is no sharing?
     makes sense with unique var ids and trm_copy mechanisms.
     Otherwise avoid mutable asts. Could also have unique node ids and maps from ids to metadata. *)
  (* Make a copy of [t] *)
  let t = trm_deep_copy t in
  (* Typecheck the copy of [t] and update it in place.
     Type errors are saved in a global list, and errors
     are also saved as annotations in the "errors" fields
     in the nodes inside the copy of [t]. *)
  global_errors := [];
  let backtrace =
    try
      ignore (compute_resources (Some init_ctx) t);
      None
    with StoppedOnFirstError -> Some (Printexc.get_raw_backtrace ())
  in
  (* Test for errors, before returning the updated copy of [t] *)
  match !global_errors with
  | [] -> t
  | ((phase, exn) :: _) ->
      let err = ResourceError (t, phase, exn) in
      match backtrace with
      | Some bt -> Printexc.raise_with_backtrace err bt
      | None -> raise err<|MERGE_RESOLUTION|>--- conflicted
+++ resolved
@@ -1258,15 +1258,11 @@
         | _ -> ()) (ghost_args @ Option.value ~default:[] (Option.map (fun inv -> List.map (fun { hyp; inst_by } -> (hyp, inst_by)) inv.contract_inst.used_pure) ghost_call.ctx.ctx_resources_contract_invoc));
         let var = Option.get !var in
         let subst = trm_subst res.aliases (Option.get !subst) in (* Aliases never refer to other aliases *)
-<<<<<<< HEAD
         begin match Var_map.find_opt var res.aliases with
         | None -> ()
         | Some alias when are_same_trm alias subst -> ()
-        | _ -> failwith (sprintf "Cannot add an alias for '%s': this variable already has an alias" (var_to_string var))
+        | _ -> failwith "Cannot add an alias for '%s': this variable already has an alias" (var_to_string var)
         end;
-=======
-        if Var_map.mem var res.aliases then failwith "Cannot add an alias for '%s': this variable already has an alias" (var_to_string var);
->>>>>>> f2cee49e
         let aliases = Var_map.add var subst res.aliases in
         usage_map, Some ({ res with aliases })
 
