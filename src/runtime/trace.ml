--- conflicted
+++ resolved
@@ -359,14 +359,7 @@
       then ignore (Sys.command ("sed -i 's@//#pragma@#pragma@' " ^ filename))
   )
 
-
-<<<<<<< HEAD
 (** [get_header ()]: get the header of the current file (e.g. include directives) *)
-=======
-
-
-(* [get_header ()]: get the header of the current file (e.g. include directives) *)
->>>>>>> 19a4c771
 let get_header () : string =
   the_trace.context.header
 
