open Ast
open Trm
open Typ
open Mark
open Stats
open Tools
open PPrint

let debug = false

let debug_serialization = true

<<<<<<< HEAD
(** [output_style] describes the mode in which an AST should be pretty-printed *)
type output_style = Style.custom_style

(*** [check_trace_at_every_step] can be activated to call the function
   [check_trace] after every step, to check the invariants of the
   trace data structure, which stores the stack of open steps. *)
let check_trace_at_every_step = false

=======
>>>>>>> de39194e
(** Exceptions raised by this module when the user does not respect
    the interaction rules, or when internal invariants are broken *)
exception TraceFailure of string

(* TEMPORARY HACK *)
let ast_just_before_first_call_to_restore_original : trm option ref = ref None

(* TODO: lack of uniformity: show_step  vs step_backtrack *)

(******************************************************************************)
(*                             Debug flags                                    *)
(******************************************************************************)

(* [check_trace_at_every_step] can be activated to call the function
   [check_trace] after every step, to check the invariants of the
   trace data structure, which stores the stack of open steps. *)
let check_trace_at_every_step = ref false

(* For debugging, insert this line in your code:
   let _ = Trace.debug_open_close_step := true
*)
let next_step_id = fresh_generator ()
let debug_open_close_step = ref false

let debug_notify_dump_trace = false

let debug_compute_ml_file_excerpts = false


(******************************************************************************)
(*                             File excerpts                                  *)
(******************************************************************************)

(** [ml_file_excerpts]: maps line numbers to the corresponding sections in-between [!!] marks in
   the source file. Line numbers are counted from 1 in that map. *)
module Int_map = Map.Make(Int)
let ml_file_excerpts = ref Int_map.empty

(** [compute_ml_file_excerpts lines]: is a function for grouping lines according to the [!!] symbols. *)
let compute_ml_file_excerpts (lines : string list) : string Int_map.t =
  let r = ref Int_map.empty in
  let start = ref 0 in
  let acc = Buffer.create 3000 in
  let push () =
    let s = Buffer.contents acc in
    let i = !start+1 in
    if debug_compute_ml_file_excerpts
      then printf "Excerpt[%d] = <<<%s>>>\n\n" i s;
    r := Int_map.add i s !r;
    Buffer.clear acc; in
  let regexp_let = Str.regexp "^[ ]*let" in
  let starts_with_let (str : string) : bool =
    Str.string_match regexp_let str 0 in
  (* match a line that starts with '!!' or 'bigstep' *)
  let regexp_step = Str.regexp "^[ ]*\\(!!\\|bigstep\\)" in
  let starts_with_step (str : string) : bool =
    Str.string_match regexp_step str 0 in
  let process_line (iline : int) (line : string) : unit =
    if starts_with_step line then begin
      push();
      start := iline;
    end;
    if not (starts_with_let line) then begin
      Buffer.add_string acc line;
      Buffer.add_string acc "\n";
    end;
    in
  List.iteri process_line lines;
  push();
  !r


(******************************************************************************)
(*                             Logging management                             *)
(******************************************************************************)


(** [now()] returns the current time *)
let now () : float =
   Unix.gettimeofday()

(** [timing_log_handle]: is a handle on the channel for writing timing reports. *)
let timing_log_handle = ref None

(** [stats_log_handle]: is a handle on the channel for writing stats reports. *)
let stats_log_handle = ref None

(** [logs]: is a reference on the list of open log channels. *)
let logs : (out_channel list) ref = ref []

(** [close_logs]: closes all open log channels. *)
let close_logs () : unit =
  List.iter (fun log -> close_out log) !logs;
  logs := []

(** [init_logs]: initializes the log files. It closes any existing logs.
   Returns the one log created. *)
let init_logs prefix =
  close_logs();
  let clog = open_out (prefix ^ ".log") in
  let timing_log = open_out ("timing.log") in
  timing_log_handle := Some timing_log;
  let stats_log = open_out ("stats.log") in
  stats_log_handle := Some stats_log;
  logs := timing_log :: stats_log :: clog :: [];
  clog

(** [write_log clog msg]: writes the string [msg] to the channel [clog]. *)
let write_log (clog : out_channel) (msg : string) : unit =
  output_string clog msg;
  flush clog

(** [trm_to_log clog styp t]: writes in the channel [clog] the term [t],
   and its typing information described by the string [styp]. *)
let trm_to_log (clog : out_channel) (exp_type : string) (t : trm) : unit =
  let sloc =
    match t.loc with
    | None -> ""
    | Some {loc_file = _; loc_start = {pos_line = start_row; pos_col = start_column}; loc_end = {pos_line = end_row; pos_col = end_column}} ->
       Printf.sprintf "at start_location %d  %d end location %d %d" start_row start_column end_row end_column
    in
  let msg = Printf.sprintf " -expression\n%s\n %s is a %s\n" (AstC_to_c.ast_to_string t) sloc exp_type in
 write_log clog msg

(******************************************************************************)
(*                             File input                                     *)
(******************************************************************************)

(** A parser should read a filename and return:
   - A header to copy in the produced file (typically a list of '#include' for C)
   - The OptiTrust AST of the rest of the file *)
(* TODO: encode header information in the AST *)
type parser = string -> string * trm

(** [parse ~parser filename]:
   call the parser on the given file while recording statistics *)
let parse ~(parser: parser) (filename : string) : string * trm =
  print_info None "Parsing %s...\n" filename;
  let parsed_file = stats ~name:"tr_ast" (fun () -> parser filename) in
  print_info None "Parsing Done.\n";
  parsed_file


(******************************************************************************)
(*                             Light diffs                                    *)
(******************************************************************************)

let debug_light_diff = ref false

(** [light_diff astBefore astAfter]: find all the functions that have not change after
    applying a transformation and hides their body for a more robust view diff. *)
let light_diff (astBefore : trm) (astAfter : trm) : trm * trm  =
    let topfun_before = top_level_fun_bindings astBefore in
    let topfun_after = top_level_fun_bindings astAfter in
    let topfun_common = get_common_top_fun topfun_before topfun_after in
    if !debug_light_diff then begin
       eprintf "light_diff removes common functions: ";
       List.iter (fun f -> eprintf "%s " f.name) topfun_common;
       eprintf "\n";
    end;
    let filter_common ast = fst (hide_function_bodies (fun f -> List.mem f topfun_common) ast) in
    let new_astBefore = filter_common astBefore in
    let new_astAfter = filter_common astAfter in
    (new_astBefore, new_astAfter)

(** [process_ast_before_after_for_diff astBefore astAfter] massages the arguments,
    in case the flag [use_light_diff] is set, to remove the bodies of functions that
    are identical in astBefore and astAfter. Bodies are not removed if the output
    styles are not the same for both ASTs. *)
let process_ast_before_after_for_diff (style_before : output_style) (style_after : output_style) (ast_before : trm) (ast_after : trm) : trm * trm  =
  if !Flags.use_light_diff && (style_before = style_after)
      then light_diff ast_before ast_after
      else ast_before, ast_after


(******************************************************************************)
(*                             Trace management                               *)
(******************************************************************************)

(** [context]: contains general information about:
   - the source code that was loaded initially using [set_init_file],
   - the prefix of the filenames in which to output the final result using [dump]
   - the log file to report on the transformation performed. *)
type context =
  { parser : parser;
    (* DEPRECATED?
       directory : string; *)
    mutable prefix : string; (* TODO: needs mutable? *)
    extension : string;
    header : string;
    clog : out_channel; }

(** [contex_dummy]: used for [trace_dummy]. *)
let context_dummy : context =
  { parser = (fun _ -> failwith "context_dummy has no parser");
    (* directory = ""; *)
    prefix = "";
    extension = "";
    header = "";
    clog = stdout; }

(* DEPRECATED [stepdescr]: description of a script step. *)
type stepdescr = {
  mutable isbigstep : string option; (* if the step is the beginning of a big step,
                                        then the value is [Some descr] *)
  mutable script : string; (* excerpt from the transformation script, or "" *)
  mutable exectime : int; } (* number of milliseconds, -1 if unknown *)

(** [step_kind] : classifies the kind of steps.*)
type step_kind =
  | Step_root (* root step created by [init] *)
  | Step_big (* produced by a [bigstep] call, via [open_big_step] *)
  | Step_small (* produced by a small-step [!!], via [open_small_step] *)
  | Step_transfo (* produced by [transfo_step] *)
  | Step_target_resolve (* produced by [target_resolve_step], for target_iter *)
  | Step_mark_manip (* produced during target_iter *)
  | Step_io (* produced by [io_step] *)
  | Step_group (* produced in particular by [backtrack] steps, or [target_iter] steps *)
  | Step_backtrack (* [backtrack] or [backtrack_on_failure] *)
  | Step_show (* produced by [show_step] *)
  | Step_typing (* produced by [typing_step] *)
  | Step_trustme (* produced by [trustme] *)
  | Step_change (* change step introduced by [finalize_step] -- TODO: add this feature *)
  | Step_error (* fatal error caught *)


(** [step_kind_to_string] converts a step-kind into a string *)
let step_kind_to_string (k:step_kind) : string =
  match k with
  | Step_root -> "Root"
  | Step_big -> "Big"
  | Step_small -> "Small"
  | Step_transfo -> "Transfo"
  | Step_target_resolve -> "Target"
  | Step_mark_manip -> "Mark-manip"
  | Step_io -> "IO"
  | Step_group -> "Group"
  | Step_backtrack -> "Backtrack"
  | Step_show -> "Show"
  | Step_typing -> "Typing"
  | Step_trustme -> "Trustme"
  | Step_change -> "Change"
  | Step_error -> "Error"

(** [step_infos] *)
type step_infos = {
  mutable step_id : int; (* for debugging purpose *)
  mutable step_script : string;
  mutable step_script_line : int option;
  mutable step_time_start : float; (* seconds since start *)
  mutable step_exectime : float; (* seconds *)
  mutable step_name : string;
  mutable step_args : (string * string) list;
  mutable step_flag_check_validity : bool; (* state of flag check_validity at start; must be the same at end *)
  mutable step_valid : bool;
  mutable step_justif : string list; (* accumulated in reverse order during the step *)
  mutable step_tags : string list; (* accumulated in reverse order during the step *)
  mutable step_debug_msgs : string list; (* accumulated in reverse order during the step *)
}

(** [step_tree]: history type used for storing all the trace information about all steps, recursively. *)
type step_tree = {
  mutable step_kind : step_kind;
  mutable step_ast_before : trm; (* possibly [empty_ast], for "show" steps *)
  mutable step_ast_after : trm;
  mutable step_style_before : output_style;
  mutable step_style_after : output_style;
  mutable step_sub : step_tree list; (* accumulated in reverse order during the step *)
  (* substeps in reverse order during construction (between open and close) *)
  mutable step_infos : step_infos; }
  (* TODO: FOR PARSING STEPS int_of_float(stats_parse.stats_time); } *)


(** A [step_stack] is a stack that contains the currently opened steps,
   with the innermost at the top. The bottom element of the stack is
   always the one that describes the execution of the full transformation
   script. *)
type step_stack = step_tree list


(** [trace]: a record made of a context, a current AST, and a list of ASTs that were
   saved as "interesting intermediate steps", via the [Trace.save] function.
   Any call to the [step] function adds a copy of [cur_ast] into [history]. *)
type trace = {
  mutable context : context;
  mutable cur_ast : trm;
  mutable cur_style : output_style;
  mutable step_stack : step_stack; } (* stack of open steps *)

(** [trm_dummy]: dummy trm. *)
let trm_dummy : trm =
  trm_val (Val_lit Lit_unit)

(** [trace_dummy]: an trace made of dummy context and dummy trm,
   whose purpose is to enforce that [Trace.init] is called before any transformation *)
let trace_dummy : trace =
  { context = context_dummy;
    cur_ast = trm_dummy; (* dummy *)
    cur_style = Style.default_custom_style();
    step_stack = []; (* dummy *)
    }

(** [the_trace]: the trace produced by the current script. *)
let the_trace : trace =
  trace_dummy

(** [is_trace_dummy()]: returns whether the trace was never initialized. *)
let is_trace_dummy () : bool =
  the_trace.context == context_dummy

(** [get_decorated_history]: gets history from trace with a few meta information *)
(* TODO: remove this function? *)
let get_decorated_history ?(prefix : string = "") () : string * context * step_tree =
  let ctx = the_trace.context in
  let prefix = (* LATER: figure out why we needed a custom prefix here *)
    if prefix = "" then ctx.prefix else prefix in
  let tree =
    match the_trace.step_stack with
    | [] -> raise (TraceFailure "step stack must never be empty")
    | [tree] -> tree
    | _ -> raise (TraceFailure "step stack contains more than one step; this should not be the case when a transformation script has completed")
    in
  (prefix, ctx, tree)

let dummy_exectime : float = 0.


(******************************************************************************)
(*                                   Checker                                  *)
(******************************************************************************)

exception Invalid_trace of string

(** [check ~final] verify that [the_trace] is well-formed.
    If the argument [final] is true, all the steps must be properly closed.
    Raises [Invalid_trace] if an invariant is broken. *)
let check_the_trace ~(final:bool) : unit =
  (* Auxiliary function to report a broken invariant *)
  let err (msg:string) : unit =
    raise (Invalid_trace msg) in
  (* Auxiliary function to compute the expected kind of a substep *)
  let kind_for_sub (kind:step_kind) : step_kind =
    match kind with
    | Step_root -> Step_big
    | Step_big -> Step_small
    | Step_small -> Step_transfo
    | _ -> Step_transfo
    in
  (* Recursive checker for a [step_tree].
     [expected_kind] is one of [Step_root], [Step_big], [Step_small], or [Step_transfo]
     it is used to ensure e.g. that small-steps are not nested in other small-steps,
     or big-steps nested inside small-steps, etc.
     Note that big-steps are optional in the hierarchy:
    small steps may be children of the root. *)
  let rec check_tree ~(expected_kind:step_kind) (step:step_tree) : unit =
    let kind = step.step_kind in
    (* beware that the sublist might be in normal order or reverse order
       depending on whether the step has already been closed or not
       -- LATER: we should have the information on whether it is closed... *)
    let sub = List.rev step.step_sub in
    (* Check kind, compared with [expected_kind] *)
    begin match kind, expected_kind with
      | Step_root, Step_root -> ()
      | Step_root, _ -> err "A root step should only appear at the top of the step_stack"
      | _, Step_root -> err "A root step was expected to appear at the top of the step_stack"
      | Step_big, Step_big -> ()
      | Step_big, _ -> err "A big step should only appear at depth one in the step_stack"
      | Step_small, (Step_small | Step_big) -> ()
      | Step_small, _ -> err "A small step should only appear at depth one or two in the step_stack"
      | _, (Step_transfo | Step_small | Step_big) -> ()
      | _ -> raise (TraceFailure "Invalid argument for [expected_kind] in [check_tree]")
    end;
    (* A backtrack step always contains a single substep, which must be of kind group.
       Moreover, if the trace is final, the ast_after matches the ast_before *)
    if kind = Step_backtrack then begin
      match sub with
      | [] when not final -> () (* backtrack step should be currently opened;
                    LATER: implement a check that there are more elements in the stack *)
      | [substep] ->
          if substep.step_kind <> Step_group
            then err "A backtrack step should have a group step as child"
      | [changestep; substep] when changestep.step_kind = Step_change -> ()
      | [substep; changestep] when changestep.step_kind = Step_change -> ()
          (* the end of the backtrack step restores the previous ast *)
      | _ -> err (sprintf "A backtrack step should have exactly one substep, %d found for %d" (List.length sub) (step.step_infos.step_id))
    end;
    (* Check substeps, with a lower [expected_kind] *)
    let expected_kind_sub = kind_for_sub kind in
    List.iter (check_tree ~expected_kind:expected_kind_sub) sub;
    in
  ignore (List.fold_right (fun step expected_kind ->
            check_tree ~expected_kind step;
            kind_for_sub step.step_kind)
          the_trace.step_stack Step_root);
  (* If [final], then [trace] must be reduced to a single root step. *)
  if final then begin
    match the_trace.step_stack with
    | [step] -> ()
    | _ -> err "A finalized trace should consist of a single step"
  end


(******************************************************************************)
(*                                   Output                                   *)
(******************************************************************************)

<<<<<<< HEAD
(** [filename_before_clang_format filename] takes as input a string
    such as "foo.cpp" and returns "foo_orig.cpp". This filename
    is meant to store the file before it is reformated using clang-format. *)
let filename_before_clang_format (filename:string) : string =
  let base =
    try Filename.chop_suffix filename ".cpp"
    with _ -> failwith (sprintf "filename_before_clang_format: expects a .cpp file, provided: %s." filename) in
  base ^ "_orig.cpp"
=======
(* LATER: document and factorize *)

let style_normal_code () =
  Style.default_custom_style ()

let style_resources ?(print_var_id : bool option) () = (*TODO factorize with Show.res *)
  let cstyle_default = AstC_to_c.(default_style()) in
  let aststyle_default = Ast.default_style () in
  let ast_style = { aststyle_default with print_generated_ids = true } in
  let ast_style = match print_var_id with
  | None -> ast_style
  | Some b -> { ast_style with print_var_id = b }
  in
  Style.({ decode = false;
    typing = Style.typing_all;
    print = Lang_C { cstyle_default with
      ast = ast_style;
      optitrust_syntax = true; } })
>>>>>>> de39194e

(** [cleanup_cpp_file_using_clang_format filename]: makes a system call to
   reformat a CPP file using the clang format tool.
   LATER: find a way to remove extra parentheses in ast_to_doc, by using
   priorities to determine when parentheses are required. *)
let cleanup_cpp_file_using_clang_format ?(uncomment_pragma : bool = false) (filename : string) : unit =
  stats ~name:(Printf.sprintf "cleanup_cpp_file_using_clang_format(%s)" filename) (fun () ->
    (* If requested, save a copy of the file "foo.cpp" into "foo_orig.cpp" before reformating "foo.cpp" *)
    if !Flags.keep_file_before_clang_format then begin
      let orig_filename = filename_before_clang_format filename in
      ignore (Sys.command (sprintf "cp %s %s" filename orig_filename));
    end;
    (*DEPRECATED ignore (Sys.command ("clang-format -style=\"Google\" -i " ^ filename));*)
    ignore (Sys.command (sprintf "clang-format -style=\"{BasedOnStyle: Google, ColumnLimit: %d}\" -i %s" !Flags.clang_format_nb_columns filename));
    if (* false && *) uncomment_pragma
      then ignore (Sys.command ("sed -i 's@//#pragma@#pragma@' " ^ filename))
  )

(** [get_header ()]: get the header of the current file (e.g. include directives) *)
let get_header () : string =
  the_trace.context.header

(** [ensure_header]: ensures that the header [h] is included in the header of the current file. *)
(* FIXME: does not show in diff this way *)
let ensure_header (h : string) : unit =
  let ctx = the_trace.context in
  let found = Tools.pattern_matches h (ctx.header) in
  if not found then
    the_trace.context <- { ctx with header = ctx.header ^ h ^ "\n" }

(** [output_prog style ctx prefix ast]: writes the program described by the term [ast] into file.
   - one describing the CPP code ("prefix.cpp")
   If the flag [-dump-ast-details] is set, also produce:
   - one describing the raw AST ("prefix.ast")
   - one describing the internal AST ("prefix_enc.cpp")
   The CPP code is formatted using clang-format, unless [-disable-clang-format] is passed. *)
let output_prog (style:output_style) ?(beautify:bool=true) (ctx : context) (prefix : string) (ast : trm) : unit =
  let use_clang_format = beautify && !Flags.use_clang_format in
  let file_prog = prefix ^ ctx.extension in
  let out_prog = open_out file_prog in
  begin try
    (* Print the header, in particular the include directives *) (* LATER: include header directives into the AST representation *)
    output_string out_prog ctx.header;
    (* Convert contracts into code *)
    let fromto_style = Ast_fromto_AstC.style_of_custom_style style in
    let ast = Ast_fromto_AstC.computed_resources_intro fromto_style ast in
    (* Optionally convert from OptiTrust to C syntax *)
    let ast =
      if style.decode then begin
        try
          Ast_fromto_AstC.cfeatures_intro fromto_style ast
        with
        | Scope_computation.InvalidVarId msg ->
          Tools.warn (sprintf "output_prog could not decode due do invalid var ids: %s" msg);
          (* TODO: add comment in code or in trace by returning info to callers *)
          Ast_fromto_AstC.meta_intro fromto_style ast
      end else
        Ast_fromto_AstC.meta_intro fromto_style ast
      in
    (* Print the code into file, using the specified style *)
    let cstyle = match style.print with
      | Lang_AST _-> raise (TraceFailure "output_prog requires a Lang_C printing mode, not a Lang_AST")
      | Lang_C cstyle -> cstyle
      in
    AstC_to_c.ast_to_outchannel cstyle out_prog ast;
    output_string out_prog "\n";
    close_out out_prog;
  with | Failure _ as exn ->
    close_out out_prog;
    Printexc.(raise_with_backtrace exn (get_raw_backtrace ()))
  end;
  (* Beautify the generated C++ code using clang-format *)
  if use_clang_format
    then cleanup_cpp_file_using_clang_format ~uncomment_pragma:use_clang_format file_prog;
  (* Optionally (flag [-dump-ast-details]), generated output also in OptiTrust syntax and Raw syntax *)
  if !Flags.dump_ast_details then begin
    let file_ast = prefix ^ ".ast" in
    let file_enc = prefix ^ "_enc" ^ ctx.extension in
    let out_ast = open_out file_ast in
    let out_enc = open_out file_enc in
    begin try
      (* Print the raw ast *)
      begin
        let style = Ast_to_text.default_style() in
        Ast_to_text.print_ast style out_ast ast;
        output_string out_ast "\n";
        close_out out_ast;
      end;
      (* Print the non-decoded ast *)
      output_string out_enc ctx.header;
      let style = AstC_to_c.default_style() in
      AstC_to_c.ast_to_outchannel { style with optitrust_syntax = true } out_enc ast;
      output_string out_enc "\n";
      close_out out_enc;
      if use_clang_format
        then cleanup_cpp_file_using_clang_format file_enc;
    with | Failure s ->
      close_out out_ast;
      close_out out_enc;
      failwith s
    end
  end

(******************************************************************************)
(*                                   Reparse                                  *)
(******************************************************************************)

(** [reparse_trm ctx ast]: prints [ast] in a temporary file and reparses it using Clang. *)
let reparse_trm ?(info : string = "") ?(parser: parser option) (ctx : context) (ast : trm) : trm =
  if !Flags.debug_reparse then begin
    let info = if info <> "" then info else "of a term during the step starting at" in
    Printf.printf "Reparse: %s.\n" info;
    flush stdout
  end;
  let in_prefix = (Filename.dirname ctx.prefix) ^ "/tmp_" ^ (Filename.basename ctx.prefix) in
  output_prog (Style.custom_style_for_reparse()) ~beautify:false ctx in_prefix ast;

  let parser =
    match parser with
    | Some p -> p
    | None -> ctx.parser
  in

  let (_, t) = parse ~parser (in_prefix ^ ctx.extension) in
  (*let _ = Sys.command ("rm " ^ in_prefix ^ "*") in*)
  t

let reparse_ast ?(update_cur_ast : bool = true) ?(info : string = "the code during the step starting at") ?(parser: parser option) () =
  let tnew = reparse_trm ~info ?parser the_trace.context the_trace.cur_ast in
  if update_cur_ast
    then the_trace.cur_ast <- tnew



(******************************************************************************)
(*                               Step management                              *)
(******************************************************************************)

(** [get_cur_step ()] returns the current step --there should always be one. *)
let get_cur_step ?(error : string = "get_cur_step: empty stack") () : step_tree =
  match the_trace.step_stack with
  | [] -> failwith error
  | step::_ -> step

(** [open_root_step] is called only by [Trace.init], for initializing
   the bottom element of the [step_stack].
   Assumes fields of [the_trace] have already been initialized. *)
let open_root_step ?(source : string = "<unnamed-file>") () : unit =
  assert(the_trace.step_stack = []);
  let step_root_infos = {
    step_id = next_step_id();
    step_script = "Contents of " ^ source;
    step_script_line = None;
    step_time_start = now();
    step_exectime = dummy_exectime;
    step_name = "Full script";
    step_args = [("extension", the_trace.context.extension) ];
    step_justif = [];
    step_flag_check_validity = !Flags.check_validity;
    step_valid = false;
    step_tags = [];
    step_debug_msgs = [];
  } in
  let step_root = {
    step_kind = Step_root;
    step_ast_before = the_trace.cur_ast;
    step_style_before = the_trace.cur_style;
    step_ast_after = trm_dummy;
    step_style_after = the_trace.cur_style;
    step_sub = [];
    step_infos = step_root_infos; }
    in
  the_trace.step_stack <- [step_root]

(** [get_root_step()] returns the root step, after close_root_step has been called *)
let get_root_step () : step_tree =
  match the_trace.step_stack with
  | [step] ->
      if step.step_ast_after == trm_dummy
        then raise (TraceFailure "get_root_step: close_root_step has not been called");
      step
  | _ -> raise (TraceFailure "close_root_step: broken invariant, stack must have size one")

(** [get_excerpt line]: returns the piece of transformation script that starts on the given line. Currently returns the ""
    in case [compute_ml_file_excerpts] was never called. LATER: make it fail in that case. *)
let get_excerpt (line : int) : string =
  if line = - 1 then sprintf "<get_excerpt for line -1>" else (*failwith "get_excerpt: requires a valid line number";*)
  if !ml_file_excerpts = Int_map.empty then "<get_excerpt: empty map>" else begin (* should "" be failure? *)
  match Int_map.find_opt line !ml_file_excerpts with
    | Some txt -> if txt <> "" then txt else sprintf "<get_excerpt: empty string mapped to line %d>" line
    | None -> (*LATER: failwith? *) sprintf "<get_excerpt: no binding for line %d>" line
  end

(** [open_step] is called at the start of every big-step, or small-step,
   or combi, or basic transformation. *)
let open_step ?(valid:bool=false) ?(line : int option) ?(step_script:string="") ?(tags:string list=[]) ~(kind:step_kind) ~(name:string) () : step_tree =
  let infos = {
    step_id = next_step_id();
    step_script = step_script;
    step_script_line = line;
    step_time_start = now();
    step_exectime = dummy_exectime;
    step_name = name;
    step_args = [];
    step_justif = [];
    step_flag_check_validity = !Flags.check_validity;
    step_valid = valid;
    step_tags = tags;
    step_debug_msgs = [];
  } in
  let step = {
    (* fields set at the start of the step *)
    step_kind = kind;
    step_ast_before = the_trace.cur_ast;
    step_style_before = the_trace.cur_style;
    (* mutated during the lifetime of the step: *)
    step_sub = [];
    step_infos = infos;
    (* mutated at the finalization of the step: *)
    step_ast_after = trm_dummy;
    step_style_after = the_trace.cur_style; }
    in
  the_trace.step_stack <- step :: the_trace.step_stack;
  if !debug_open_close_step
    then eprintf "%sTrace.open_step [%d]: %s (%s)\n" (String.make (List.length the_trace.step_stack) ' ') step.step_infos.step_id (step_kind_to_string kind) name;
  step

(** [change_step] helps creating a [Step_change] during [finalize]. *)
let change_step ~(ast_before:trm) ~(style:output_style) ~(ast_after:trm) ~(time_start : float) ~(step_exectime : float) ~(flag_check_validity:bool) : step_tree =
  let infos = {
    step_id = next_step_id();
    step_script = "";
    step_script_line = None;
    step_time_start = time_start;
    step_exectime = step_exectime;
    step_name = "direct ast change";
    step_args = [];
    step_justif = [];
    step_flag_check_validity = flag_check_validity;
    step_valid = false;
    step_tags = [];
    step_debug_msgs = [];
  } in
  { step_kind = Step_change;
    step_ast_before = ast_before;
    step_style_before = style;
    step_sub = [];
    step_infos = infos;
    step_ast_after = ast_after;
    step_style_after = style; }

(** [justif txt] is called by a transformation after open_step in order
   to store explaination of why it is correct *)
let justif (justif:string) : unit =
  let step = get_cur_step () in
  let infos = step.step_infos in
  infos.step_valid <- true;
  infos.step_justif <- justif::infos.step_justif

(** [justif_always_correct()] is a specialized version of [step_justif]
   for transformation that are always correct. *)
let justif_always_correct () : unit =
  justif "always correct"
  (* TODO: subcases:
     - correct because the ast is not modified
     - correct because the code has not changed (only contracts and decorations have) *)

(** [step_arg] is called by a transformation after open_step in order
   to store the string representations of one argument. *)
let step_arg ~(name:string) ~(value:string) : unit =
  let step = get_cur_step () in
  let infos = step.step_infos in
  infos.step_args <- (name,value)::infos.step_args

(** [tag] is called by a transformation after open_step in order to associate a tag with itself. *)
let tag (s : string) : unit =
  let step = get_cur_step () in
  let infos = step.step_infos in
  infos.step_tags <- s :: infos.step_tags

(** [msg] is a function to add a debug message to the current step. *)
let msg (s : string) : unit =
  let step = get_cur_step () in
  let infos = step.step_infos in
  infos.step_debug_msgs <- s :: infos.step_debug_msgs

(** [tag_trivial] is called by a transformation after open_step to indicate that it is trivial, or trivially explained by its substeps. *)
let tag_trivial () : unit =
  tag "trivial"

(** [tag_atomic] is called by a transformation after open_step to indicate that it is atomic, e.g. looking at its substeps does not explain why it is correct. *)
let tag_atomic () : unit =
  tag "atomic"

(** [tag_valid_by_composition] is called by a transformation after open_step to indicate that it should be valid by composition. This can be used for filtering trace display or checking that it is indeed valid by composition. *)
let tag_valid_by_composition () : unit =
  tag "should_be_valid_by_composition"

(** [tag_simpl_arith] is called by a transformation after open_step to indicate that it performs arithmetic simplifications. This can be used for filtering trace display. *)
let tag_simpl_arith () : unit =
  tag "simpl";
  tag "simpl_arith"

(** [tag_simpl_access] is called by a transformation after open_step to indicate that it performs array/matrix access simplificatoins.
  *)
let tag_simpl_access () : unit =
  tag "simpl.access"

(** [without_substep_validity_checks f] executes [f] with
    the flag [check_validity] temporarily set to false.
    Only for internal use; user scripts should use the [trustme] function. *)
let without_substep_validity_checks (f: unit -> 'a): 'a =
  Flags.with_flag Flags.check_validity false f

(** [try_validate_step_by_compostion s] sets a computation to be valid if all its substeps are valid. *)
let try_validate_step_by_compostion (s : step_tree) : unit =
  let infos = s.step_infos in
  if not infos.step_valid then begin
    let kinds_excluded = [Step_target_resolve; Step_io] in (* TODO: target_resolve might not be needed anymore *)
    let subs = List.filter (fun si -> not (List.mem si.step_kind kinds_excluded)) s.step_sub in
    if List.for_all (fun sub -> sub.step_infos.step_valid) subs then begin
      let asts1: trm list = [s.step_ast_before] @
        (List.map (fun sub -> sub.step_ast_after) subs);
      in
      let asts2: trm list = (List.map (fun sub -> sub.step_ast_before) subs) @
        [s.step_ast_after]
      in
      if List.for_all2 (==) asts1 asts2 then begin
        infos.step_tags <- "valid_by_composition" :: infos.step_tags;
        infos.step_valid <- true
      end (* else begin
        printf "%s\n" (infos.step_name);
        printf "%s\n" (Trace_printers.list_arg_printer pointer_to_string asts1);
        printf "%s\n" (Trace_printers.list_arg_printer pointer_to_string asts2);
      end *)
    end
  end

(** [make_substeps_chained step] Finalize the list of substeps of [step],
    by inserting [Step_change] steps where the ast was modified directly
    in-between steps, to ensure that from [ast_before] we reach [ast_after]
    by applying the series of substep, each substep starting from the same
    physical ast as the one produced by the previous step. *)
let make_substeps_chained (step:step_tree) : unit =
  let flag_check_validity = step.step_infos.step_flag_check_validity in
  let style = step.step_style_before in
  let before (s:step_tree) : trm =
    s.step_ast_before in
  let after (s:step_tree) : trm =
    s.step_ast_after in
  let time_start (s:step_tree) : float =
    s.step_infos.step_time_start in
  let time_stop (s:step_tree) : float =
    s.step_infos.step_time_start +. s.step_infos.step_exectime in
  let newsubrev = ref [] in
  let cur_ast = ref step.step_ast_before in
  let cur_time = ref (time_start step) in
  let process (substep:step_tree) : unit =
    if before substep != !cur_ast then begin
      let changestep = change_step ~ast_before:(!cur_ast) ~ast_after:(before substep)
        ~time_start:(!cur_time) ~step_exectime:(time_start substep -. !cur_time)
        ~flag_check_validity ~style in
        (* or style:(Style.default_custom_style()) *)
      Tools.ref_list_add newsubrev changestep;
    end;
    Tools.ref_list_add newsubrev substep;
    (* Recall that target_resolve step have their "ast_after" hacked for display *)
    if substep.step_kind <> Step_target_resolve
      then cur_ast := after substep;
    cur_time := time_stop substep;
    in
  List.iter process step.step_sub; (* [step_sub] assumed already in final order *)
  (* If there are no substeps at all, it would be redundant to create a direct AST change *)
  if step.step_sub <> [] && !cur_ast != step.step_ast_after then begin
    let changestep = change_step ~ast_before:(!cur_ast) ~ast_after:step.step_ast_after
        ~time_start:(!cur_time) ~step_exectime:(time_stop step -. !cur_time)
        ~flag_check_validity ~style in
    Tools.ref_list_add newsubrev changestep;
  end;
  step.step_sub <- List.rev !newsubrev

(* DEPRECATED? *)
let is_saved_step step =
  match step.step_kind with
  | Step_root | Step_big | Step_small | Step_transfo | Step_group | Step_typing | Step_io | Step_trustme | Step_change -> true
  | Step_target_resolve | Step_mark_manip | Step_backtrack | Step_error | Step_show -> false

(* DEPRECATED? *)
let last_recorded_ast step: trm =
  let rec browse_steps steps =
    match steps with
    | [] -> step.step_ast_before
    | last_step :: _ when is_saved_step last_step -> last_step.step_ast_after
    | _ :: previous_steps -> browse_steps previous_steps
  in
  browse_steps step.step_sub

(** [is_kind_preserving_code kind] returns a boolean indicating whether
    the steps of this [kind] may modify the underlying source code.
    Beware that a [Step_backtrack] is preserving. *)
let is_kind_preserving_code (kind:step_kind) : bool =
  match kind with
  | Step_typing | Step_io | Step_target_resolve | Step_mark_manip
  | Step_backtrack | Step_error | Step_show ->
      true
  | Step_root | Step_big | Step_small | Step_transfo
  | Step_group | Step_trustme | Step_change ->
      false

(** [finalize_step] is called by [close_root_step] and [close_step] *)
let rec finalize_step ~(on_error: bool) (step : step_tree) : unit =
  let infos = step.step_infos in
  (* Handle retyping and reparse operations at the end of every step,
     except for steps that do not modify the current ast *)
  let same_ast_as_last_step =
    match step.step_sub with
    | [] -> step.step_ast_before == the_trace.cur_ast
    | last_step :: _ -> last_step.step_ast_after == the_trace.cur_ast
  in
  if not same_ast_as_last_step
    && not (is_kind_preserving_code step.step_kind) then begin
        (* TODO: Wrap error message without losing trace *)
        if !Flags.reparse_between_steps
          then reparse ();
        if !Flags.recompute_resources_between_steps
          then recompute_resources ()
  end;
  (* Save the ast_after and its style *)
  step.step_ast_after <- the_trace.cur_ast;
  step.step_style_after <- the_trace.cur_style;
  (* Flip lists that have been accumulated in reverse order during the step *)
  infos.step_args <- List.rev infos.step_args;
  infos.step_tags <- List.rev infos.step_tags;
  infos.step_debug_msgs <- List.rev infos.step_debug_msgs;
  (* Finalize the list of substeps, by inserting [Step_change] steps
     to ensure a well-chained list of asts; unless it is a [Step_backtrack],
     or another kind of step that does not change the underlying code,
     in which case we do nothing. *)
  step.step_sub <- List.rev step.step_sub;
  if not (is_kind_preserving_code step.step_kind)
    then make_substeps_chained step;
  (* Check that [Flags.check_validity] is like at the start of the step *)
  if not on_error && !Flags.check_validity <> infos.step_flag_check_validity
    then raise (TraceFailure "At finalize_step, Flags.check_validity is not same as when step was opened.");
  (* Set the validity flag if it is not already set, in particular
     if the step is an identity step, or if all substeps are valid.
     (they have previously been ensured to form a chain).
     A [Step_trustme] is always considered invalid. *)
  if !Flags.check_validity then begin
    if step.step_kind = Step_trustme
      then step.step_infos.step_valid <- false
    else if not infos.step_valid
    && (   step.step_ast_before == step.step_ast_after
        || List.for_all (fun substep -> substep.step_infos.step_valid) step.step_sub)
    then step.step_infos.step_valid <- true;
  end;
  (* Set the tag "same-code" if the kind of the step is one that preserves the underlying code *)
  if is_kind_preserving_code step.step_kind
    then infos.step_tags <- "same-code"::infos.step_tags;
  (* If the step is a small-step and contains a unique substep tagged
     "show", then the current small-step is also tagged "show".
     If the small-step contains multiple show step, we print a warning. *)
  if step.step_kind = Step_small then begin
    let has_show_tag (substep:step_tree) : bool =
      List.mem "show" substep.step_infos.step_tags in
    match step.step_sub with
    | [ substep ] when has_show_tag substep ->
      infos.step_tags <- "show"::infos.step_tags;
    | steps ->
        if List.length (List.filter has_show_tag steps) > 1
          then Tools.warn "Should have only one show function after '!!'."
  end;
  (* Save the time *)
  infos.step_exectime <- now() -. infos.step_time_start


and without_reparsing_between_steps (f: unit -> unit): unit =
  Flags.with_flag Flags.reparse_between_steps false f;
  if !Flags.reparse_between_steps then reparse ()

and without_resource_computation_between_steps (f: unit -> 'a): 'a =
  Flags.with_flag Flags.recompute_resources_between_steps false f;
  if !Flags.recompute_resources_between_steps then recompute_resources ()

(** [close_step] is called at the end of every big-step, or small-step,
   or combi, or basic transformation. The step to close can be passed
   as an optional argument, to check that the exected step is being closed.
   If all substeps are valid and their sequence explains how to go from ast_before to ast_after, the step is valid by the explaination "combination of valid steps" *)
and close_step ?(discard = false) ?(on_error = false) ?(check:step_tree option) () : unit =
  match the_trace.step_stack with
  | [] -> raise (TraceFailure "close_step: the_trace should not be empty")
  | [root_step] -> raise (TraceFailure "close_step: on the root, should call close_root_step")
  | step :: ((parent_step :: _) as stack_tail)  ->
      (* Checking that we close the expected step *)
      begin match check with
      | None -> ()
      | Some opened_step ->
          if step != opened_step
            then raise (TraceFailure "close_step: not closing the expected step")
      end;
      if !debug_open_close_step
        then eprintf "%sTrace.close_step[%d]: %s\n" (String.make (List.length the_trace.step_stack) ' ') step.step_infos.step_id (step_kind_to_string step.step_kind);
      if not discard then begin
        (* Finalize the step, by reversing the list of substeps and computing validity *)
        finalize_step ~on_error step;
        (* Folding step into parent substeps *)
        parent_step.step_sub <- step :: parent_step.step_sub;
      end;
      the_trace.step_stack <- stack_tail;
      (* In debug mode, check the trace invariant *)
      if !check_trace_at_every_step
        then check_the_trace ~final:false

(** [step_and_get_handle] is a function wrapping the body of a transformation,
    like [step] but also returns the object describing the step *)
and step_and_get_handle ?(valid:bool=false) ?(line : int = -1) ?(tags:string list=[]) ~(kind:step_kind) ~(name:string) (body : unit -> 'a) : 'a * step_tree =
  let s = open_step ~valid ~line ~tags ~kind ~name () in
  let r = body () in
  assert (get_cur_step () == s);
  close_step ~check:s ();
  r, s

(** [step] is a function wrapping the body of a transformation *)
and step ?(valid:bool option) ?(line : int option) ?(tags:string list option) ~(kind:step_kind) ~(name:string) (body : unit -> 'a) : 'a =
  let r, _s = step_and_get_handle ?valid ?line ?tags ~kind ~name body in
  r

(** [parsing_step f] adds a step accounting for a parsing operation *)
and parsing_step (f : unit -> unit) : unit =
  step ~valid:true ~kind:Step_io ~name:"Parsing" ~tags:["IO"] f

(** [dumping_step f] adds a step accounting for a parsing operation *)
and dumping_step (f : unit -> unit) : unit =
  step ~valid:true ~kind:Step_io ~name:"Dumping" ~tags:["IO"] f

(** [error_step f] adds a step accounting for a fatal error *)
and error_step (exn : exn): unit =
  let preprend_to_step_name (prefix: string) : unit =
    let step = get_cur_step () in
    let infos = step.step_infos in
    infos.step_name <- prefix ^ infos.step_name
  in
  let process_context (contexts : error_context list) : unit =
    List.iter (fun c ->
      Option.iter (fun p ->
        let mark = Mark.next () in
        let prefix = ref p in
        let prefix_invalid = ref true in
        (* TODO: factorize this code in Path. module *)
        while !prefix_invalid do
          try
            the_trace.cur_ast <- Path.apply_on_path (trm_add_mark mark) the_trace.cur_ast !prefix;
            prefix_invalid := false;
          with
          | _ -> (* TODO: more precise catch ? *)
            prefix := Path.parent !prefix
        done;
        let prefix_len = List.length !prefix in
        if prefix_len == List.length p
          then preprend_to_step_name (" @ path " ^ mark)
          else preprend_to_step_name (" @ path " ^ mark ^ "+" ^ (Path.path_to_string (Xlist.drop prefix_len p)));
      ) c.path;
      Option.iter (fun trm ->
        let mark = Mark.next () in
        let marked = ref false in
        let rec apply_mark t =
          if t == trm then begin
            marked := true;
            trm_add_mark mark t
          end else
            trm_map apply_mark t
        in
        the_trace.cur_ast <- apply_mark the_trace.cur_ast;
        preprend_to_step_name (" @ term " ^ mark);
      ) c.trm;
      (* TODO: c.loc *)
      if c.msg <> "" then
        preprend_to_step_name (" " ^ c.msg);
    ) (List.rev contexts)
  in
  let print_var_id = ref false in
  let rec process (exn : exn) : unit =
    begin match exn with
    | Scope_computation.InvalidVarId _ ->
      print_var_id := true
    | _ -> ()
    end;
    match exn with
    | Contextualized_error (contexts, exn) ->
      process_context contexts;
      process exn;
    | Failure msg ->
      preprend_to_step_name msg
    | _ ->
      preprend_to_step_name (Printexc.to_string exn)
  in
  let (), s =
    step_and_get_handle ~valid:false ~kind:Step_error ~name:"" (fun () -> process exn) in
  s.step_style_before <- style_normal_code();
  s.step_style_after <- style_resources ~print_var_id:!print_var_id ()

(** [typing_step f] adds a step accounting for a typing recomputation *)
and typing_step ~name (f : unit -> unit) : unit =
  let (), s =
    step_and_get_handle ~valid:true ~kind:Step_typing ~name ~tags:["typing"] f in
  s.step_style_before <- style_normal_code();
  s.step_style_after <- style_resources()

(** [reparse ()]: function takes the current AST, prints it to a file, and parses it
   as if it was a fresh input. Doing so ensures in particular that all the type
   information is properly set up.
   WARNING: reparsing discards all the marks in the AST. *)
and reparse ?(update_cur_ast = true) ?(info : string option) ?(parser: parser option) () : unit =
  parsing_step (reparse_ast ~update_cur_ast ?info ?parser)

and recompute_resources (): unit =
  typing_step ~name:"Resource recomputation" recompute_resources_on_ast

and recompute_resources_on_ast () : unit =
  let t = Scope_computation.infer_var_ids the_trace.cur_ast in (* Resource computation needs var_ids to be calculated *)
  (* Compute a typed AST *)
  try
    the_trace.cur_ast <- Resource_computation.trm_recompute_resources Resource_set.empty t
  with (Resource_computation.ResourceError (t_with_error, _phase, _exn)) as e ->
    (* TODO: Resources computation warning when failing in non critical contexts:
    let (), s = step_and_get_handle ~valid:true ~kind:Step_error ~name:"Typing error" (fun () -> the_trace.cur_ast <- t) in
    s.step_style_before <- style_normal_code();
    s.step_style_after <- style_resources();
    *)
    the_trace.cur_ast <- t_with_error;
    Printexc.(raise_with_backtrace e (get_raw_backtrace ()))

(** [retypecheck] is currently implemented as [reparse], but in the future it
   would use a dedicated typechecker. *)
let retypecheck ?(info : string option) ?(parser: parser option) () =
  typing_step ~name:"Retypecheck" (reparse_ast ?info ?parser)

(** [close_step_kind_if_needed k] is used by
   [close_smallstep_if_needed] and [close_bigstep_if_needed] *)
let close_step_kind_if_needed (k:step_kind) : unit =
  let step = get_cur_step() in
  if step.step_kind = k then close_step()

(** [close_smallstep_if_needed()] closes a current small-step.
   Because small-steps are not syntactically scoped in the user script,
   we need such an implicit close operation to be called on either
   the opening of a new big-step, or on closing of the root step. *)
let close_smallstep_if_needed () : unit =
  close_step_kind_if_needed Step_small

(** [close_bigstep_if_needed()] closes a current big-step.
   Because big-steps are not syntactically scoped in the user script,
   we need such an implicit close operation to be called on either
   the opening of a new big-step, or on closing of the root step. *)
let close_bigstep_if_needed () : unit =
  close_smallstep_if_needed();
  close_step_kind_if_needed Step_big

(** [close_root_step] is called only by [finalize] at the end of the
   [Run.script] function. It finalizes the root step, and leaves the
   root step at the bottom of the stack. *)
let close_root_step ~(on_error: bool) () : unit =
  close_bigstep_if_needed();
  let step = match the_trace.step_stack with
    | [step] -> step
    | _ -> raise (TraceFailure  "close_root_step: broken invariant, stack must have size one") in
  finalize_step ~on_error step

(** [step_backtrack f] executes [f] wrapped in a step of kind [Step_backtrack],
   and a nested step of kind [Step_group]. At the end of [f], the current ast is
   restored to its original value. The value returned is the result produced by [f].
   The backtrack-step will have the current ast as [ast_before] and [ast_after].
   The group-step will have the current ast as [ast_before], and saves into
   [ast_after] the state of the ast just before it is rolled back to its original state.
   Note: all the substeps that f might have opened but not closed are
   automatically closed.
   If the option [~discard_after:true] is provided, then the steps
   performed by [f] are completely erased from the trace. *)
let step_backtrack ?(tags:string list=[]) ?(discard_after = false) (f : unit -> 'a) : 'a =
  let ast_snapshot = the_trace.cur_ast in
  (* Open backtrack step and group step, then execute [f] *)
  let step_backtrack = open_step ~kind:Step_backtrack ~name:"step-backtrack" ~tags () in
  let step_group = open_step ~kind:Step_group ~name:"step-backtrack-group" () in
  let res = f () in
  (* Close the group step -- LATER: document why a while-loop may be useful here *)
  let error = "Trace.step_backtrack: unable to close the group" in
  while (get_cur_step ~error () != step_group) do
    close_step ()
  done;
  close_step ~check:step_group ();
  (* Restore the ast, then close the backtrack step;
    This step is always correct because it corresponds to a noop. *)
  the_trace.cur_ast <- ast_snapshot;
  justif "step-backtrack restored the ast";
  close_step ~discard:discard_after ~check:step_backtrack ();
  res

type 'a backtrack_result =
| Success of 'a
| Failure of exn

(** [step_backtrack_on_failure f] executes [f].
   If [f] succeeds, the step terminates, and [Success] is returned.
   The operations performed by [f] are wrapped in an outer step of kind
   [Step_backtrack] and an inner step of kind [Step_group].
   -- LATER: we could attempt to eliminate the [Step_backtrack] but it's tricky.
   If [f] fails, the operation returns [Failure e]. In that case, the ast
   is restored to its original value. The operations performed by [f]
   are wrapped as if [step_backtrack] had been called, that is, with
   an outer [Step_backtrack] step, and an inner [Step_group] step.
   If the option [~discard_on_failure:true] is provided, and if [f] raises an
   exception, then the steps performed by [f] are completely erased from the trace.
   Implementation note: initially, the backtrack step is created; if [f]
   succeeds, this step is discarded, and only the group step is kept. *)
let step_backtrack_on_failure ?(discard_on_failure = false) (f : unit -> 'a) : 'a backtrack_result =
  let ast_snapshot = the_trace.cur_ast in
  let step_backtrack = open_step ~kind:Step_backtrack ~name:"step-backtrack-on-failure" () in
  let step_group = open_step ~kind:Step_group ~name:"step-backtrack-on-failure-group" () in
  let res =
    try
      let x = f() in
      (* Close the group step *)
      close_step ~check:step_group ();
      Success x
    with e -> begin
      (* Close all the steps that have been interrupted by the exception *)
      let error = "Trace.step_backtrack_on_failure: unable to close the group" in
      while (get_cur_step ~error () != step_group) do
        close_step ()
      done;
      (* Close the group step *)
      close_step ~check:step_group ();
      Failure e
    end in
  (* Close the backtrack step *)
  let is_success = match res with Success _ -> true | Failure _ -> false in
  if is_success then begin
    (* If success, we close the backtrack step. LATER: collapse it?
       The changes performed on the ast remain. *)
    close_step ~discard:false ~check:step_backtrack ();
  end else begin
    (* If failure, restore the ast, and close the backtrack step;
       discard the whole step if [~discard_on_failure:true] is provided. *)
    the_trace.cur_ast <- ast_snapshot;
    justif "step-backtrack-on-failure has backtracked and restored the ast";
    close_step ~discard:discard_on_failure ~check:step_backtrack ();
  end;
  (* Return a description of the result of [f] *)
  res

(** [target_resolve_step] has a special handling because it saves a diff
   between an AST and an AST decorated with marks for targeted paths,
   even though the [cur_ast] is not updated with the marks. *)
let target_resolve_step (f: trm-> Path.path list) (t:trm) : Path.path list =
  ignore (open_step ~valid:true ~kind:Step_target_resolve ~tags:["target"] ~name:"Target-resolve" ());
  let ps = f t in
  if Flags.is_execution_mode_trace() then begin
    let marked_ast, _marks = Path.add_marks_at_paths ps t in
    let cur_ast = the_trace.cur_ast in
    the_trace.cur_ast <- marked_ast;
    close_step();
    the_trace.cur_ast <- cur_ast
  end else begin
    close_step();
  end;
  ps

(** [target_iter_step] is for wrapping the processing of one among several
    targets. *)
let target_iter_step (istep : int) (f: unit->unit) : unit =
  step ~kind:Step_group ~name:(sprintf "Target-iter-#%d" istep) ~tags:["target"] f

(** [invalidate()]: restores the global state (object [trace]) in its uninitialized state,
   like at the start of the program.  *)
let invalidate () : unit =
  close_logs();
  the_trace.context <- trace_dummy.context;
  the_trace.cur_ast <- trace_dummy.cur_ast;
  the_trace.step_stack <- trace_dummy.step_stack

(** [get_initial_ast ~parser filename]: gets the initial ast before applying any trasformations
     [parser] - choose which parser to use for parsing the source code
     [filename] - filename of the source code
     returns header and ast. *)
let get_initial_ast ~(parser : parser) (filename : string) : (string * trm) =
  parse ~parser filename

(** [init f]: initializes the trace with the contents of the file [f].
   This operation should be the first in a transformation script.
   The history is initialized with the initial AST.
   [~prefix:"foo"] allows to use a custom prefix for all output files,
   instead of the basename of [f].
   [~style] allows to specify a printing style for ASTs; the default
   style is computed based on the global flags.   *)
(* LATER for mli: val set_init_source : string -> unit *)
let init ?(prefix : string = "") ?(style:output_style option) ~(parser: parser) (filename : string) : unit =
  ast_just_before_first_call_to_restore_original := None; (* TEMPORARY HACK *)
  invalidate ();
  let basename = Filename.basename filename in
  let extension = Filename.extension basename in
  let default_prefix = Filename.remove_extension filename in
  let ml_file_name =
    if Tools.pattern_matches "_inlined" default_prefix
      then List.nth (Str.split (Str.regexp "_inlined") default_prefix) 0
      else default_prefix in
  (* TODO: could optimize the setting of the flag only_big_step by
     testing the target line only for "bigstep", without computing
     all of compute_ml_file_excerpts *)
  if true (*!Flags.analyse_stats || Flags.is_execution_mode_trace()*) then begin
    let src_file = (ml_file_name ^ ".ml") in
    if Sys.file_exists src_file then begin
      let lines = Xfile.get_lines src_file in
      (* printf "%s\n" (Tools.list_to_string ~sep:"\n" lines); *)
      ml_file_excerpts := compute_ml_file_excerpts lines;
      (* Automatically set the flag [only_big_steps] if targeted line  *)
      if Flags.is_execution_mode_step() then begin
        let line_num = Flags.get_target_line() in
        let line_str = get_excerpt line_num in
        let regexp_bigstep = Str.regexp "^[ ]*\\(bigstep\\)" in
        let starts_with_bigstep = Str.string_match regexp_bigstep line_str 0 in
        if starts_with_bigstep then begin
          printf "Reporting diff for big-step\n";
          Flags.only_big_steps := true;
        end
      end;
    end;
  end;
  start_stats := get_cur_stats ();
  last_stats := !start_stats;

  let prefix = if prefix = "" then default_prefix else prefix in
  let clog = init_logs prefix in

  let (header, cur_ast), stats_parse = Stats.measure_stats (fun () -> get_initial_ast ~parser filename) in

  let context = { parser; extension; prefix; header; clog } in
  the_trace.context <- context;
  the_trace.cur_ast <- cur_ast;
  the_trace.cur_style <- begin match style with Some s -> s | None -> Style.default_custom_style() end;
  the_trace.step_stack <- [];
  open_root_step ~source:ml_file_name ();

  (* If recompute resources between steps is enabled, we need resources to be computed after the initial parsing as well *)
  if !Flags.recompute_resources_between_steps then recompute_resources ();

  print_info None "Starting script execution...\n"

(** [get_last_substep] returns the last substep, which corresponds to the
    step to be visualized when interactively targeting a given line *)
let get_last_substep () : step_tree =
  match (get_cur_step ()).step_sub with
  | [] -> raise (TraceFailure ("Trace.get_last_substep: expected a previous substep in the current step"))
  | last_step :: _ -> last_step

(** [get_original_ast] returns the ast obtained at [Trace.init] *)
let get_original_ast () : trm =
  assert (the_trace.step_stack <> []);
  let (_, root_step) = Xlist.unlast the_trace.step_stack in
  root_step.step_ast_before

(** [Failure_expected_did_not_fail] is an exception produced by [failure_expected] *)
exception Failure_expected_did_not_fail

(** [failure_expected h f]: executes the unit function [f], and checks that
   it raises an exception satisfying the boolean function [h].
   If [f] raises an exception [e] and the call [h e] evaluates to [true],
   then the function terminates normally.
   Otherwise, if [f] raises an exception that does not satisfy [h],
   this exception is propagated.
   Otherwise, if [f] does not raise an exception, then the exception
   [Failure_expected_did_not_fail] is raised. *)
let failure_expected (h : exn -> bool) (f : unit -> unit) : unit =
  step_backtrack (fun () ->
    try
      f();
      raise Failure_expected_did_not_fail
    with
      | Failure_expected_did_not_fail as e -> raise e
      | e -> if h e then () else raise e
  )

(** [apply f]: applies the transformation [f] to the current AST,
   and updates the current ast with the result of that transformation.
   If there are several active trace (e.g., after a [switch]),
   then [f] is applied to each of the traces. During the execution of [f]
   on a given trace, the set of traces is replaced with a singleton set
   made of only that trace; this allows for safe re-entrant calls
   (i.e., the function [f] itself may call [Trace.apply]. *)
let apply (f : trm -> trm) : unit =
  if is_trace_dummy()
    then raise (TraceFailure "Trace.init must be called prior to any transformation.");
  the_trace.cur_ast <- f the_trace.cur_ast

(** [reset] performs a step that sets the current ast to the original ast *)
let reset () : unit =
  let t = get_original_ast () in
  apply (fun _cur_ast -> t)

(** [call f]: is similar to [apply] except that it applies to a function [f]
   with unit return type: [f] is meant to update the [cur_ast] by itself
   through calls to [apply].
   If there are several active trace (e.g., after a [switch]),
   then [f] is applied to each of the traces. During the execution of [f]
   on a given trace, the set of traces is replaced with a singleton set
   made of only that trace; this allows for safe re-entrant calls
   (i.e., the function [f] itself may call [Trace.apply]. *)
   (* TODO: see whether it's not simpler to use Trace.get_ast() ; DEPRECATED? *)
let call (f : trm -> unit) : unit =
  if is_trace_dummy()
    then failwith "Trace.init must be called prior to any transformation.";
  f the_trace.cur_ast



(******************************************************************************)
(*                                   More dump                                *)
(******************************************************************************)

(** [dump_steps]: writes into files called [`prefix`_$i_out.cpp] the contents of each of the
    small_steps or big steps, where [$i] denotes the index of a step.
    TODO: revive and adjust interface to allow a custom filter on which steps to select. *)
let dump_steps ?(onlybig : bool = false) ?(prefix : string = "") (foldername : string) : unit =
  ()
  (* TODO FIXME
  ignore (Sys.command ("mkdir -p " ^ foldername));
  let (prefix, ctx, hist_and_descr) = get_decorated_history ~prefix () in

  (* TODO: modify this code *)
  let n = List.length hist_and_descr in
  let id = ref 0 in
  List.iteri (fun i (ast,stepdescr) ->
    let isstartofbigstep =
      match stepdescr.isbigstep with
      | None -> false
      | Some _descr -> true
      in
    let should_dump = if onlybig then ((isstartofbigstep) || (i = n-1)) else true in
    if should_dump then begin
      let prefixi = Printf.sprintf "%s/%s_%s%d_out" foldername prefix (if !id < 10 then "0" else "") !id in
      output_prog ctx prefixi ast;
      incr id;
    end;
  ) hist_and_descr
  *)

(* TODO: move  *)
let cmd s =
  (* FOR DEBUG Printf.printf "execute: %s\n" s; flush stdout; *)
  ignore (Sys.command s)

(* Only for debugging purposes.
  [trace_custom_postprocessing] is a function applied to all ast-after that
  are dumped in the trace *)
let trace_custom_postprocessing : (trm -> trm) ref = ref (fun t -> t)

(* EXAMPLE POSTPROCESSING: display the type of every statement;
   place this definition at the top of your script.

      let _ = Trace.trace_custom_postprocessing := (fun t ->
        let tg = [nbAny; cPred (fun ti -> ti.is_statement)] in
        let ps = resolve_target tg t in
        let markof _pi ti =
          match ti.typ with
          | Some ty -> AstC_to_c.typ_to_string ty
          | None -> "-" in
        Target.trm_add_mark_at_paths markof ps t)

  Example: show the address of each AST
  let _ = Trace.trace_custom_postprocessing := (fun t ->
    let markof _pi ti = Tools.pointer_to_string ti in
    Target.trm_add_mark_at_paths markof [[]] t
    )
*)

(* LATER: optimize script to avoid computing twice the same ASTs for step[i].after and step[i+1].after *)
(** [dump_step_tree_to_js] auxiliary function for [dump_trace_to_js] *)
let rec dump_step_tree_to_js ~(is_substep_of_targeted_line:bool) (get_next_id:unit->int) (out:string->unit) (id:int) (s:step_tree) : unit =
  let i = s.step_infos in
  (* Determine whether diff needs to be computed for this step *)
  let is_mode_step_trace = Flags.is_execution_mode_step () in
  let is_smallstep_of_targeted_line =
       is_mode_step_trace
    && i.step_script_line = Some (Flags.get_target_line())
    in
  let is_substep_of_targeted_line =
      is_substep_of_targeted_line || is_smallstep_of_targeted_line in
    (* FOR FUTURE USE WITH LIGHT MODE
    || s.step_kind = Step_big
    || s.step_kind = Step_small *)
  let should_compute_diff =
       ((not is_mode_step_trace) || is_substep_of_targeted_line)
    && (!Flags.detailed_trace ||
        match s.step_kind with (* select steps that deserve a diff in non-detailed mode, based on their kind *)
        | Step_root | Step_big | Step_small | Step_transfo | Step_trustme | Step_error | Step_show -> true
        | Step_typing | Step_mark_manip | Step_target_resolve | Step_change | Step_backtrack | Step_group | Step_io -> false)
    in
  (* Recursive calls *)
  let aux = dump_step_tree_to_js ~is_substep_of_targeted_line get_next_id out in
  (* LATER: move these functions elsewhere? *)
  let compute_command_base64 (s : string) : string =
    cmd (sprintf "%s | base64 -w 0 > tmp.base64" s);
    Xfile.get_contents ~newline_at_end:false "tmp.base64"
    in
  (* Assign ids to sub-steps *)
  let sub_ids = List.map (fun _ -> get_next_id()) s.step_sub in
  (* Dump Json for this node *)
  let ctx = the_trace.context in
  let sDiff =
    if should_compute_diff then begin
      (* handling light diff *)
      let ast_before, ast_after = process_ast_before_after_for_diff s.step_style_before s.step_style_after s.step_ast_before s.step_ast_after in
      (* custom processing for debugging *)
      let disp_ast_before = !trace_custom_postprocessing ast_before in
      let disp_ast_after = !trace_custom_postprocessing ast_after in
      (* computing diff *)
      begin try
        output_prog s.step_style_before ctx "tmp_before" disp_ast_before;
        output_prog s.step_style_after ctx "tmp_after" disp_ast_after;
      with e ->
        (* Prevent any exception during printing to corrupt the entire trace *)
        let exn = Printexc.to_string e in
        Printf.eprintf "Error while saving trace:\n%s\n" exn
      end;
      Some (compute_command_base64 "git diff --ignore-all-space --no-index -U10 tmp_before.cpp tmp_after.cpp")
    end else None in
  let sBefore, sAfter =
    if should_compute_diff && !Flags.detailed_trace then begin
      let sBefore = Some (compute_command_base64 "cat tmp_before.cpp") in
      let sAfter = Some (compute_command_base64 "cat tmp_after.cpp") in
      sBefore, sAfter
    end else None, None
    in
  let json = (* TODO: check if ~html_newlines:true is needed for certain calls to [Json.str] *)
    Json.obj_quoted_keys [
      "id", Json.int id;
      "kind", Json.str (step_kind_to_string s.step_kind);
      "exectime", Json.float i.step_exectime;
      "name", Json.str i.step_name;
      "script", Json.base64 (Base64.encode_exn i.step_script);
      "script_line", Json.(optionof int) (if i.step_script_line = Some (-1) then None else i.step_script_line);
        (* TODO: avoid use of -1 for undef line *)
      "args", Json.(listof (fun (k,v) -> Json.obj_quoted_keys ["name", str k; "value",str v])) i.step_args;
      "check_validity", Json.bool i.step_flag_check_validity;
      "isvalid", Json.bool i.step_valid;
        (* TODO: at the moment, we assume that a justification item means is-valid *)
      "justif", Json.(listof str) i.step_justif;
      "tags", Json.(listof str) i.step_tags;
      "debug_msgs", Json.(listof str) i.step_debug_msgs;
      "sub", Json.(listof int) sub_ids;
      "ast_before", Json.(optionof base64) sBefore;
      "ast_after", Json.(optionof base64) sAfter;
      "diff", Json.(optionof base64) sDiff;
    ] in
  out (sprintf "steps[%d] = %s;\n" id (Json.to_string json));
  (* If this step is the targeted step, mention it as such *)
  if is_smallstep_of_targeted_line
    then out (sprintf "var startupOpenStep = %d;\n" id);
  (* Process sub-steps recursively *)
  List.iter2 aux sub_ids s.step_sub


(** [dump_trace_to_js step]: writes into a file called [`prefix`_trace.js] the
   contents of the step tree [step]. The JS file is structured as follows
   (up to the order of the definitions):
{@js[
   var startupOpenStep = 45; // optional binding
   var steps = [];
   steps[i] = {
      id: i,
      kind: "..",
      exectime: 0.0453;   // in seconds
      name: "..",
      args: [ { name: "..", value: ".."}, { name: "..", value: ".." } ],
      justif: ["..", ".." ],
      script: window.atob("..."),
      scriptline: 23, // possibly undefined
      astBefore: window.atob("..."), // NOT YET IMPLEMENTED; could also an id of an source code stored in a different array, for improved factorization
      astAfter: window.atob("..."), // NOT YET IMPLEMENTED
      diff: window.atob("..."), // could be slow if requested for all!
      sub: [ j1, j2, ... jK ]  // ids of the sub-steps
      }
]}
   *)
let dump_trace_to_js ?(prefix : string = "") (step:step_tree) : unit =
  let prefix =
    if prefix = "" then the_trace.context.prefix else prefix in
  let filename = prefix ^ "_trace.js" in
  if debug_notify_dump_trace then eprintf "Dumping trace to '%s'\n" filename;
  let out_js = open_out filename in
  let out = output_string out_js in
  let next_id = ref (-1) in
  let get_next_id () : int =
    incr next_id;
    !next_id in
  out "var steps = [];\n";
  let idroot = get_next_id() in
  dump_step_tree_to_js ~is_substep_of_targeted_line:false get_next_id out idroot step;
  (* Clean up the files generated by the functions located in dump_step_tree_to_js_and_return_id
     LATER: move this elsewhere *)
  cmd "rm -f tmp.base64 tmp_after.cpp tmp_before.cpp";
  close_out out_js

(** [dump_full_trace_to_js ()] invokes [dump_trace_to_js] on the root step *)
let dump_full_trace_to_js ?(prefix : string = "") () : unit =
  dump_trace_to_js ~prefix (get_root_step())

(** [step_tree_to_doc step_tree] takes a step tree and gives a string
   representation of it, using indentation to represent substeps *)
let step_tree_to_doc (step_tree:step_tree) : document =
  let ident_width = 3 in
  let rec aux (depth:int) (s:step_tree) : document =
    let i = s.step_infos in
    let space = blank 1 in
    let tab = blank (depth * ident_width) in
       tab
    ^^ string (step_kind_to_string s.step_kind)
    ^^ space
    ^^ string (sprintf "(%dms)" (int_of_float (i.step_exectime *. 1000.)))
    ^^ space
    ^^ string i.step_name
    ^^ concat_map (fun (k,v) -> space ^^ string (if k = "" then v else sprintf "~%s:%s" k v)) i.step_args
    ^^ (if i.step_justif = [] then empty else concat_map (fun txt -> hardline ^^ tab ^^ string "==> " ^^ string txt) i.step_justif)
    ^^ (if i.step_script = "" then empty else (*hardline ^^ tab ^^*) string ">> " ^^ (string i.step_script))
    ^^ hardline
    ^^ concat_map (aux (depth+1)) s.step_sub
    in
  aux 0 step_tree

(** [step_tree_to_file filename step_tree] takes a step tree and writes
   its string representation into a file. *)
let step_tree_to_file (filename:string) (step_tree:step_tree) =
  let line_width = 500 in
  let out = open_out filename in
  ToChannel.pretty 0.9 line_width out (step_tree_to_doc step_tree);
  close_out out

(** [dump_trace_to_textfile] dumps a trace into a text file *)
let dump_trace_to_textfile ?(prefix : string = "") () : unit =
  let prefix =
    if prefix = "" then the_trace.context.prefix else prefix in
  let filename = prefix ^ "_trace.txt" in
  if debug_notify_dump_trace then eprintf "Dumping trace to '%s'\n" filename;
  step_tree_to_file filename (get_root_step())

(** [output_prog_check_empty style ctx prefix ast_opt]: similar to [output_prog], but it
   generates an empty file in case the [ast] is an empty ast.
   LATER: this function could be inlined at its unique call site. *)
let output_prog_check_empty (style : output_style) (ctx : context) (prefix : string) (ast_opt : trm) : unit =
  match ast_opt.desc with (* TODO: add and use a function [trm_empty_inv] *)
  | Trm_seq tl when Mlist.length tl <> 0 ->
      output_prog style ctx prefix ast_opt
  | _ ->
      let file_prog = prefix ^ ctx.extension in
      let out_prog = open_out file_prog in (* TODO: use a function [file_put_contents] *)
      close_out out_prog

(** [produce_diff_output_internal step] is an auxiliary function for [produce_diff_output]. *)
let produce_diff_output_internal (step:step_tree) : unit =
  let trace = the_trace in
  let ctx = trace.context in
  let prefix = (* ctx.directory ^ *) ctx.prefix in
  (* Extract the two ASTs and the styles that should be used for the diff *)
  let ast_before, ast_after = step.step_ast_before, step.step_ast_after in
  let style_before, style_after = step.step_style_before, step.step_style_after in
  (* Handle light diffs *)
  let ast_before, ast_after = process_ast_before_after_for_diff style_before style_after ast_before ast_after in
  (* Common printing function *)
  let output_ast style filename_prefix ast =
    output_prog_check_empty style ctx filename_prefix ast;
    print_info None "Generated: %s%s\n" filename_prefix ctx.extension;
    in
  (* Generate files. *)
  output_ast style_before (prefix ^ "_before") ast_before;
  output_ast style_after (prefix ^ "_after") ast_after;
  print_info None "Writing ast and code into %s.js " prefix

(** [produce_trace_output step] is an auxiliary function for [produce_output_and_exit] *)
let produce_trace_output (step:step_tree) : unit =
  let trace = the_trace in (* LATER: cleanup and factorize next 3 lines *)
  let ctx = trace.context in
  let prefix = (* ctx.directory ^*) ctx.prefix in
  dump_trace_to_js ~prefix step

(** [extract_show_step] extracts a [Step_show] nested as unique substep in depth
    of a step. *)
let rec extract_show_step (step:step_tree) : step_tree =
  if step.step_kind = Step_show then step else begin
    match step.step_sub with
    | [ substep ] -> extract_show_step substep
    | _ -> raise (TraceFailure "Trace.extract_show_step: did not find a Step_show in depth")
  end

(** [produce_diff_output step] is an auxiliary function for [produce_output_and_exit].
   If the step targeted is a step with [ast_after == ast_before], then the diff
   would be empty. In the particular case this empty diff comes from a step
   tagged "show", we report the diff for the subset of kind [Step_show]
   (which is wrapped inside steps of kind [Step_backtract] and [Step_group]).
   -- LATER: generalize: take the ast_before of the first
   substep, and the ast_after of the last substep. *)
let produce_diff_output (step:step_tree) : unit =
  if step.step_ast_before == step.step_ast_after
    && List.mem "show" step.step_infos.step_tags then begin
    produce_diff_output_internal (extract_show_step step);
  end else begin
    produce_diff_output_internal step
  end

(** [produce_output_and_exit()]: invokes [output_prog] on the current AST an also on the
   last item from the history, then it interrupts the execution of the script.
   This function is useful for interactively studying the effect of one particular
   small-step or big-step from the script. The diff is computed by taking the step
   at the top of the stack [the_trace], and considering the diff of the last sub-step
   the was performed. *)
let produce_output_and_exit () : unit =
  print_info None "Exiting script\n";
  (* Extract the step that should be used for the diff *)
  let container_step = get_cur_step() in
  if container_step.step_sub = []
    then raise (TraceFailure "produce_output_and_exit: make sure you cursor is on a line starting with '!!' or 'bigstep'");
  let step = get_last_substep () in
  if !Flags.only_big_steps && step.step_kind <> Step_big
    then raise (TraceFailure "produce_output_and_exit: cannot show a diff for a big-step, no call to bigstep was made");
  (* Output the step description *)
  begin match !Flags.execution_mode with
  | Execution_mode_step_diff -> produce_diff_output step
  | Execution_mode_step_trace -> produce_trace_output step
  | Execution_mode_exec
  | Execution_mode_full_trace -> raise (TraceFailure "produce_output_and_exit should be in a 'step' execution mode")
  end;
  (* Print debug messages of the current step *)
  List.iter (fun s -> printf "%s\n" s) step.step_infos.step_debug_msgs;
  (* Exit *)
  close_logs ();
  exit 0

(** [check_exit ~line] checks whether the program execution should be interrupted based
   on the command line argument [-exit-line]. If so, it exists the program after dumping
   the diff. *)
let check_exit ~(line:int) : unit (* may not return *) =
  if Flags.is_execution_mode_step() && line > Flags.get_target_line()
     then produce_output_and_exit()

(** [check_exit_at_end] is called by [run.ml] when reaching the end of the script.
   This special case is needed to display a diff for the last transformation of
   the script. Indeed, this last transformation is not followed by a [!!] or a
   [bigstep] call.
   LATER: we may want to check that the targeted line is before the closing
   parenthesis of the call to script_cpp, but this requires instrumenting the
   call to script_cpp, and obtaining the end position of this construction. *)
let check_exit_at_end () : unit (* may not return *) =
  if  Flags.is_execution_mode_step() then begin
    close_smallstep_if_needed();
    if !Flags.only_big_steps
      then close_bigstep_if_needed();
    produce_output_and_exit()
  end


(******************************************************************************)
(*                                   Steps                                     *)
(******************************************************************************)


(** [open_bigstep s]: announces that the next step is a bigstep, and registers
   a string description for that step. The [close_bigstep] is implicitly handled. *)
let open_bigstep ~(line : int) (title:string) : unit =
  (* The [check_exit] is performed after closing the last small-step or big-step,
    depending on whether the user is interested in a diff over the last big-step. *)
  close_smallstep_if_needed();
  if not !Flags.only_big_steps
    then check_exit ~line;
  close_bigstep_if_needed();
  if !Flags.only_big_steps
    then check_exit ~line;
  (* Reparse if needed *)
  if !Flags.reparse_at_big_steps
    then reparse ();
  ignore (open_step ~kind:Step_big ~name:"" ~step_script:title ~line ());
  (* Handle progress report *)
  if !Flags.report_big_steps then begin
    Printf.printf "Executing bigstep %s%s\n"
      (if line <> -1 then sprintf "at line %d" line else "")
      title
  end

(** [open_smallstep s]: announces that the next step is a smallstep,
   and registers a string description for that step, based on the excerpt
   frmo the file. The [close_smallstep] is implicitly handled. *)
(** LATER: add the line argument in the generation of the _with_lines file *)
let open_smallstep ~(line : int) ?reparse:(need_reparse:bool=false) () : unit =
  close_smallstep_if_needed();
  if not !Flags.only_big_steps
    then check_exit ~line;
  if need_reparse
    then reparse ();
  let step_script =
    if Flags.is_execution_mode_trace()
      then get_excerpt line
      else ""
    in
  ignore (open_step ~kind:Step_small ~name:"" ~line ~step_script ())

(** [show_step ~ast_left ~style_left ~ast_right ~style_right]
   is used to implement the visualization operations.
   A optional [~name] argument can be used to customize the step
   label, e.g. [~name:"show-target"]. See module [Show.ml] for examples.
   A vizualization step is always wrapped in a [Step_backtrack], whose
   [ast_after] is equal to its [ast_before]. Inside of this step
   is contained a [Step_group], which itselft contains a [Step_show].
   This inner [Step_show] carries an [ast_before] and an [ast_after] that
   correspond to the material displayed on the left and right panels
   of the diff. These two [ast] may be arbitrary, and use custom styles
   for their display. When visualizing a step in interactive mode,
   if the step is a Step_backtrack, then instead of showing an empty diff,
   the diff displayed corresponds to the ast of the (unique) step inside.
   The backtrack step containing the show step is tagged with the tag "show",
   to easily identify it as such. *)
let show_step ?(name:string="show") ~(ast_left:trm) ~(style_left:output_style) ~(ast_right:trm) ~(style_right:output_style) () =
  step_backtrack ~tags:["show"] (fun () ->
    (* Create the show step *) (* LATER: use a "step_and_get_handle" function *)
    let s = open_step ~kind:Step_show ~name () in
    close_step ~check:s ();
    (* Customize the ast before and after, and their styles *)
    s.step_ast_before <- ast_left;
    s.step_ast_after <- ast_right;
    s.step_style_before <- style_left;
    s.step_style_after <- style_right;
  )

(** [transfo_step] is the function that is produced by a [let%transfo]. It performs a step,
   and set the name and the arguments of the step. *)
let transfo_step ~(name : string) ~(args : (string * string) list) (f : unit -> unit) : unit =
  step ~kind:Step_transfo ~name (fun () ->
    (* printf "> %s\n" name; *)
    List.iter (fun (k, v) -> step_arg ~name:k ~value:v) args;
    f ();
    (* printf "< %s\n" name; *)
  )

(** [check_recover_original()]: checks that the AST obtained so far
   is identical to the input AST, obtained from parsing. If not,
   it raises an error. *)
let check_recover_original () : unit =
  let check_same ast1 ast2 =
    if AstC_to_c.ast_to_string ast1 <> AstC_to_c.ast_to_string ast2
      then raise (TraceFailure "Trace.check_recover_original: the current AST is not identical to the original one.")
      else () (* FOR DEBUG: Printf.printf "check_recover_original: successful" *)
    in
  let orig_ast = get_original_ast () in
  call (fun cur_ast -> check_same cur_ast orig_ast)

(** [trustme msg f] executes [f] with the flag [check_validity]
    temporarily set to false. The string [msg] is stored in the
    [name] field of the step. It is intended to be a human-readable
    summary of what the transformation [f] intends to perform,
    and why it is preserves the semantics of the program. *)
let trustme (name : string) (f: unit -> 'a): 'a =
  (* TODO: figure out whether the call to [step] should be inside or outside
     of the call to [without_substep_validity_checks] *)
  step ~valid:false ~kind:Step_trustme ~name:("TRUSTME: " ^ name) (fun () ->
    without_substep_validity_checks f)


(******************************************************************************)
(*                                   FINALIZE                                 *)
(******************************************************************************)

(* TEMPORARY HACK *)
(** [restore_original ()] sets as current ast the original ast obtained
    after parsing, i.e. the [ast_before] of the root step. *)
let restore_original () : unit =
  if !ast_just_before_first_call_to_restore_original = None
    then ast_just_before_first_call_to_restore_original := Some the_trace.cur_ast;
  transfo_step ~name:"restore-original" ~args:[] (fun () ->
    the_trace.cur_ast <- get_original_ast();
  )

(** [finalize()]: should be called at the end of the script to close the root step *)
let finalize ?(on_error = false) () : unit =
  (* TEMPORARY HACK for handling effects after a call to restore_original *)
  begin match !ast_just_before_first_call_to_restore_original with
  | None -> ()
  | Some ast ->
      transfo_step ~name:"restore-ast-before-first-restore-original" ~args:[] (fun () ->
        the_trace.cur_ast <- ast)
  end;
  (* END *)
  close_root_step ~on_error ();
  (* Check the trace invariant (optional) *)
  try check_the_trace ~final:true
  with Invalid_trace msg ->
    Tools.warn (sprintf "NON-FATAL ERROR: Trace.check_the_trace reports: %s\n" msg)

(** [finalize_on_error()]: performs a best effort to close all steps after an error occurred *)
let finalize_on_error ~(exn: exn) : unit =
  Printf.eprintf "%s\n" (Printexc.to_string exn); (* FIXME: not here? *)
  error_step exn;
  let rec close_all_steps () : unit =
    match the_trace.step_stack with
    | [] -> raise (TraceFailure "close_close_all_stepsstep: the_trace should not be empty")
    | [_root_step] -> finalize ~on_error:true ()
    | _step :: _ -> close_step ~on_error:true (); close_all_steps()
    in
  close_all_steps()


(******************************************************************************)
(*                                   User-level functions                     *)
(******************************************************************************)

  (* TODO: INTEGRATE Special hack for minimizing diff in documentation
  if !Flags.documentation_save_file_at_first_check <> "" then begin
    let trace = the_trace in
    let ctx = trace.context in
    output_prog ctx !Flags. (trace.cur_ast)
 *)

(** [!!]: is a prefix notation for the operation [open_smallstep].
   By default, it performs only [step]. The preprocessor of the OCaml script file
   can add the [line] argument to the call to [open_smallstep], in order
   to allow for checking the exit line. Concretely, if the user has the cursor
   one line N when invoking the Optitrust "view_diff" command, then the tool
   will display the difference between the state of the AST at the first "!!"
   that occurs strictly after line N, and the state at the previous "!!",
   which could be on line N or before (or could correspond to the input AST
   loaded by [Trace.init] if there is no preceeding '!!'.).
   Use [!!();] for a step in front of another language construct, e.g., a let-binding. *)
let (!!) (x:'a) : 'a =
  open_smallstep ~line:(-1) ~reparse:false ();
  x

(** [!!!]: is similar to [!!] but forces a [reparse] prior to the [step] operation.
   ONLY FOR DEVELOPMENT PURPOSE. *)
let (!!!) (x : 'a) : 'a =
  open_smallstep ~line:(-1) ~reparse:true ();
  x

(** [bigstep s]: an alias for [open_bigstep s], for usage in user scripts. *)
let bigstep (s : string) : unit =
  open_bigstep ~line:(-1) s

(** [dump style ()]: invokes [output_prog] to write the contents of the current AST.
   - If [~prefix] is provided, it is used as basename for the output file;
     otherwise the default prefix is [basename_out].
    the input file is used as prefix,
   - If [~append_comments] is provided, the corresponding string will be added
     as comments near the end of the output file *)
let dump (style : output_style) ?(store_in_trace = true) ?(prefix : string = "") ?(append_comments : string = "") () : unit =
  let action () =
    let ctx = the_trace.context in
    let prefix =
      if prefix = "" then (* ctx.directory ^ *) ctx.prefix else prefix in
    output_prog style ctx (prefix ^ "_out") (the_trace.cur_ast);
    if append_comments <> "" then begin
      let filename = prefix ^ "_out.cpp" in
      (* open in append mode *)
      let c = open_out_gen [Open_append; Open_creat] 0o666 filename in
      output_string c "/*\n";
      output_string c append_comments;
      output_string c "\n*/\n";
      close_out c
    end
    in
  if store_in_trace
    then dumping_step action
    else action()

(* DEPRECATED? [only_interactive_step line f]: invokes [f] only if the argument [line]
   matches the command line argument [-exit-line]. If so, it calls the
   [step] function to save the current AST, then calls [f] (for example
   to add decorators to the AST in the case of function [show]), then
   calls [produce_output_and_exit] to visualize the effect of [f].
let only_interactive_step (line : int) ?(reparse : bool = false) (f : unit -> unit) : unit =
  let stepdescr_for_interactive_step =
    { isbigstep = None; script = ""; exectime = 0; } in
  if should_exit = Flags.is_execution_mode_step() && Flags.get_target_line() = line then
    if reparse
      then
        reparse_alias ();
    step stepdescr_for_interactive_step;
    f();
    produce_output_and_exit()
  end
  else
    begin
    check_exit_and_step();
    f()
    end
    *)

(** [ast()]: returns the current ast; this function should only be called within the
   scope of a call to [Trace.apply] or [Trace.call]. For example:
   [Trace.call (fun t -> ...  let t = ast() in ...) ].
   Note that in most cases, this function is not needed because the argument of
   the continuation already describes the current AST as the variable [t]. *)
let ast () : trm =
   the_trace.cur_ast

(** [set_ast]: is used for implementing [iteri_on_transformed_targets]. Don't use it elsewhere.
   NOTE: INTERNAL FUNCTION. *)
let set_ast (t:trm) : unit =
  the_trace.cur_ast <- t

(** [set_ast_for_target_iter t] is used by [Target.iteri] when updating the marks
    using low-level mechanisms. *)
let set_ast_for_target_iter (t:trm) : unit =
  step ~valid:true ~kind:Step_mark_manip ~name:"Target-iter-mark-manipulation" ~tags:["target"]
    (fun () -> the_trace.cur_ast <- t)

(** [get_context ()]: returns the current context. Like [ast()], it should only be called
   within the scope of [Trace.apply] or [Trace.call]. *)
let get_context () : context =
  the_trace.context

(** [get_style ()]: read the current style using for printing ASTs in the trace. *)
let get_style () : output_style =
  the_trace.cur_style

(** [set_style ()]: change the current style using for printing ASTs in the trace. *)
let set_style (style:output_style) : unit =
  the_trace.cur_style <- style

(** [update_style ()]: updates the current style using for printing ASTs in the trace
   by reading the flags. Call this function after modifying global flags. *)
let update_style () : unit =
  the_trace.cur_style <- Style.default_custom_style()


(* LATER:  need to reparse to hide spurious parentheses *)
(* LATER: add a mechanism for automatic simplifications after every step *)<|MERGE_RESOLUTION|>--- conflicted
+++ resolved
@@ -6,21 +6,9 @@
 open Tools
 open PPrint
 
-let debug = false
-
-let debug_serialization = true
-
-<<<<<<< HEAD
 (** [output_style] describes the mode in which an AST should be pretty-printed *)
 type output_style = Style.custom_style
 
-(*** [check_trace_at_every_step] can be activated to call the function
-   [check_trace] after every step, to check the invariants of the
-   trace data structure, which stores the stack of open steps. *)
-let check_trace_at_every_step = false
-
-=======
->>>>>>> de39194e
 (** Exceptions raised by this module when the user does not respect
     the interaction rules, or when internal invariants are broken *)
 exception TraceFailure of string
@@ -34,7 +22,7 @@
 (*                             Debug flags                                    *)
 (******************************************************************************)
 
-(* [check_trace_at_every_step] can be activated to call the function
+(** [check_trace_at_every_step] can be activated to call the function
    [check_trace] after every step, to check the invariants of the
    trace data structure, which stores the stack of open steps. *)
 let check_trace_at_every_step = ref false
@@ -43,11 +31,14 @@
    let _ = Trace.debug_open_close_step := true
 *)
 let next_step_id = fresh_generator ()
+
+(* Other debug flags *)
+
 let debug_open_close_step = ref false
 
-let debug_notify_dump_trace = false
-
-let debug_compute_ml_file_excerpts = false
+let debug_notify_dump_trace = ref false
+
+let debug_compute_ml_file_excerpts = ref false
 
 
 (******************************************************************************)
@@ -67,7 +58,7 @@
   let push () =
     let s = Buffer.contents acc in
     let i = !start+1 in
-    if debug_compute_ml_file_excerpts
+    if !debug_compute_ml_file_excerpts
       then printf "Excerpt[%d] = <<<%s>>>\n\n" i s;
     r := Int_map.add i s !r;
     Buffer.clear acc; in
@@ -427,7 +418,7 @@
 (*                                   Output                                   *)
 (******************************************************************************)
 
-<<<<<<< HEAD
+
 (** [filename_before_clang_format filename] takes as input a string
     such as "foo.cpp" and returns "foo_orig.cpp". This filename
     is meant to store the file before it is reformated using clang-format. *)
@@ -436,7 +427,7 @@
     try Filename.chop_suffix filename ".cpp"
     with _ -> failwith (sprintf "filename_before_clang_format: expects a .cpp file, provided: %s." filename) in
   base ^ "_orig.cpp"
-=======
+
 (* LATER: document and factorize *)
 
 let style_normal_code () =
@@ -455,7 +446,7 @@
     print = Lang_C { cstyle_default with
       ast = ast_style;
       optitrust_syntax = true; } })
->>>>>>> de39194e
+
 
 (** [cleanup_cpp_file_using_clang_format filename]: makes a system call to
    reformat a CPP file using the clang format tool.
@@ -565,23 +556,27 @@
 
 (** [reparse_trm ctx ast]: prints [ast] in a temporary file and reparses it using Clang. *)
 let reparse_trm ?(info : string = "") ?(parser: parser option) (ctx : context) (ast : trm) : trm =
-  if !Flags.debug_reparse then begin
-    let info = if info <> "" then info else "of a term during the step starting at" in
-    Printf.printf "Reparse: %s.\n" info;
-    flush stdout
-  end;
-  let in_prefix = (Filename.dirname ctx.prefix) ^ "/tmp_" ^ (Filename.basename ctx.prefix) in
-  output_prog (Style.custom_style_for_reparse()) ~beautify:false ctx in_prefix ast;
-
-  let parser =
-    match parser with
-    | Some p -> p
-    | None -> ctx.parser
-  in
-
-  let (_, t) = parse ~parser (in_prefix ^ ctx.extension) in
-  (*let _ = Sys.command ("rm " ^ in_prefix ^ "*") in*)
-  t
+  (* Disable caching for reparsing *)
+  Flags.with_flag Flags.debug_parsing_serialization false (fun () ->
+
+    if !Flags.debug_reparse then begin
+      let info = if info <> "" then info else "of a term during the step starting at" in
+      Printf.printf "Reparse: %s.\n" info;
+      flush stdout
+    end;
+    let in_prefix = (Filename.dirname ctx.prefix) ^ "/tmp_" ^ (Filename.basename ctx.prefix) in
+    output_prog (Style.custom_style_for_reparse()) ~beautify:false ctx in_prefix ast;
+
+    let parser =
+      match parser with
+      | Some p -> p
+      | None -> ctx.parser
+    in
+
+    let (_, t) = parse ~parser (in_prefix ^ ctx.extension) in
+    (*let _ = Sys.command ("rm " ^ in_prefix ^ "*") in*)
+    t
+  )
 
 let reparse_ast ?(update_cur_ast : bool = true) ?(info : string = "the code during the step starting at") ?(parser: parser option) () =
   let tnew = reparse_trm ~info ?parser the_trace.context the_trace.cur_ast in
@@ -1543,7 +1538,7 @@
   let prefix =
     if prefix = "" then the_trace.context.prefix else prefix in
   let filename = prefix ^ "_trace.js" in
-  if debug_notify_dump_trace then eprintf "Dumping trace to '%s'\n" filename;
+  if !debug_notify_dump_trace then eprintf "Dumping trace to '%s'\n" filename;
   let out_js = open_out filename in
   let out = output_string out_js in
   let next_id = ref (-1) in
@@ -1597,7 +1592,7 @@
   let prefix =
     if prefix = "" then the_trace.context.prefix else prefix in
   let filename = prefix ^ "_trace.txt" in
-  if debug_notify_dump_trace then eprintf "Dumping trace to '%s'\n" filename;
+  if !debug_notify_dump_trace then eprintf "Dumping trace to '%s'\n" filename;
   step_tree_to_file filename (get_root_step())
 
 (** [output_prog_check_empty style ctx prefix ast_opt]: similar to [output_prog], but it
