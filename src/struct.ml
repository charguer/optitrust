--- conflicted
+++ resolved
@@ -61,50 +61,6 @@
     t
   | _ -> List.fold_left (fun t dl -> app_transfo t dl) t new_epl
 
-<<<<<<< HEAD
-=======
-
-
-let make_implicit_record_assignment_aux (clog : out_channel) (trms_list_size : int) (trm_index : int) (t : trm): trm =
-  let rec list_replace_el (el : trm) (i : int) (list : trm list) : 'a list = match list with
-    | [] -> failwith "Empty list"
-    | x :: xs -> if i = 0 then el :: xs else x :: list_replace_el el (i-1) xs
-  in
-  let log : string =
-    let loc : string =
-      match t.loc with
-      | None -> ""
-      | Some (_,start_row,end_row,start_column,end_column) -> Printf.sprintf  "at start_location %d  %d end location %d %d" start_row start_column end_row end_column
-    in Printf.sprintf
-    (" -expression\n%s\n" ^^
-    "   %sis a declaration"
-    )
-    (ast_to_string t) loc
-
-    in write_log clog log;
-    match t.desc with
-    | Trm_seq tl ->
-      let decl = List.nth tl trm_index in
-      let assign = List.rev (foldi (fun i acc x -> if i >= trm_index + 1 && i < trm_index + 1 + trms_list_size then x :: acc else acc ) [] tl) in
-      let extracted_trms = List.map( fun (sf:trm) ->
-        match sf.desc with
-        | Trm_apps(_,[_;rt]) -> rt
-        | _ -> fail t.loc "make_implicit_record_assignment_aux: all the trms should be assignments"
-        ) assign
-      in
-      
-      let var_kind, var_name, var_type = match decl.desc with
-        | Trm_let (vk,tx,_) -> vk, fst tx, snd tx
-        | _ -> fail t.loc "make_implicit_record_assignment_aux: expected a declaration"
-      in
-      let new_trm = trm_let var_kind (var_name, var_type) (trm_struct extracted_trms) in
-      let tl = list_remove_set assign tl in
-      let tl = list_replace_el new_trm trm_index tl in
-      trm_seq ~annot:t.annot tl
-    | _ -> fail t.loc "make_implicit_record_assignment_aux: the outer sequence was not matched"
-
-
->>>>>>> 2d6b4517
  let make_implicit_record_assignment(clog : out_channel) (name : string) (tr : target) (t : trm) : trm =
     let struct_term_path = [cTypDef name] in
     let p_of_struct_term = struct_term_path in
@@ -141,44 +97,6 @@
       t
     | _ -> List.fold_left (fun t dl -> app_transfo t dl) t epl
 
-<<<<<<< HEAD
-=======
-let fields_reorder_aux (clog :out_channel) ?(struct_fields : fields = []) ?(move_before : field = "") ?(move_after : field = "")(t : trm) : trm  =
-    let log : string =
-      let loc : string =
-        match t.loc with
-        | None -> ""
-        | Some (_,start_row,end_row,start_column,end_column) -> Printf.sprintf  "at start_location %d  %d end location %d %d" start_row start_column end_row end_column
-      in Printf.sprintf
-          ("  - expression\n%s\n" ^^
-          "    %sis a struct type\n"
-          )
-      (ast_to_string t) loc
-    in
-    write_log clog log;
-    begin match t.desc with
-      | Trm_typedef (Typedef_abbrev (x, dx)) ->
-
-        let field_list, field_map =
-          match dx.ty_desc with
-            | Typ_struct(l,m,_) -> l,m
-            |_ -> fail t.loc "fields_reorder: the type should be a typedef struct"
-          in
-        let reordered_fields =
-          match move_before, move_after with
-          | "",_ -> move_fields_after move_after struct_fields field_list
-          | _, "" -> move_fields_before move_before struct_fields field_list
-          | _,_-> fail t.loc "fields_reorder: only one of move_before or move_after should be specified"
-          in
-        trm_typedef (Typedef_abbrev (x, typ_struct reordered_fields field_map x))
-
-
-      | _ -> fail t.loc "fields_reorder: expected a definiton"
-      end
-
-
-
->>>>>>> 2d6b4517
 let fields_reorder (clog :out_channel) ?(struct_fields : fields = []) ?(move_before : field = "") ?(move_after : field = "") (tr : target) (t : trm) : trm  =
   let b = !Flags.verbose in
   Flags.verbose := false;
