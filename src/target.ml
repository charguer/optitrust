(* TODO: remove unnecessary open *)
open Ast
open Tools
open Path

include Constr

type path = Path.path
type paths = path list

type case_dir = Path.case_dir

(* NOW INCLUDED
type constr = Constr.constr
type target = constr list
*)

<<<<<<< HEAD
and constr =
  (*
    target constraints:
    - directions to follow
    - list constraint: a constraint is matched against all elements of the list
      used for seq elements and function arguments
      the user provides a function that, given the results of this constraint
      matching, returns the ranks of the elements to explore next
    - include file to explore
   *)
  | Constr_strict
  | Constr_dir of dir
  | Constr_include of string
  (*
    matching constraint: match against regexp
    the user may also match against a string through smart constructors
   *)
  (* todo: beware of multiline matching *)
  | Constr_regexp of rexp
  (*
    node related constraints (constraints are expressed using a target):
    - for loop: constraints on the initialisation, the condition, the step
    instruction and the body
    - while loop: constraints on the condition and the body
    - if statement: constraints on the condition and each branch
    - decl_var: constraints on the name and on the initialisation
    - decl_fun: constraints on the name, the arguments and the body
    - decl_type: constraint on the name
    - decl_enum: constraints on the name and the constants
    - seq: constraint matched against each all elements of a seq
      depending on the result, a function decides whether the constraint holds
    - var: constraint on the name
    - lit: literal
    - app: constraints on the function and on the list of arguments
    - label: constraints on the label and on the term
    - goto: constraint on the label
    - return: constraint on the returned value
    - abort: matches abort nodes (return, break and continue)
    - accesses: constraints on a succession of accesses + on the base
    - switch: constraints on the condition and on the cases
   *)
  (* for: init, cond, step, body *)
  | Constr_for of target * target * target * target
  (* while: cond, body *)
  | Constr_while of target * target
  (* if: cond, then, else *)
  | Constr_if of target * target * target
  (* decl_var: name, body *)
  | Constr_decl_var of constr_name * target
  (* decl_fun: name, args, body *)
  | Constr_decl_fun of constr_name * target_list_pred * target
  (* decl_type: name *)
  | Constr_decl_type of constr_name
  (* decl_enum: name, constants *)
  | Constr_decl_enum of constr_name * constr_enum_const
  (* seq *)
  | Constr_seq of target_list_pred
  (* var *)
  | Constr_var of constr_name
  (* lit *)
  | Constr_lit of lit
  (* app: function, arguments *)
  | Constr_app of target * target_list_pred
  (* label *)
  | Constr_label of constr_name * target
  (* goto *)
  | Constr_goto of constr_name
  (* return *)
  | Constr_return of target
  (* abort *)
  | Constr_abort of abort_kind
  (* accesses: base, accesses *)
  | Constr_access of target * constr_accesses
  (* switch: cond, cases *)
  | Constr_switch of target * constr_cases
  (* Target relative to another trm *)
  | Constr_relative of target_relative
  (* Number of  occurrences expected  *)
  | Constr_occurences of target_occurences
  (* List of constraints *)
  | Constr_chain of constr list
  (* Constraint used for argument match *)
  | Constr_bool of bool
  (* Constraint that matches only the root of the AST *)
  | Constr_root
  (* LATER: add Constr_or, Constr_and, Constr_not *)

(* Names involved in constraints, e.g. for goto labels *)
and constr_name = rexp option

and constr_enum_const = ((constr_name * target) list) option

and constr_accesses = (constr_access list) option

(* Predicate for expressing constraints over a list of subterms. It consists of:
   - a function that produces the constraints for the i-th subterm
   - a function that takes a list of booleans indicating which of the subterms
     matched their respective constraint, and returns a boolean indicating whether
     the full list should be considered as matching or not.
   - a string that explains what was the user intention *)
and target_list_pred =
  { target_list_pred_ith_constr : int -> constr;
    target_list_pred_validate : bool list -> bool;
    target_list_pred_to_string : unit -> string; }

and constr_access =
  (* array indices may be arbitrary terms *)
  | Array_access of target
  (* struct fields are strings *)
  | Struct_access of constr_name
  | Any_access

(* for each case, its kind and a constraint on its body *)
and constr_cases = ((case_kind * target) list) option

and case_kind =
  (* case: value *)
  | Case_val of target
  | Case_default
  | Case_any

and abort_kind =
  | Any
  | Return
  | Break
  | Continue

(* [target_simple] is a [target] without Constr_relative, Constr_occurences, Constr_chain;
   It can however, include [cStrict]. *)
type target_simple = target

(* [target_struct] is the structured representation of a [target] that decomposes the
   special constructors such as Constr_relative, Constr_occurences, Constr_chain from the
   [target_simple]. *)
type target_struct = {
   target_path : target_simple; (* this path contains no cMulti/cNb/cBefore/etc.., only cStrict can be there *)
   target_relative : target_relative;
   target_occurences : target_occurences; }

let make_target_list_pred ith_constr validate to_string =
  { target_list_pred_ith_constr = ith_constr;
    target_list_pred_validate = validate;
    target_list_pred_to_string = to_string; }

let trm_kind_to_string (k : trm_kind) : string =
  match k with
  | TrmKind_Instr -> "Instr"
  | TrmKind_Struct -> "Struct"
  | TrmKind_Expr -> "Expr"
  | TrmKind_Any -> "Any"

let regexp_to_string (r : rexp) : string =
  (if r.rexp_substr then "Sub" else "Exact") ^ "-" ^
  (trm_kind_to_string r.rexp_trm_kind) ^
  "(" ^ r.rexp_desc ^ ")"

let rec constr_to_string (c : constr) : string =
  match c with
  | Constr_strict -> "Strict"
  | Constr_dir d -> dir_to_string d
  (* | Constr_list (p_elt, _) -> "List (" ^ target_to_string p_elt ^ ")" *)
  | Constr_include s -> "Include " ^ s
  | Constr_regexp r -> "Regexp " ^ regexp_to_string r
  | Constr_for (p_init, p_cond, p_step, p_body) ->
     let s_init = target_to_string p_init in
     let s_cond = target_to_string p_cond in
     let s_step = target_to_string p_step in
     let s_body = target_to_string p_body in
     "For (" ^ s_init ^ ", " ^ s_cond ^ ", " ^ s_step ^ ", " ^ s_body ^ ")"
  | Constr_while (p_cond, p_body) ->
     let s_cond = target_to_string p_cond in
     let s_body = target_to_string p_body in
     "While (" ^ s_cond ^ ", " ^ s_body ^ ")"
  | Constr_if (p_cond, p_then, p_else) ->
     let s_cond = target_to_string p_cond in
     let s_then = target_to_string p_then in
     let s_else = target_to_string p_else in
     "If (" ^ s_cond ^ ", " ^ s_then ^ ", " ^ s_else ^ ")"
  | Constr_decl_var (name, p_body) ->
     let s_name =
       match name with | None -> "_" | Some r -> regexp_to_string r
     in
     let s_body = target_to_string p_body in
     "Decl_var (" ^ s_name ^ ", " ^ s_body ^ ")"
  | Constr_decl_fun (name, _tgt_list_pred, p_body) ->
    let s_name =
       match name with | None -> "_" | Some r -> regexp_to_string r
     in
     let spred = _tgt_list_pred.target_list_pred_to_string() in
     let s_body = target_to_string p_body in
     "Decl_fun (" ^ s_name ^ spred ^ s_body ^ ")"

  | Constr_decl_type name ->
     let s_name =
       match name with | None -> "_" | Some r -> regexp_to_string r
     in
     "Decl_type " ^ s_name
  | Constr_decl_enum (name, c_const) ->
     let s_name =
       match name with | None -> "_" | Some r -> regexp_to_string r
     in
     let s_const =
       match c_const with
       | None -> "_"
       | Some np_l ->
          let sl =
            List.map
              (fun (n, p) ->
                let s_n =
                  match n with | None -> "_" | Some r -> regexp_to_string r
                in
                let s_p = target_to_string p in
                "(" ^ s_n ^ ", " ^ s_p ^ ")"
              )
              np_l
          in
          list_to_string sl
     in
     "Decl_enum (" ^ s_name ^ ", " ^ s_const ^ ")"
  | Constr_seq tgt_list_pred ->
     let spred = tgt_list_pred.target_list_pred_to_string() in
     sprintf "Seq (%s)" spred
  | Constr_var name ->
     "Var " ^ (match name with | None -> "_" | Some r -> regexp_to_string r)
  | Constr_lit l ->
     let s =
       begin match l with
       | Lit_unit ->  "()"
       | Lit_uninitialized -> "?"
       | Lit_bool b -> string_of_bool b
       | Lit_int n -> string_of_int n
       | Lit_double d -> string_of_float d
       | Lit_string s -> s
       end
     in "Lit " ^ s
  | Constr_app (p_fun,tgt_list_pred) ->
    let spred = tgt_list_pred.target_list_pred_to_string() in
    let s_fun = target_to_string p_fun in
    "App (" ^ s_fun ^ ", " ^ spred ^ ")"
  | Constr_label (so, p_body) ->
     let s_label =
       match so with | None -> "_" | Some r -> regexp_to_string r
     in
     let s_body = target_to_string p_body in
     "Label (" ^ s_label ^ ", " ^ s_body ^ ")"
  | Constr_goto so ->
     let s_label =
       match so with | None -> "_" | Some r -> regexp_to_string r
     in
     "Goto " ^ s_label
  | Constr_return p_res ->
      let s_res = target_to_string p_res in
      "Return " ^ s_res
  | Constr_abort kind ->
     let s_kind =
       match kind with
       | Any -> "Any"
       | Return -> "Return"
       | Break -> "Break"
       | Continue -> "Continue"
     in
     "Abort_" ^ s_kind
  | Constr_access (p_base, ca) ->
     let s_accesses =
       match ca with
       | None -> "_"
       | Some cal -> list_to_string (List.map access_to_string cal)
     in
     let s_base = target_to_string p_base in
     (* let s = target_to_string p_elt in *)
     "Access (" ^ s_accesses ^ ", " ^ s_base ^ ")"
  | Constr_switch (p_cond, cc) ->
     let s_cond = target_to_string p_cond in
     let s_cases =
       match cc with
       | None -> "_"
       | Some cl ->
          let string_of_kind = function
            | Case_val p_val -> "Case_val " ^ target_to_string p_val
            | Case_default -> "Default"
            | Case_any -> "Any"
          in
          let sl =
            List.map
              (fun (k, p_body) ->
                let s_body = target_to_string p_body in
                "(" ^ string_of_kind k ^ ", " ^ s_body ^ ")"
              )
              cl
          in
          list_to_string sl
     in
     "Switch (" ^ s_cond ^ ", " ^ s_cases ^ ")"
  | Constr_relative tr -> target_relative_to_string tr
  | Constr_occurences oc -> target_occurences_to_string oc
  | Constr_chain cl ->
    let string_cl = List.map constr_to_string cl in
    list_to_string string_cl
  | Constr_bool b -> if b then "True" else "False"
  | Constr_root -> "Root"

and target_to_string (tg : target) : string =
  list_to_string (List.map constr_to_string tg)

(* TODO: later rename the fileds of target_struct *)

and target_struct_to_string (tgs : target_struct) : string =
  "TargetStruct(" ^
    target_relative_to_string tgs.target_relative ^ ", " ^
    target_occurences_to_string tgs.target_occurences ^ ", " ^
    target_to_string tgs.target_path ^ ")"

and target_occurences_to_string (occ : target_occurences) =
  match occ with
  | ExpectedOne -> "ExpectedOne"
  | ExpectedNb n -> sprintf "ExpectedNb(%d)" n
  | ExpectedMulti -> "ExpectedMulti"
  | ExpectedAnyNb -> "ExpectedAnyNb"

and target_relative_to_string (rel : target_relative) =
  match rel with
  | TargetAt -> "TargetAt"
  | TargetFirst -> "TargetFirst"
  | TargetLast -> "TargetLast"
  | TargetBefore -> "TargetBefore"
  | TargetAfter -> "TargetAfter"

and access_to_string (ca : constr_access) : string =
  match ca with
  | Array_access p_index ->
     let s_index = target_to_string p_index in
     "Array_access " ^ s_index
  | Struct_access so ->
     let s_field =
       match so with | None -> "_" | Some r -> regexp_to_string r
     in
     "Struct_access " ^ s_field
  | Any_access -> "Any_access"

(* Flatten all the constrainst of type Constr_chain *)
let target_flatten (tg : target) : target =
    let rec aux (cs : target) : target =
      match cs with
      | [] -> []
      | c::cs2 ->
          let r = match c with
            | Constr_chain cs1 -> (aux cs1)
            | _ -> [c]
            in
          r @ (aux cs2)
      in
    aux tg

(* Convert a target into a target struct  *)
let target_to_target_struct (tr : target) : target_struct =
  let tr = target_flatten tr in
  let relative = ref None in
  let occurences = ref None in
  let process_constr (c : constr) : unit =
    match c with
    | Constr_relative re ->
      begin match !relative with
      | None -> relative := Some re;
      | Some _ -> fail None  "Constr_relative provided twice in path"
      end
    | Constr_occurences oc ->
      begin match !occurences with
      | None -> occurences := Some oc;
      | _ -> fail None "Constr_occurences provided twice in path"
      end
    | _ -> ()
    in
  (* Check if relative constraint are applied once and the number of occurences is unique *)
  List.iter process_constr tr;
  (* Return a target_struct *)
  let tgs = {
    target_path = List.filter (function | Constr_relative _ | Constr_occurences _ -> false | _ -> true) tr;
    target_relative = begin match !relative with | None -> TargetAt | Some re -> re end;
    target_occurences = begin match !occurences with | None -> ExpectedOne | Some oc -> oc end; } in
  (* TODO *)
  (* printf "%s\n" (target_struct_to_string tgs); *)
  tgs
=======
(* Shorthands for Trace functions *)
include Trace
>>>>>>> 702ef6f1


(******************************************************************************)
(*                        Smart constructors for targets                      *)
(******************************************************************************)


(*
  a smart constructor builds a target
  thus, the user provides a target using them
  this list is then flattened to call resolve_target
  unit args are used because of optional arguments
  *)

(* Logic constraints *)

let cStrict : constr = Constr_strict

let cTrue : constr =
  Constr_bool true

let cFalse : constr =
  Constr_bool false

let cChain (cstrs : constr list) : constr =
  Constr_chain cstrs

(* Relative targets *)

let cBefore : constr =
  Constr_relative TargetBefore

let cAfter : constr =
  Constr_relative TargetAfter

let cFirst : constr =
  Constr_relative TargetFirst

let cLast : constr =
  Constr_relative TargetLast

(* Used for checking the number of targets to match *)

let cMulti : constr =
  Constr_occurences ExpectedMulti

let cAnyNb : constr =
    Constr_occurences ExpectedAnyNb

let cNb (nb : int) : constr =
    Constr_occurences (ExpectedNb nb)

(* directions *)
let cRoot : constr =
    Constr_root

let cNth (n : int) : constr =
    Constr_dir (Dir_nth n)

let cCond : constr =
    Constr_dir Dir_cond

let cThen : constr =
    Constr_dir Dir_then

let cElse : constr =
    Constr_dir Dir_else

let cBody : constr =
    Constr_dir Dir_body

let cInit : constr =
    Constr_dir Dir_for_init

let cStep : constr =
    Constr_dir Dir_for_step

let cCallFun : constr = (* LATER: see if this is needed (cCallNotBuiltin) *)
    Constr_dir Dir_app_fun

let cArg (n : int) : constr =
    Constr_dir (Dir_arg n)

let cName : constr =
    Constr_dir Dir_name

let cDirCase (n : int) (cd : case_dir) : constr =
    Constr_dir (Dir_case (n, cd))

let cCaseName (n : int) : case_dir = Case_name n

let cCaseBody : case_dir = Case_body

let cEnumConst (n : int)
  (ecd : enum_const_dir) : constr =
    Constr_dir (Dir_enum_const (n, ecd))

let cEnumConstName : enum_const_dir = Enum_const_name

let cEnumConstVal : enum_const_dir = Enum_const_val

let cInclude (s : string) : constr =
    Constr_include s

<<<<<<< HEAD
  let string_to_rexp_opt (regexp : bool) (substr : bool) (s : string) (trmKind : trm_kind) : rexp option =
    let res =
      if s = ""
        then None
        else Some (string_to_rexp regexp substr s trmKind)
      in
    res
  (* Matching by string *)
  let cInstrOrExpr ?(substr : bool = false) (tk : trm_kind) (s : string) : constr =
    Constr_regexp (string_to_rexp false substr s  tk)

  let cInstr ?(substr : bool = true) (s : string) : constr =
    cInstrOrExpr ~substr TrmKind_Instr s

  let cExpr ?(substr : bool = true) (s : string)  : constr =
    cInstrOrExpr ~substr TrmKind_Expr s

  let cInstrOrExprRegexp (tk : trm_kind) (substr : bool) (s : string) : constr =
    Constr_regexp (string_to_rexp true substr s tk)

  let cInstrRegexp ?(substr : bool = false) (s : string) : constr =
    cInstrOrExprRegexp TrmKind_Instr substr s

  let cExprRegexp ?(substr : bool = false) (s : string) : constr =
    cInstrOrExprRegexp TrmKind_Expr substr s

  let cVarDef
    ?(regexp : bool = false) ?(substr : bool = false) ?(body : target = []) (name : string) : constr =
    let ro = string_to_rexp_opt regexp substr name TrmKind_Expr in
    let p_body =  body in
     Constr_decl_var (ro, p_body)

  let cFor ?(init : target = [])
    ?(cond : target = []) ?(step : target = []) ?(body : target = []) (name : string) : constr =
    let init =
       match name, init with
       | "", [] -> init
       | "", _ -> init
       | _, [] -> [cVarDef name]
       | _, _::_ -> init
       in
     Constr_for ( init,  cond,  step,  body)

  let cWhile ?(cond : target = [])
    ?(body : target = []) (_ : unit) : constr =
    let p_cond = cond in
    let p_body = body in
     Constr_while (p_cond, p_body)

  let cIf ?(cond : target = [])
    ?(then_ : target = []) ?(else_ : target = []) (_ : unit) : constr =
    let p_cond = cond in
    let p_then = then_ in
    let p_else = else_ in
     Constr_if (p_cond, p_then, p_else)

  (* Converts a list of constraints into a [target_list_pred] *)
  let target_list_simpl (cstrs : constr list) : target_list_pred =
    let n = List.length cstrs in
    make_target_list_pred
      (fun i -> if i < n then List.nth cstrs i else cFalse)
      (fun bs -> List.length bs = n && list_all_true bs)
      (fun () -> "target_list_simpl(" ^ (list_to_string (List.map constr_to_string cstrs) ^ ")"))

  (* Converts a constraint into a [target_list_pred] that checks that at least one of the items in the list satisfies the given constraint *)
  let target_list_one_st (cstr : constr) : target_list_pred =
    make_target_list_pred
      (fun _i -> cstr)
      (fun bs -> List.mem true bs)
      (fun () -> "target_list_one_st(" ^ (constr_to_string cstr) ^ ")")

  (* Predicate that matches any list of arguments *)
  let target_list_pred_always_true : target_list_pred =
    make_target_list_pred
      (fun _i -> cTrue)
      list_all_true
      (fun () -> "target_list_pred_always_true")

  (* by default an empty name is no name *)
  let cFunDef ?(args : target = []) ?(args_pred : target_list_pred = target_list_pred_always_true) ?(body : target = []) ?(regexp : bool = false) (name : string) : constr =
    let ro = string_to_rexp_opt regexp false name TrmKind_Expr in
    (* LATER: maybe an error if both args and args_pred are provided *)
    let p_args = match args with
      | [] -> args_pred
      | _ -> target_list_simpl args
      in
    Constr_decl_fun (ro, p_args, body)

  (* toplevel fun declaration *)
  let cTopFun
    ?(args : target = []) ?(args_pred : target_list_pred = target_list_pred_always_true)
    ?(body : target = []) (name : string) : constr =
    cChain [ cRoot; cStrict; cFunDef ~args ~args_pred ~body name ]

  let cTypDef
    ?(substr : bool = false) ?(regexp : bool = false) (name : string) : constr =
    let ro = string_to_rexp_opt regexp substr name TrmKind_Expr in
    Constr_decl_type ro

  let cEnum ?(name : string = "")
    ?(substr : bool = false) ?(constants : (string * (target)) list = [])
    ?(regexp : bool = false) (_ : unit) : constr =
    let c_n = string_to_rexp_opt regexp substr name TrmKind_Expr in
    let cec_o =
      match constants with
      | [] -> None
      | _ ->
         let cec =
           List.map
             (fun (n, pl) -> (string_to_rexp_opt regexp substr n TrmKind_Expr, pl))
             constants
         in
         Some cec
=======
let string_to_rexp (regexp : bool) (substr : bool) (s : string) (trmKind : trm_kind) : rexp =
  { rexp_desc = s;
    rexp_exp = (if regexp then Str.regexp else Str.regexp_string) s;
    rexp_substr = substr;
    rexp_trm_kind = trmKind; }

let string_to_rexp_opt (regexp : bool) (substr : bool) (s : string) (trmKind : trm_kind) : rexp option =
  let res =
    if s = ""
      then None
      else Some (string_to_rexp regexp substr s trmKind)
>>>>>>> 702ef6f1
    in
  (* TODO: printf (rexp_option_to_string res);
    need to add a field "rexp_exp_to_string : unit -> string"
    { rexp_exp_to_string = "ExactMatch: " ^ s   if using Str.quote
      rexp_exp_to_string = "RegexpMatch: " ^ s   if using Str.regexp
    *)
  res
(* Matching by string *)
let cInstrOrExpr (tk : trm_kind) (s : string) : constr =
  Constr_regexp (string_to_rexp false true s tk)

let cInstr (s : string) : constr =
  cInstrOrExpr TrmKind_Instr s

let cExpr (s : string) : constr =
  cInstrOrExpr TrmKind_Expr s

let cInstrOrExprRegexp (tk : trm_kind) (substr : bool) (s : string) : constr =
  Constr_regexp (string_to_rexp true substr s tk)

let cInstrRegexp ?(substr : bool = false) (s : string) : constr =
  cInstrOrExprRegexp TrmKind_Instr substr s

let cExprRegexp ?(substr : bool = false) (s : string) : constr =
  cInstrOrExprRegexp TrmKind_Expr substr s

let cVarDef
  ?(regexp : bool = false) ?(substr : bool = false) ?(body : target = []) (name : string) : constr =
  let ro = string_to_rexp_opt regexp substr name TrmKind_Expr in
  let p_body =  body in
    Constr_decl_var (ro, p_body)

let cFor ?(init : target = [])
  ?(cond : target = []) ?(step : target = []) ?(body : target = []) (name : string) : constr =
  let init =
      match name, init with
      | "", [] -> init
      | "", _ -> init
      | _, [] -> [cVarDef name]
      | _, _::_ -> init
      in
    Constr_for ( init,  cond,  step,  body)

let cWhile ?(cond : target = [])
  ?(body : target = []) (_ : unit) : constr =
  let p_cond = cond in
  let p_body = body in
    Constr_while (p_cond, p_body)

let cIf ?(cond : target = [])
  ?(then_ : target = []) ?(else_ : target = []) (_ : unit) : constr =
  let p_cond = cond in
  let p_then = then_ in
  let p_else = else_ in
    Constr_if (p_cond, p_then, p_else)

(* Converts a list of constraints into a [target_list_pred] *)
let target_list_simpl (cstrs : constr list) : target_list_pred =
  let n = List.length cstrs in
  make_target_list_pred
    (fun i -> if i < n then List.nth cstrs i else cFalse)
    (fun bs -> List.length bs = n && list_all_true bs)
    (fun () -> "target_list_simpl(" ^ (list_to_string (List.map constr_to_string cstrs) ^ ")"))

(* Converts a constraint into a [target_list_pred] that checks that at least one of the items in the list satisfies the given constraint *)
let target_list_one_st (cstr : constr) : target_list_pred =
  make_target_list_pred
    (fun _i -> cstr)
    (fun bs -> List.mem true bs)
    (fun () -> "target_list_one_st(" ^ (constr_to_string cstr) ^ ")")

(* Predicate that matches any list of arguments *)
let target_list_pred_always_true : target_list_pred =
  make_target_list_pred
    (fun _i -> cTrue)
    list_all_true
    (fun () -> "target_list_pred_always_true")

(* by default an empty name is no name *)
let cFunDef ?(args : target = []) ?(args_pred : target_list_pred = target_list_pred_always_true) ?(body : target = []) ?(regexp : bool = false) (name : string) : constr =
  let ro = string_to_rexp_opt regexp false name TrmKind_Expr in
  (* LATER: maybe an error if both args and args_pred are provided *)
  let p_args = match args with
    | [] -> args_pred
    | _ -> target_list_simpl args
    in
  Constr_decl_fun (ro, p_args, body)

(* toplevel fun declaration *)
let cTopFun
  ?(args : target = []) ?(args_pred : target_list_pred = target_list_pred_always_true)
  ?(body : target = []) (name : string) : constr =
  cChain [ cRoot; cStrict; cFunDef ~args ~args_pred ~body name ]

let cTypDef
  ?(substr : bool = false) ?(regexp : bool = false) (name : string) : constr =
  let ro = string_to_rexp_opt regexp substr name TrmKind_Expr in
  Constr_decl_type ro

let cEnum ?(name : string = "")
  ?(substr : bool = false) ?(constants : (string * (target)) list = [])
  ?(regexp : bool = false) (_ : unit) : constr =
  let c_n = string_to_rexp_opt regexp substr name TrmKind_Expr in
  let cec_o =
    match constants with
    | [] -> None
    | _ ->
        let cec =
          List.map
            (fun (n, pl) -> (string_to_rexp_opt regexp substr n TrmKind_Expr, pl))
            constants
        in
        Some cec
  in
  Constr_decl_enum (c_n, cec_o)

(* let cSeq ?(args : target = [])
  ?(validate : bool list -> bool = fun _ -> true) (_ : unit) : constr =
  let p_args =  args in
    Constr_seq (p_args, validate) *)
let cSeq ?(args : target = []) ?(args_pred:target_list_pred = target_list_pred_always_true) (_ : unit) : constr =
  let p_args =
  match args with
  | [] -> args_pred
  | _ -> (target_list_simpl args)
  in
  Constr_seq  p_args

(* LATER:probably don't need exact *)
let cVar ?(substr : bool = false) ?(regexp : bool = false) (name : string) : constr =
  (* LATER: ~only_instr:false might not work in other languages *)
  let ro = string_to_rexp_opt regexp substr name TrmKind_Expr in
  Constr_var ro

let cBool (b : bool) : constr =
    Constr_lit (Lit_bool b)

let cInt (n : int) : constr =
    Constr_lit (Lit_int n)

let cDouble (f : float) : constr =
    Constr_lit (Lit_double f)

let cString (s : string) : constr =
    Constr_lit (Lit_string s)

(* let cPrim (p : prim) : constr =
    cStr (ast_to_string (trm_prim p)) *)

let cFun ?(fun_  : target = []) ?(args : target = []) ?(args_pred:target_list_pred = target_list_pred_always_true) (name:string) : constr =
  let exception Argument_Error of string in
  let p_fun =
  match name, fun_ with
  | "",_ -> fun_
  | _, [] -> [cVar name]
  | _,_ -> raise (Argument_Error "Can't provide both the path and the name of the function")

  in
  let args =
  match args with
  | [] -> args_pred
  | _ -> (target_list_simpl args)
  in
  Constr_app (p_fun,args)

let cDef (name : string) : constr =
  Constr_chain [cStrict;cFunDef name]

(* TODO: think about this *)
let cCall ?(fun_  : target = []) ?(args : target = []) ?(args_pred:target_list_pred = target_list_pred_always_true) (name:string) : constr =
  let exception Argument_Error of string in
  let p_fun =
    match name, fun_ with
    | "",_ -> fun_
    | _, [] -> [cVar name]
    | _,_ -> raise (Argument_Error "Can't provide both the path and the name of the function")
    in
  let args =
    match args with
    | [] -> args_pred
    | _ -> (target_list_simpl args)
    in
  Constr_app (p_fun,args)

let cLabel ?(substr : bool = false) ?(body : target = []) ?(regexp : bool = false) (label : string) : constr =
  let ro = string_to_rexp_opt regexp substr label TrmKind_Expr in
  let p_body = body in
  Constr_label (ro, p_body)

let cGoto ?(label : string = "")
  ?(substr : bool = false) ?(regexp : bool = false) (_ : unit) : constr =
  let ro = string_to_rexp_opt regexp substr label TrmKind_Expr in
  Constr_goto ro

let cReturn_target ?(res : target = [])
  (_ : unit) : constr =
  let p_res =  res in
  Constr_return p_res

let cAbrtAny : abort_kind = Any

let cAbrtRet : abort_kind = Return

let cAbrtBrk : abort_kind = Break

let cAbrtCtn : abort_kind = Continue

let cAbort ?(kind : abort_kind = Any)
  (_ : unit) : constr =
  Constr_abort kind

let cReturn : constr =
  Constr_abort (cAbrtRet)

let cBreak : constr =
  Constr_abort (cAbrtBrk)

let cContinue : constr =
  Constr_abort (cAbrtCtn)
(*
<<<<<<< HEAD
  translate t into the trm the user sees by removing heap allocation
  should be locally applied to the patterns described above
 *)


(* return the last element of a list together with its index *)
let last (l : 'a list) : int * 'a =
  let rec aux n = function
    | [] -> failwith "last: empty list"
    | [a] -> (n, a)
    | _ :: b :: al -> aux (n + 1) (b :: al)
  in
  aux 0 l

(* applies a continuation to the nth element of l if it exists *)
let app_to_nth (loc : location) (l : 'a list) (n : int) (cont : 'a -> 'b) : 'b =
  try
    match List.nth_opt l n with
    | None ->
       fail loc
         ("app_to_nth: not enough elements (>= " ^ (string_of_int (n + 1)) ^
            " expected)")
    | Some a -> cont a
  with
  | Invalid_argument _ ->
     fail loc "app_to_nth: index must be non-negative"

let app_to_nth_dflt (loc : location) (l : 'a list) (n : int)
  (cont : 'a -> 'b list) : 'b list =
  try app_to_nth loc l n cont with
  | Failure s ->
     print_info loc "%s\n" s;
     []

(* extend current explicit paths with a direction *)
let add_dir (d : dir) (dll : paths) : paths =
  List.map (fun dl -> d :: dl) dll

(* compare literals *)
let is_equal_lit (l : lit) (l' : lit) =
  match l, l' with
  | Lit_unit, Lit_unit -> true
  | Lit_uninitialized, Lit_uninitialized -> true
  | Lit_bool b, Lit_bool b' when b = b' -> true
  | Lit_int n, Lit_int n' when n = n' -> true
  | Lit_double d, Lit_double d' when d = d' -> true
  | Lit_string s, Lit_string s' when s = s' -> true
  | _ -> false

let get_trm_kind (t : trm) : trm_kind =
  if t.is_statement then
    match t.desc with
    | Trm_apps(f,_) ->
      begin match f.desc with 
      | Trm_var _ -> TrmKind_Instr
      | Trm_val (Val_prim (Prim_unop Unop_inc)) -> TrmKind_Instr
      | Trm_val (Val_prim (Prim_binop Binop_set)) -> TrmKind_Instr
      | _ -> fail t.loc "get_trm_kind: this ast node has an unknown type"
      end 
    |  Trm_let _ | Trm_abort _ | Trm_goto _-> TrmKind_Instr
    | Trm_struct _ | Trm_array _  | Trm_let_fun _ | Trm_typedef _  | Trm_if (_,_,_) | Trm_seq _ | Trm_while (_,_)
      | Trm_for (_,_,_,_) | Trm_switch (_,_) -> TrmKind_Struct
    | _ -> fail t.loc "get_trm_kind: this ast node has an unknown type"
  else
    TrmKind_Expr
(* Not used anywhere?? *)
let is_structuring_statement (t : trm) : bool =
  get_trm_kind t = TrmKind_Struct


let match_regexp_str (r : rexp) (s : string) : bool =
  (*if s = "x" then incr Debug.counter;
  if !Debug.counter = 2 then raise Debug.Breakpoint; *)
  if r.rexp_substr then begin
    try let _ = Str.search_forward r.rexp_exp s 0 in true
    with Not_found -> false
  end else begin
    Str.string_match r.rexp_exp s 0
  end

let match_regexp_trm (r : rexp) (t : trm) : bool =
  (* DEBUG: *) (* printf "match_regexp_trm(%s, %s)\n" (regexp_to_string r) (Ast_to_c.ast_to_string t); *)
  (* DEBUG: *) (* printf "%s vs %s\n" (trm_kind_to_string r.rexp_trm_kind) (trm_kind_to_string (get_trm_kind t)); *)
  if r.rexp_trm_kind <> get_trm_kind t && r.rexp_trm_kind <> TrmKind_Any
    then false
    else match_regexp_str r (ast_to_string t)

let is_constr_regexp (c : constr) : bool =
  match c with | Constr_regexp _ -> true | _ -> false

(* check if constraint c is satisfied by trm t *)
let rec check_constraint (c : constr) (t : trm) : bool =
  (* LATER: find if it is find to deactivate these encodings *)
  match t.annot with
  | Some Access ->
     (* forget the star operator at the root before checking the constraint *)
     begin match t.desc with
     | Trm_apps ({desc = Trm_val (Val_prim (Prim_unop Unop_get)); _}, [t']) ->
        check_constraint c t'
     | _ -> fail t.loc "check_constraint: bad access annotation"
     end
  | Some Multi_decl ->
     (*
       check the constraint on each element of the seq and return true if one
       is true
      *)
     begin match t.desc with
     | Trm_seq tl -> List.mem true (List.map (check_constraint c) tl)
     | _ -> fail t.loc "check_constraint: bad multi_decl annotation"
     end
  | _ ->

     let loc = t.loc in
     begin match c, t.desc with
     (*
       target constraints never hold since they are checked against nodes before
       calling check_constraint in resolve_target
      *)
      | Constr_strict,_
       | Constr_dir _, _
       | Constr_include _, _ ->
        false
     
     | Constr_regexp r, _ -> match_regexp_trm r t
     | Constr_for (p_init, p_cond, p_step, p_body),
       Trm_for (init, cond, step, body) ->
        check_target p_init init &&
        check_target p_cond cond &&
        check_target p_step step &&
        check_target p_body body
     | Constr_while (p_cond, p_body), Trm_while (cond, body) ->
        check_target p_cond cond &&
        check_target p_body body
     | Constr_if (p_cond, p_then, p_else), Trm_if (cond, then_t, else_t) ->
        check_target p_cond cond &&
        check_target p_then then_t &&
        check_target p_else else_t
      | Constr_decl_var (name, p_body) , Trm_let (_,(x,_), body) ->
        check_name name x &&
        check_target p_body body
     | Constr_decl_fun (name, cl_args, p_body),
       Trm_let_fun (x, _, args, body) ->
        let tl = List.map (fun (x, _) -> trm_var ~loc x) args in
        check_name name x &&
        check_list cl_args tl &&
        check_target p_body body
     | Constr_decl_type name, Trm_typedef (Typedef_abbrev (x, _)) ->
        check_name name x
     | Constr_decl_enum (name, cec), Trm_typedef (Typedef_enum (n, xto_l)) ->
        check_name name n &&
        check_enum_const cec xto_l
     | Constr_seq cl, Trm_seq tl ->
        check_list cl tl
     | Constr_var name, Trm_var x ->
        check_name name x
     | Constr_lit l, Trm_val (Val_lit l') ->
        is_equal_lit l l'
     | Constr_app ((*accepted_encoded*) p_fun, cl_args), Trm_apps (f, args) ->
        (*(accepted_encoded || not (is_encoded_fun f)) && ... *)
        (*  where [is_encoded_fun f] returns true when [f] is [unop_get] or [unop_new] or similar *)
        check_target p_fun f &&
        check_list cl_args args
     | Constr_label (so, p_body), Trm_labelled (l, body) ->
        check_name so l &&
        check_target p_body body
     | Constr_goto so, Trm_goto l ->
        check_name so l
     | Constr_return p_res, Trm_abort (Ret (Some res)) ->
        check_target p_res res
     | Constr_abort Any, Trm_abort _ -> true
     | Constr_abort Return, Trm_abort (Ret _) -> true
     | Constr_abort Break, Trm_abort Break -> true
     | Constr_abort Continue, Trm_abort Continue -> true
     | Constr_access (p_base, ca), _ ->
        let (base, al) = compute_accesses t in
        check_target p_base base &&
        check_accesses ca al
     | Constr_switch (p_cond, cc), Trm_switch (cond, cases) ->
        check_target p_cond cond &&
        check_cases cc cases
     | Constr_bool b, _ -> b
     | Constr_root, _ ->
        begin match t.annot with Some Main_file -> true | _ -> false end
     | _ -> false
     end

and check_name (name : constr_name) (s : string) : bool =
  match name with
  | None -> true
  | Some r -> match_regexp_str r s

and check_list (lpred : target_list_pred) (tl : trm list) : bool =
  (* DEBUG: printf "%s\n" (lpred.target_list_pred_to_string()); *)
  let cstr = lpred.target_list_pred_ith_constr in
  let validate = lpred.target_list_pred_validate in
  validate (List.mapi (fun i t -> check_target ([cstr i]) t) tl)
  (* DEBUG: printf "%s\n" (if res then "true" else "false"); *)

(* and check_list (cl : constr_list) (tl : trm list) : bool =
  let (p, validate) = cl in
  validate (List.map (check_target p) tl) *)

and check_accesses (ca : constr_accesses) (al : trm_access list) : bool =
  let rec aux (cal : constr_access list) (al : trm_access list) : bool =
    match cal, al with
    | [], [] -> true
    | Array_access p_index :: cal, Array_access index :: al ->
       check_target p_index index &&
       aux cal al
    | Struct_access so :: cal, Struct_access f :: al ->
       check_name so f &&
       aux cal al
    | Any_access :: cal, _ :: al -> aux cal al
    | _ -> false
=======
  the empty list is interpreted as no constraint on the accesses
  accesses are reversed so that users give constraints on what they see
  *)
let cAccesses ?(base : target = [])
  ?(accesses : constr_access list = []) (_ : unit) : constr =
  let p_base =  base in
  let accesses =
    match accesses with | [] -> None | cal -> Some (List.rev cal)
>>>>>>> 702ef6f1
  in
    Constr_access (p_base, accesses)

let cIndex ?(index : target = []) (_ : unit) : constr_access =
  let p_index =  index in
  Array_access p_index

let cField ?(field : string = "") ?(substr : bool = false) ?(regexp : bool = false)
  (_ : unit) : constr_access =
  let ro = string_to_rexp_opt regexp substr field TrmKind_Expr in
  Struct_access ro

let cAccess : constr_access = Any_access

(* the empty list is interpreted as no constraint on the cases *)
let cSwitch ?(cond : target = [])
  ?(cases : (case_kind * (target)) list = []) (_ : unit) : constr =
  let p_cond =  cond in
  let c_cases =
    match cases with
    | [] -> None
    | _ -> Some (List.map (fun (k, pl) -> (k,  pl)) cases)
  in
    Constr_switch (p_cond, c_cases)

let cCase ?(value : target = []) (_ : unit) : case_kind =
  match value with
  | [] -> Case_any
  | _ -> Case_val ( value)

let cDefault : case_kind = Case_default

let cSet ?(lhs : target = []) ?(rhs : target = []) (_ : unit) : target =
  [
    cCall ~args:lhs "";
    cCall ~args:rhs "";
    cCall ~fun_:[cStrict;cInstr "="] ""
  ]


<<<<<<< HEAD
(*
  call resolve_target_simple on given case name and body
  i is the index of the case in its switch
 *)
and explore_case (i : int) (case : trm list * trm) (p : target_simple) : paths =
  let (tl, body) = case in
  match tl with
  (* default case *)
  | [] ->
     add_dir (Dir_case (i, Case_body)) (resolve_target_simple p body)
  | _ ->
     (foldi
        (fun j epl t ->
          epl ++
          (add_dir (Dir_case (i, Case_name j)) (resolve_target_simple p t))
        )
        []
        tl
     ) ++
     add_dir (Dir_case (i, Case_body)) (resolve_target_simple p body)

(* follow the direction d in t and call resolve_target_simple on p *)
and follow_dir (d : dir) (p : target_simple) (t : trm) : paths =
  let loc = t.loc in
  match d, t.desc with
  | Dir_nth n, Trm_seq tl
    | Dir_nth n, Trm_array tl
    | Dir_nth n, Trm_struct tl ->
     app_to_nth_dflt loc tl n
       (fun nth_t -> add_dir (Dir_nth n) (resolve_target_simple p nth_t))
  | Dir_nth n, Trm_val (Val_array vl)
    | Dir_nth n, Trm_val (Val_struct vl) ->
     app_to_nth_dflt loc vl n (fun nth_v ->
         add_dir (Dir_nth n) (resolve_target_simple p (trm_val ~loc nth_v)))
  | Dir_cond, Trm_if (cond, _, _)
    | Dir_cond, Trm_while (cond, _)
    | Dir_cond, Trm_for (_, cond, _, _)
    | Dir_cond, Trm_switch (cond, _) ->
     add_dir Dir_cond (resolve_target_simple p cond)
  | Dir_then, Trm_if (_, then_t, _) ->
     add_dir Dir_then (resolve_target_simple p then_t)
  | Dir_else, Trm_if (_, _, else_t) ->
     add_dir Dir_else (resolve_target_simple p else_t)
  | Dir_body, Trm_let (_,(_,_),body) 
    | Dir_body, Trm_let_fun (_, _, _, body)
    | Dir_body, Trm_for (_, _, _, body)
    | Dir_body, Trm_while (_, body)
    | Dir_body, Trm_abort (Ret (Some body))
    | Dir_body, Trm_labelled (_, body) ->
     add_dir Dir_body (resolve_target_simple p body)
  | Dir_for_init, Trm_for (init, _, _, _) ->
     add_dir Dir_for_init (resolve_target_simple p init)
  | Dir_for_step, Trm_for (_, _, step, _) ->
     add_dir Dir_for_step (resolve_target_simple p step)
  | Dir_app_fun, Trm_apps (f, _) -> add_dir Dir_app_fun (resolve_target_simple p f)
  | Dir_arg n, Trm_apps (_, tl) ->
     app_to_nth_dflt loc tl n (fun nth_t ->
         add_dir (Dir_arg n) (resolve_target_simple p nth_t))
  | Dir_arg n, Trm_let_fun (_, _, arg, _) ->
     let tl = List.map (fun (x, _) -> trm_var ~loc x) arg in
     app_to_nth_dflt loc tl n (fun nth_t ->
         add_dir (Dir_arg n) (resolve_target_simple p nth_t))
  | Dir_name, Trm_let (_,(x,_),_)
    | Dir_name, Trm_let_fun (x, _, _, _)
    | Dir_name, Trm_typedef (Typedef_abbrev (x, _))
    | Dir_name, Trm_labelled (x, _)
    | Dir_name, Trm_goto x ->
     add_dir Dir_name (resolve_target_simple p (trm_var ~loc x))
  | Dir_case (n, cd), Trm_switch (_, cases) ->
     app_to_nth_dflt loc cases n
       (fun (tl, body) ->
         match cd with
         | Case_body ->
            add_dir (Dir_case (n, cd)) (resolve_target_simple p body)
         | Case_name i ->
            app_to_nth_dflt loc tl i (fun ith_t ->
                add_dir (Dir_case (n, cd)) (resolve_target_simple p ith_t))
       )
  | Dir_enum_const (n, ecd), Trm_typedef (Typedef_enum (_, xto_l)) ->
     app_to_nth_dflt loc xto_l n
       (fun (x, t_o) ->
         match ecd with
         | Enum_const_name ->
            add_dir (Dir_enum_const (n, ecd)) (resolve_target_simple p (trm_var ~loc x))
         | Enum_const_val ->
            begin match t_o with
            | None ->
               print_info loc "follow_dir: no value for constant of index %d\n"
                 n;
               []
            | Some t ->
               add_dir (Dir_enum_const (n, ecd)) (resolve_target_simple p t)
            end
       )
  | _, _ ->
     print_info loc "follow_dir: direction %s does not match"
       (dir_to_string d);
     []
=======
>>>>>>> 702ef6f1



(******************************************************************************)
(*                          Target resolution                                 *)
(******************************************************************************)

<<<<<<< HEAD
(*
  follow the explicit path and return the corresponding subterm and its context
 *)
let resolve_path (dl : path) (t : trm) : trm * (trm list) =
  let rec aux (dl : path) (t : trm) (ctx : trm list) : trm * (trm list) =
    match dl with
    | [] -> (t, List.rev ctx)
    | d :: dl ->
       let loc = t.loc in
       begin match d, t.desc with
       | Dir_nth n, Trm_seq tl ->
          let decl_before (n : int) (tl : trm list) =
            foldi
              (fun i acc (t : trm) ->
                if i >= n then acc
                else
                  match t.desc with
                  | Trm_let _ -> t :: acc
                  | Trm_let_fun _ -> t :: acc
                  | Trm_typedef _ -> t :: acc
                  | _ -> acc
              )
              []
              tl
          in
          app_to_nth loc tl n
            (fun nth_t -> aux dl nth_t ((decl_before n tl) ++ ctx))
       | Dir_nth n, Trm_array tl
         | Dir_nth n, Trm_struct tl ->
          app_to_nth loc tl n (fun nth_t -> aux dl nth_t ctx)
       | Dir_nth n, Trm_val (Val_array vl)
         | Dir_nth n, Trm_val (Val_struct vl) ->
          app_to_nth loc vl n
            (fun v -> aux dl (trm_val ~loc v) ctx)
       | Dir_cond, Trm_if (cond, _, _)
         | Dir_cond, Trm_while (cond, _)
         | Dir_cond, Trm_switch (cond, _) ->
          aux dl cond ctx
       | Dir_cond, Trm_for (init, cond, _, _) ->
          begin match init.desc with
          | Trm_let _  -> aux dl cond (init :: ctx)
          | _ -> aux dl cond ctx
          end
       | Dir_then, Trm_if (_, then_t, _) ->
          aux dl then_t ctx
       | Dir_else, Trm_if (_, _, else_t) ->
          aux dl else_t ctx
       | Dir_body, Trm_let_fun (_, _, args, body) ->
          (* do as if fun args were heap allocated *)
          let args_decl =
            List.rev_map
              (fun (x, tx) ->
                trm_let Var_mutable (x, typ_ptr tx) (trm_lit Lit_uninitialized)
              )
              args
          in
          aux dl body (args_decl ++ ctx)
       (*| Dir_body, Trm_for (init, _, _, body) ->
           begin match init.desc with
          (* | Trm_seq _ when init.annot = Some Heap_allocated -> *)
          | Trm_let _ ->
             aux dl body (init :: ctx)
          | _ -> aux dl body ctx
          end *)
       | Dir_body, Trm_let (_,(_,_), body)
         | Dir_body, Trm_for (_, _, _, body) 
         | Dir_body, Trm_while (_, body)
         | Dir_body, Trm_abort (Ret (Some body))
         | Dir_body, Trm_labelled (_, body) ->
          aux dl body ctx
       | Dir_for_init, Trm_for (init, _, _, _) ->
          aux dl init ctx
       | Dir_for_step, Trm_for (init, _, step, _) ->
          begin match init.desc with
          | Trm_let _ ->
          (* | Trm_seq _ when init.annot = Some Heap_allocated -> *)
             aux dl step (init :: ctx)
          | _ -> aux dl step ctx
          end
       | Dir_app_fun, Trm_apps (f, _) -> aux dl f ctx
       | Dir_arg n, Trm_apps (_, tl) ->
          app_to_nth loc tl n (fun nth_t -> aux dl nth_t ctx)
       | Dir_arg n, Trm_let_fun (_, _, arg, _) ->
          app_to_nth loc arg n
            (fun (x, _) -> aux dl (trm_var ~loc x) ctx)
       | Dir_name , Trm_let (_,(x,_),_)
         | Dir_name, Trm_let_fun (x, _, _, _)
         | Dir_name, Trm_typedef (Typedef_abbrev (x, _))
         | Dir_name, Trm_labelled (x, _)
         | Dir_name, Trm_goto x ->
          aux dl (trm_var ~loc x) ctx
       | Dir_case (n, cd), Trm_switch (_, cases) ->
          app_to_nth loc cases n
            (fun (tl, body) ->
              match cd with
              | Case_body -> aux dl body ctx
              | Case_name i ->
                 app_to_nth loc tl i (fun ith_t -> aux dl ith_t ctx)
            )
       | Dir_enum_const (n, ecd), Trm_typedef (Typedef_enum (_, xto_l)) ->
          app_to_nth loc xto_l n
             (fun (x, t_o) ->
               match ecd with
               | Enum_const_name -> aux dl (trm_var ~loc x) ctx
               | Enum_const_val ->
                  begin match t_o with
                  | None ->
                     fail loc
                       "resolve_path: no value for enum constant"
                  | Some t ->
                     aux dl t ctx
                  end
             )
       | _, _ ->
          let s = dir_to_string d in
          fail loc ("resolve_path: direction " ^ s ^ " does not match")
       end
  in
  aux dl t []

(* Extracts the last direction from a nonempty path *)
let extract_last_path_item (p : path) : dir * path =
  match List.rev p with
  | [] -> raise Not_found
  | d :: p' -> (d, List.rev p')

(* Get the number of instructions a sequence contains *)
let get_arity_of_seq_at (p : path) (t : trm) : int =
  let (d,p') =
    try extract_last_path_item p
    with Not_found -> fail None "get_arity_of_seq_at: expected a nonempty path"
    in
  match d with
  | Dir_nth _ ->
      let (seq_trm,_context) = resolve_path p' t in
      begin match seq_trm.desc with
      | Trm_seq tl -> List.length tl
      | _ -> fail None "get_arity_of_seq_at: expected a sequence"
      end
  | Dir_then | Dir_else | Dir_body  -> 
      (* TODO: Factorize this code *)
      let (seq_trm, _) = resolve_path p t in
      Ast_to_text.print_ast  ~only_desc:true stdout seq_trm;
      begin match seq_trm.desc with
      | Trm_seq tl -> List.length tl
      | _ -> fail None "get_arity_of_seq_at: expected a sequence"
      end
      
  | _ -> fail None "get_arity_of_seq_at: expected a Dir_nth as last direction"


 


let compute_relative_index (rel : target_relative) (t : trm) (p : path) : path * int =
  match rel with
  | TargetAt -> fail None "compute_relative_index: Didn't expect a TargetAt"
  | TargetFirst -> (p,0) 
  | TargetLast -> (p, get_arity_of_seq_at p t)
  | TargetBefore | TargetAfter ->
      let shift =
         match rel with
         | TargetBefore -> 0
         | TargetAfter -> 1
         | _ -> assert false
         in
      let (d,p') =
        try extract_last_path_item p
        with Not_found -> fail None "compute_relative_index: expected a nonempty path"
        in
      match d with
      | Dir_nth i -> (p', i + shift)
      | _ -> fail None "compute_relative_index: expected a Dir_nth as last direction"


(* TODO: use this function to implement seq_insert , etc. *)
(* TODO: include a test case for seq_insert that says [cAfter, cStr "x ="] where the index of
   the instruction "x =" is not the same in different sequences. *)
let resolve_target_between (tg : target) (t : trm) : (path * int) list =
  let tgs = target_to_target_struct tg in
  if tgs.target_relative = TargetAt
    then fail None "resolve_target_between:this target should contain a cBefore, cAfter, cFirst, or cLast";
  let res = resolve_target_struct tgs t in
  List.map (compute_relative_index tgs.target_relative t) res

=======
(* NOW INCLUDED
let resolve_target = Constr.resolve_target
let resolve_target_between = Constr.resolve_target_between
*)
>>>>>>> 702ef6f1

(*
  find the explicit path to the toplevel declaration of x if it exists
  assumption: x denotes a function or a type
  todo: generalise to other terms
 *)
let rec target_to_decl (x : var) (t : trm) : path option =
  match t.desc with
  | Trm_let_fun (f, _, _, _) when f = x -> Some []
  | Trm_typedef (Typedef_abbrev (y, _)) when y = x -> Some []
  | Trm_seq tl ->
     foldi
       (fun i dlo t' ->
         match dlo with
         | Some _ -> dlo
         | _ ->
            begin match target_to_decl x t' with
            | Some dl -> Some (Dir_nth i :: dl)
            | _ -> None
            end
       )
       None
       tl
  (* val, var, array, struct, if, apps, while, for, switch, abort, label *)
  | _ -> None



(******************************************************************************)
(*                          Apply on target operations                        *)
(******************************************************************************)

(* Type of transformations *)
module Transfo = struct
  type t = target -> unit
  type local = trm -> path -> trm
end


let apply_on_path = Path.apply_on_path


(* [applyi_on_target ~replace tr tg]: Apply a specific Generic over a target or a list of targets, keep track over the index of the target
      params:
        tg : target
        tr : transformation to be applied
      return:
        unit
*)
let applyi_on_target (tr : int -> trm -> path -> trm) (tg : target) : unit =
  Trace.apply (fun _ t ->
    let ps = resolve_target tg t in
    Tools.foldi (fun i t dl -> tr i t dl) t ps)

(* [apply_on_target ~replace tr tg]: Esentiallt the same as applyi_on_target, but without keeping track over the index of the target
      params:
        tg : target
        tr : transformation to be applied
      return:
        unit
*)
let apply_on_target (tr : trm -> path -> trm) (tg : target) : unit =
  applyi_on_target (fun _i t dl -> tr t dl) tg



(* [apply_on_target_between ~replace_top tr tg]: Similar to apply_on_target, but the function considers the index too
      params:
        tr : transformation to be applied
        tg : target
      return:
        unit
*)
let apply_on_target_between (tr : (path*int) -> trm-> trm) (tg : target) : unit =
  Trace.apply (fun _ t ->
    let ps = resolve_target_between tg t in
    List.fold_left (fun t (pi:path*int) -> tr pi t) t ps)
(* [apply_on_transformed_targets ~replace_top transformer tr tg]:
   Same as [apply_to_transformed_targets] except that there is some processing performed on each of the explicit path.
   This processing is done by the [transformer] function, which takes an explicit path, and returns some information
   that the transformation can take as input.
    params:
      transformer: ..
      tr: transformation to be applied
      tg: target
    return:
      unit
*)
let apply_on_transformed_targets (transformer : path -> 'a) (tr : 'a -> trm -> trm) (tg : target) : unit =
  Trace.apply (fun _ t ->
    let ps = resolve_target tg t in
    let descrs = List.map transformer ps in
    List.fold_left (fun t descr -> tr descr t) t descrs
    )
<|MERGE_RESOLUTION|>--- conflicted
+++ resolved
@@ -15,393 +15,8 @@
 type target = constr list
 *)
 
-<<<<<<< HEAD
-and constr =
-  (*
-    target constraints:
-    - directions to follow
-    - list constraint: a constraint is matched against all elements of the list
-      used for seq elements and function arguments
-      the user provides a function that, given the results of this constraint
-      matching, returns the ranks of the elements to explore next
-    - include file to explore
-   *)
-  | Constr_strict
-  | Constr_dir of dir
-  | Constr_include of string
-  (*
-    matching constraint: match against regexp
-    the user may also match against a string through smart constructors
-   *)
-  (* todo: beware of multiline matching *)
-  | Constr_regexp of rexp
-  (*
-    node related constraints (constraints are expressed using a target):
-    - for loop: constraints on the initialisation, the condition, the step
-    instruction and the body
-    - while loop: constraints on the condition and the body
-    - if statement: constraints on the condition and each branch
-    - decl_var: constraints on the name and on the initialisation
-    - decl_fun: constraints on the name, the arguments and the body
-    - decl_type: constraint on the name
-    - decl_enum: constraints on the name and the constants
-    - seq: constraint matched against each all elements of a seq
-      depending on the result, a function decides whether the constraint holds
-    - var: constraint on the name
-    - lit: literal
-    - app: constraints on the function and on the list of arguments
-    - label: constraints on the label and on the term
-    - goto: constraint on the label
-    - return: constraint on the returned value
-    - abort: matches abort nodes (return, break and continue)
-    - accesses: constraints on a succession of accesses + on the base
-    - switch: constraints on the condition and on the cases
-   *)
-  (* for: init, cond, step, body *)
-  | Constr_for of target * target * target * target
-  (* while: cond, body *)
-  | Constr_while of target * target
-  (* if: cond, then, else *)
-  | Constr_if of target * target * target
-  (* decl_var: name, body *)
-  | Constr_decl_var of constr_name * target
-  (* decl_fun: name, args, body *)
-  | Constr_decl_fun of constr_name * target_list_pred * target
-  (* decl_type: name *)
-  | Constr_decl_type of constr_name
-  (* decl_enum: name, constants *)
-  | Constr_decl_enum of constr_name * constr_enum_const
-  (* seq *)
-  | Constr_seq of target_list_pred
-  (* var *)
-  | Constr_var of constr_name
-  (* lit *)
-  | Constr_lit of lit
-  (* app: function, arguments *)
-  | Constr_app of target * target_list_pred
-  (* label *)
-  | Constr_label of constr_name * target
-  (* goto *)
-  | Constr_goto of constr_name
-  (* return *)
-  | Constr_return of target
-  (* abort *)
-  | Constr_abort of abort_kind
-  (* accesses: base, accesses *)
-  | Constr_access of target * constr_accesses
-  (* switch: cond, cases *)
-  | Constr_switch of target * constr_cases
-  (* Target relative to another trm *)
-  | Constr_relative of target_relative
-  (* Number of  occurrences expected  *)
-  | Constr_occurences of target_occurences
-  (* List of constraints *)
-  | Constr_chain of constr list
-  (* Constraint used for argument match *)
-  | Constr_bool of bool
-  (* Constraint that matches only the root of the AST *)
-  | Constr_root
-  (* LATER: add Constr_or, Constr_and, Constr_not *)
-
-(* Names involved in constraints, e.g. for goto labels *)
-and constr_name = rexp option
-
-and constr_enum_const = ((constr_name * target) list) option
-
-and constr_accesses = (constr_access list) option
-
-(* Predicate for expressing constraints over a list of subterms. It consists of:
-   - a function that produces the constraints for the i-th subterm
-   - a function that takes a list of booleans indicating which of the subterms
-     matched their respective constraint, and returns a boolean indicating whether
-     the full list should be considered as matching or not.
-   - a string that explains what was the user intention *)
-and target_list_pred =
-  { target_list_pred_ith_constr : int -> constr;
-    target_list_pred_validate : bool list -> bool;
-    target_list_pred_to_string : unit -> string; }
-
-and constr_access =
-  (* array indices may be arbitrary terms *)
-  | Array_access of target
-  (* struct fields are strings *)
-  | Struct_access of constr_name
-  | Any_access
-
-(* for each case, its kind and a constraint on its body *)
-and constr_cases = ((case_kind * target) list) option
-
-and case_kind =
-  (* case: value *)
-  | Case_val of target
-  | Case_default
-  | Case_any
-
-and abort_kind =
-  | Any
-  | Return
-  | Break
-  | Continue
-
-(* [target_simple] is a [target] without Constr_relative, Constr_occurences, Constr_chain;
-   It can however, include [cStrict]. *)
-type target_simple = target
-
-(* [target_struct] is the structured representation of a [target] that decomposes the
-   special constructors such as Constr_relative, Constr_occurences, Constr_chain from the
-   [target_simple]. *)
-type target_struct = {
-   target_path : target_simple; (* this path contains no cMulti/cNb/cBefore/etc.., only cStrict can be there *)
-   target_relative : target_relative;
-   target_occurences : target_occurences; }
-
-let make_target_list_pred ith_constr validate to_string =
-  { target_list_pred_ith_constr = ith_constr;
-    target_list_pred_validate = validate;
-    target_list_pred_to_string = to_string; }
-
-let trm_kind_to_string (k : trm_kind) : string =
-  match k with
-  | TrmKind_Instr -> "Instr"
-  | TrmKind_Struct -> "Struct"
-  | TrmKind_Expr -> "Expr"
-  | TrmKind_Any -> "Any"
-
-let regexp_to_string (r : rexp) : string =
-  (if r.rexp_substr then "Sub" else "Exact") ^ "-" ^
-  (trm_kind_to_string r.rexp_trm_kind) ^
-  "(" ^ r.rexp_desc ^ ")"
-
-let rec constr_to_string (c : constr) : string =
-  match c with
-  | Constr_strict -> "Strict"
-  | Constr_dir d -> dir_to_string d
-  (* | Constr_list (p_elt, _) -> "List (" ^ target_to_string p_elt ^ ")" *)
-  | Constr_include s -> "Include " ^ s
-  | Constr_regexp r -> "Regexp " ^ regexp_to_string r
-  | Constr_for (p_init, p_cond, p_step, p_body) ->
-     let s_init = target_to_string p_init in
-     let s_cond = target_to_string p_cond in
-     let s_step = target_to_string p_step in
-     let s_body = target_to_string p_body in
-     "For (" ^ s_init ^ ", " ^ s_cond ^ ", " ^ s_step ^ ", " ^ s_body ^ ")"
-  | Constr_while (p_cond, p_body) ->
-     let s_cond = target_to_string p_cond in
-     let s_body = target_to_string p_body in
-     "While (" ^ s_cond ^ ", " ^ s_body ^ ")"
-  | Constr_if (p_cond, p_then, p_else) ->
-     let s_cond = target_to_string p_cond in
-     let s_then = target_to_string p_then in
-     let s_else = target_to_string p_else in
-     "If (" ^ s_cond ^ ", " ^ s_then ^ ", " ^ s_else ^ ")"
-  | Constr_decl_var (name, p_body) ->
-     let s_name =
-       match name with | None -> "_" | Some r -> regexp_to_string r
-     in
-     let s_body = target_to_string p_body in
-     "Decl_var (" ^ s_name ^ ", " ^ s_body ^ ")"
-  | Constr_decl_fun (name, _tgt_list_pred, p_body) ->
-    let s_name =
-       match name with | None -> "_" | Some r -> regexp_to_string r
-     in
-     let spred = _tgt_list_pred.target_list_pred_to_string() in
-     let s_body = target_to_string p_body in
-     "Decl_fun (" ^ s_name ^ spred ^ s_body ^ ")"
-
-  | Constr_decl_type name ->
-     let s_name =
-       match name with | None -> "_" | Some r -> regexp_to_string r
-     in
-     "Decl_type " ^ s_name
-  | Constr_decl_enum (name, c_const) ->
-     let s_name =
-       match name with | None -> "_" | Some r -> regexp_to_string r
-     in
-     let s_const =
-       match c_const with
-       | None -> "_"
-       | Some np_l ->
-          let sl =
-            List.map
-              (fun (n, p) ->
-                let s_n =
-                  match n with | None -> "_" | Some r -> regexp_to_string r
-                in
-                let s_p = target_to_string p in
-                "(" ^ s_n ^ ", " ^ s_p ^ ")"
-              )
-              np_l
-          in
-          list_to_string sl
-     in
-     "Decl_enum (" ^ s_name ^ ", " ^ s_const ^ ")"
-  | Constr_seq tgt_list_pred ->
-     let spred = tgt_list_pred.target_list_pred_to_string() in
-     sprintf "Seq (%s)" spred
-  | Constr_var name ->
-     "Var " ^ (match name with | None -> "_" | Some r -> regexp_to_string r)
-  | Constr_lit l ->
-     let s =
-       begin match l with
-       | Lit_unit ->  "()"
-       | Lit_uninitialized -> "?"
-       | Lit_bool b -> string_of_bool b
-       | Lit_int n -> string_of_int n
-       | Lit_double d -> string_of_float d
-       | Lit_string s -> s
-       end
-     in "Lit " ^ s
-  | Constr_app (p_fun,tgt_list_pred) ->
-    let spred = tgt_list_pred.target_list_pred_to_string() in
-    let s_fun = target_to_string p_fun in
-    "App (" ^ s_fun ^ ", " ^ spred ^ ")"
-  | Constr_label (so, p_body) ->
-     let s_label =
-       match so with | None -> "_" | Some r -> regexp_to_string r
-     in
-     let s_body = target_to_string p_body in
-     "Label (" ^ s_label ^ ", " ^ s_body ^ ")"
-  | Constr_goto so ->
-     let s_label =
-       match so with | None -> "_" | Some r -> regexp_to_string r
-     in
-     "Goto " ^ s_label
-  | Constr_return p_res ->
-      let s_res = target_to_string p_res in
-      "Return " ^ s_res
-  | Constr_abort kind ->
-     let s_kind =
-       match kind with
-       | Any -> "Any"
-       | Return -> "Return"
-       | Break -> "Break"
-       | Continue -> "Continue"
-     in
-     "Abort_" ^ s_kind
-  | Constr_access (p_base, ca) ->
-     let s_accesses =
-       match ca with
-       | None -> "_"
-       | Some cal -> list_to_string (List.map access_to_string cal)
-     in
-     let s_base = target_to_string p_base in
-     (* let s = target_to_string p_elt in *)
-     "Access (" ^ s_accesses ^ ", " ^ s_base ^ ")"
-  | Constr_switch (p_cond, cc) ->
-     let s_cond = target_to_string p_cond in
-     let s_cases =
-       match cc with
-       | None -> "_"
-       | Some cl ->
-          let string_of_kind = function
-            | Case_val p_val -> "Case_val " ^ target_to_string p_val
-            | Case_default -> "Default"
-            | Case_any -> "Any"
-          in
-          let sl =
-            List.map
-              (fun (k, p_body) ->
-                let s_body = target_to_string p_body in
-                "(" ^ string_of_kind k ^ ", " ^ s_body ^ ")"
-              )
-              cl
-          in
-          list_to_string sl
-     in
-     "Switch (" ^ s_cond ^ ", " ^ s_cases ^ ")"
-  | Constr_relative tr -> target_relative_to_string tr
-  | Constr_occurences oc -> target_occurences_to_string oc
-  | Constr_chain cl ->
-    let string_cl = List.map constr_to_string cl in
-    list_to_string string_cl
-  | Constr_bool b -> if b then "True" else "False"
-  | Constr_root -> "Root"
-
-and target_to_string (tg : target) : string =
-  list_to_string (List.map constr_to_string tg)
-
-(* TODO: later rename the fileds of target_struct *)
-
-and target_struct_to_string (tgs : target_struct) : string =
-  "TargetStruct(" ^
-    target_relative_to_string tgs.target_relative ^ ", " ^
-    target_occurences_to_string tgs.target_occurences ^ ", " ^
-    target_to_string tgs.target_path ^ ")"
-
-and target_occurences_to_string (occ : target_occurences) =
-  match occ with
-  | ExpectedOne -> "ExpectedOne"
-  | ExpectedNb n -> sprintf "ExpectedNb(%d)" n
-  | ExpectedMulti -> "ExpectedMulti"
-  | ExpectedAnyNb -> "ExpectedAnyNb"
-
-and target_relative_to_string (rel : target_relative) =
-  match rel with
-  | TargetAt -> "TargetAt"
-  | TargetFirst -> "TargetFirst"
-  | TargetLast -> "TargetLast"
-  | TargetBefore -> "TargetBefore"
-  | TargetAfter -> "TargetAfter"
-
-and access_to_string (ca : constr_access) : string =
-  match ca with
-  | Array_access p_index ->
-     let s_index = target_to_string p_index in
-     "Array_access " ^ s_index
-  | Struct_access so ->
-     let s_field =
-       match so with | None -> "_" | Some r -> regexp_to_string r
-     in
-     "Struct_access " ^ s_field
-  | Any_access -> "Any_access"
-
-(* Flatten all the constrainst of type Constr_chain *)
-let target_flatten (tg : target) : target =
-    let rec aux (cs : target) : target =
-      match cs with
-      | [] -> []
-      | c::cs2 ->
-          let r = match c with
-            | Constr_chain cs1 -> (aux cs1)
-            | _ -> [c]
-            in
-          r @ (aux cs2)
-      in
-    aux tg
-
-(* Convert a target into a target struct  *)
-let target_to_target_struct (tr : target) : target_struct =
-  let tr = target_flatten tr in
-  let relative = ref None in
-  let occurences = ref None in
-  let process_constr (c : constr) : unit =
-    match c with
-    | Constr_relative re ->
-      begin match !relative with
-      | None -> relative := Some re;
-      | Some _ -> fail None  "Constr_relative provided twice in path"
-      end
-    | Constr_occurences oc ->
-      begin match !occurences with
-      | None -> occurences := Some oc;
-      | _ -> fail None "Constr_occurences provided twice in path"
-      end
-    | _ -> ()
-    in
-  (* Check if relative constraint are applied once and the number of occurences is unique *)
-  List.iter process_constr tr;
-  (* Return a target_struct *)
-  let tgs = {
-    target_path = List.filter (function | Constr_relative _ | Constr_occurences _ -> false | _ -> true) tr;
-    target_relative = begin match !relative with | None -> TargetAt | Some re -> re end;
-    target_occurences = begin match !occurences with | None -> ExpectedOne | Some oc -> oc end; } in
-  (* TODO *)
-  (* printf "%s\n" (target_struct_to_string tgs); *)
-  tgs
-=======
 (* Shorthands for Trace functions *)
 include Trace
->>>>>>> 702ef6f1
 
 
 (******************************************************************************)
@@ -506,121 +121,6 @@
 let cInclude (s : string) : constr =
     Constr_include s
 
-<<<<<<< HEAD
-  let string_to_rexp_opt (regexp : bool) (substr : bool) (s : string) (trmKind : trm_kind) : rexp option =
-    let res =
-      if s = ""
-        then None
-        else Some (string_to_rexp regexp substr s trmKind)
-      in
-    res
-  (* Matching by string *)
-  let cInstrOrExpr ?(substr : bool = false) (tk : trm_kind) (s : string) : constr =
-    Constr_regexp (string_to_rexp false substr s  tk)
-
-  let cInstr ?(substr : bool = true) (s : string) : constr =
-    cInstrOrExpr ~substr TrmKind_Instr s
-
-  let cExpr ?(substr : bool = true) (s : string)  : constr =
-    cInstrOrExpr ~substr TrmKind_Expr s
-
-  let cInstrOrExprRegexp (tk : trm_kind) (substr : bool) (s : string) : constr =
-    Constr_regexp (string_to_rexp true substr s tk)
-
-  let cInstrRegexp ?(substr : bool = false) (s : string) : constr =
-    cInstrOrExprRegexp TrmKind_Instr substr s
-
-  let cExprRegexp ?(substr : bool = false) (s : string) : constr =
-    cInstrOrExprRegexp TrmKind_Expr substr s
-
-  let cVarDef
-    ?(regexp : bool = false) ?(substr : bool = false) ?(body : target = []) (name : string) : constr =
-    let ro = string_to_rexp_opt regexp substr name TrmKind_Expr in
-    let p_body =  body in
-     Constr_decl_var (ro, p_body)
-
-  let cFor ?(init : target = [])
-    ?(cond : target = []) ?(step : target = []) ?(body : target = []) (name : string) : constr =
-    let init =
-       match name, init with
-       | "", [] -> init
-       | "", _ -> init
-       | _, [] -> [cVarDef name]
-       | _, _::_ -> init
-       in
-     Constr_for ( init,  cond,  step,  body)
-
-  let cWhile ?(cond : target = [])
-    ?(body : target = []) (_ : unit) : constr =
-    let p_cond = cond in
-    let p_body = body in
-     Constr_while (p_cond, p_body)
-
-  let cIf ?(cond : target = [])
-    ?(then_ : target = []) ?(else_ : target = []) (_ : unit) : constr =
-    let p_cond = cond in
-    let p_then = then_ in
-    let p_else = else_ in
-     Constr_if (p_cond, p_then, p_else)
-
-  (* Converts a list of constraints into a [target_list_pred] *)
-  let target_list_simpl (cstrs : constr list) : target_list_pred =
-    let n = List.length cstrs in
-    make_target_list_pred
-      (fun i -> if i < n then List.nth cstrs i else cFalse)
-      (fun bs -> List.length bs = n && list_all_true bs)
-      (fun () -> "target_list_simpl(" ^ (list_to_string (List.map constr_to_string cstrs) ^ ")"))
-
-  (* Converts a constraint into a [target_list_pred] that checks that at least one of the items in the list satisfies the given constraint *)
-  let target_list_one_st (cstr : constr) : target_list_pred =
-    make_target_list_pred
-      (fun _i -> cstr)
-      (fun bs -> List.mem true bs)
-      (fun () -> "target_list_one_st(" ^ (constr_to_string cstr) ^ ")")
-
-  (* Predicate that matches any list of arguments *)
-  let target_list_pred_always_true : target_list_pred =
-    make_target_list_pred
-      (fun _i -> cTrue)
-      list_all_true
-      (fun () -> "target_list_pred_always_true")
-
-  (* by default an empty name is no name *)
-  let cFunDef ?(args : target = []) ?(args_pred : target_list_pred = target_list_pred_always_true) ?(body : target = []) ?(regexp : bool = false) (name : string) : constr =
-    let ro = string_to_rexp_opt regexp false name TrmKind_Expr in
-    (* LATER: maybe an error if both args and args_pred are provided *)
-    let p_args = match args with
-      | [] -> args_pred
-      | _ -> target_list_simpl args
-      in
-    Constr_decl_fun (ro, p_args, body)
-
-  (* toplevel fun declaration *)
-  let cTopFun
-    ?(args : target = []) ?(args_pred : target_list_pred = target_list_pred_always_true)
-    ?(body : target = []) (name : string) : constr =
-    cChain [ cRoot; cStrict; cFunDef ~args ~args_pred ~body name ]
-
-  let cTypDef
-    ?(substr : bool = false) ?(regexp : bool = false) (name : string) : constr =
-    let ro = string_to_rexp_opt regexp substr name TrmKind_Expr in
-    Constr_decl_type ro
-
-  let cEnum ?(name : string = "")
-    ?(substr : bool = false) ?(constants : (string * (target)) list = [])
-    ?(regexp : bool = false) (_ : unit) : constr =
-    let c_n = string_to_rexp_opt regexp substr name TrmKind_Expr in
-    let cec_o =
-      match constants with
-      | [] -> None
-      | _ ->
-         let cec =
-           List.map
-             (fun (n, pl) -> (string_to_rexp_opt regexp substr n TrmKind_Expr, pl))
-             constants
-         in
-         Some cec
-=======
 let string_to_rexp (regexp : bool) (substr : bool) (s : string) (trmKind : trm_kind) : rexp =
   { rexp_desc = s;
     rexp_exp = (if regexp then Str.regexp else Str.regexp_string) s;
@@ -632,7 +132,6 @@
     if s = ""
       then None
       else Some (string_to_rexp regexp substr s trmKind)
->>>>>>> 702ef6f1
     in
   (* TODO: printf (rexp_option_to_string res);
     need to add a field "rexp_exp_to_string : unit -> string"
@@ -853,222 +352,6 @@
 let cContinue : constr =
   Constr_abort (cAbrtCtn)
 (*
-<<<<<<< HEAD
-  translate t into the trm the user sees by removing heap allocation
-  should be locally applied to the patterns described above
- *)
-
-
-(* return the last element of a list together with its index *)
-let last (l : 'a list) : int * 'a =
-  let rec aux n = function
-    | [] -> failwith "last: empty list"
-    | [a] -> (n, a)
-    | _ :: b :: al -> aux (n + 1) (b :: al)
-  in
-  aux 0 l
-
-(* applies a continuation to the nth element of l if it exists *)
-let app_to_nth (loc : location) (l : 'a list) (n : int) (cont : 'a -> 'b) : 'b =
-  try
-    match List.nth_opt l n with
-    | None ->
-       fail loc
-         ("app_to_nth: not enough elements (>= " ^ (string_of_int (n + 1)) ^
-            " expected)")
-    | Some a -> cont a
-  with
-  | Invalid_argument _ ->
-     fail loc "app_to_nth: index must be non-negative"
-
-let app_to_nth_dflt (loc : location) (l : 'a list) (n : int)
-  (cont : 'a -> 'b list) : 'b list =
-  try app_to_nth loc l n cont with
-  | Failure s ->
-     print_info loc "%s\n" s;
-     []
-
-(* extend current explicit paths with a direction *)
-let add_dir (d : dir) (dll : paths) : paths =
-  List.map (fun dl -> d :: dl) dll
-
-(* compare literals *)
-let is_equal_lit (l : lit) (l' : lit) =
-  match l, l' with
-  | Lit_unit, Lit_unit -> true
-  | Lit_uninitialized, Lit_uninitialized -> true
-  | Lit_bool b, Lit_bool b' when b = b' -> true
-  | Lit_int n, Lit_int n' when n = n' -> true
-  | Lit_double d, Lit_double d' when d = d' -> true
-  | Lit_string s, Lit_string s' when s = s' -> true
-  | _ -> false
-
-let get_trm_kind (t : trm) : trm_kind =
-  if t.is_statement then
-    match t.desc with
-    | Trm_apps(f,_) ->
-      begin match f.desc with 
-      | Trm_var _ -> TrmKind_Instr
-      | Trm_val (Val_prim (Prim_unop Unop_inc)) -> TrmKind_Instr
-      | Trm_val (Val_prim (Prim_binop Binop_set)) -> TrmKind_Instr
-      | _ -> fail t.loc "get_trm_kind: this ast node has an unknown type"
-      end 
-    |  Trm_let _ | Trm_abort _ | Trm_goto _-> TrmKind_Instr
-    | Trm_struct _ | Trm_array _  | Trm_let_fun _ | Trm_typedef _  | Trm_if (_,_,_) | Trm_seq _ | Trm_while (_,_)
-      | Trm_for (_,_,_,_) | Trm_switch (_,_) -> TrmKind_Struct
-    | _ -> fail t.loc "get_trm_kind: this ast node has an unknown type"
-  else
-    TrmKind_Expr
-(* Not used anywhere?? *)
-let is_structuring_statement (t : trm) : bool =
-  get_trm_kind t = TrmKind_Struct
-
-
-let match_regexp_str (r : rexp) (s : string) : bool =
-  (*if s = "x" then incr Debug.counter;
-  if !Debug.counter = 2 then raise Debug.Breakpoint; *)
-  if r.rexp_substr then begin
-    try let _ = Str.search_forward r.rexp_exp s 0 in true
-    with Not_found -> false
-  end else begin
-    Str.string_match r.rexp_exp s 0
-  end
-
-let match_regexp_trm (r : rexp) (t : trm) : bool =
-  (* DEBUG: *) (* printf "match_regexp_trm(%s, %s)\n" (regexp_to_string r) (Ast_to_c.ast_to_string t); *)
-  (* DEBUG: *) (* printf "%s vs %s\n" (trm_kind_to_string r.rexp_trm_kind) (trm_kind_to_string (get_trm_kind t)); *)
-  if r.rexp_trm_kind <> get_trm_kind t && r.rexp_trm_kind <> TrmKind_Any
-    then false
-    else match_regexp_str r (ast_to_string t)
-
-let is_constr_regexp (c : constr) : bool =
-  match c with | Constr_regexp _ -> true | _ -> false
-
-(* check if constraint c is satisfied by trm t *)
-let rec check_constraint (c : constr) (t : trm) : bool =
-  (* LATER: find if it is find to deactivate these encodings *)
-  match t.annot with
-  | Some Access ->
-     (* forget the star operator at the root before checking the constraint *)
-     begin match t.desc with
-     | Trm_apps ({desc = Trm_val (Val_prim (Prim_unop Unop_get)); _}, [t']) ->
-        check_constraint c t'
-     | _ -> fail t.loc "check_constraint: bad access annotation"
-     end
-  | Some Multi_decl ->
-     (*
-       check the constraint on each element of the seq and return true if one
-       is true
-      *)
-     begin match t.desc with
-     | Trm_seq tl -> List.mem true (List.map (check_constraint c) tl)
-     | _ -> fail t.loc "check_constraint: bad multi_decl annotation"
-     end
-  | _ ->
-
-     let loc = t.loc in
-     begin match c, t.desc with
-     (*
-       target constraints never hold since they are checked against nodes before
-       calling check_constraint in resolve_target
-      *)
-      | Constr_strict,_
-       | Constr_dir _, _
-       | Constr_include _, _ ->
-        false
-     
-     | Constr_regexp r, _ -> match_regexp_trm r t
-     | Constr_for (p_init, p_cond, p_step, p_body),
-       Trm_for (init, cond, step, body) ->
-        check_target p_init init &&
-        check_target p_cond cond &&
-        check_target p_step step &&
-        check_target p_body body
-     | Constr_while (p_cond, p_body), Trm_while (cond, body) ->
-        check_target p_cond cond &&
-        check_target p_body body
-     | Constr_if (p_cond, p_then, p_else), Trm_if (cond, then_t, else_t) ->
-        check_target p_cond cond &&
-        check_target p_then then_t &&
-        check_target p_else else_t
-      | Constr_decl_var (name, p_body) , Trm_let (_,(x,_), body) ->
-        check_name name x &&
-        check_target p_body body
-     | Constr_decl_fun (name, cl_args, p_body),
-       Trm_let_fun (x, _, args, body) ->
-        let tl = List.map (fun (x, _) -> trm_var ~loc x) args in
-        check_name name x &&
-        check_list cl_args tl &&
-        check_target p_body body
-     | Constr_decl_type name, Trm_typedef (Typedef_abbrev (x, _)) ->
-        check_name name x
-     | Constr_decl_enum (name, cec), Trm_typedef (Typedef_enum (n, xto_l)) ->
-        check_name name n &&
-        check_enum_const cec xto_l
-     | Constr_seq cl, Trm_seq tl ->
-        check_list cl tl
-     | Constr_var name, Trm_var x ->
-        check_name name x
-     | Constr_lit l, Trm_val (Val_lit l') ->
-        is_equal_lit l l'
-     | Constr_app ((*accepted_encoded*) p_fun, cl_args), Trm_apps (f, args) ->
-        (*(accepted_encoded || not (is_encoded_fun f)) && ... *)
-        (*  where [is_encoded_fun f] returns true when [f] is [unop_get] or [unop_new] or similar *)
-        check_target p_fun f &&
-        check_list cl_args args
-     | Constr_label (so, p_body), Trm_labelled (l, body) ->
-        check_name so l &&
-        check_target p_body body
-     | Constr_goto so, Trm_goto l ->
-        check_name so l
-     | Constr_return p_res, Trm_abort (Ret (Some res)) ->
-        check_target p_res res
-     | Constr_abort Any, Trm_abort _ -> true
-     | Constr_abort Return, Trm_abort (Ret _) -> true
-     | Constr_abort Break, Trm_abort Break -> true
-     | Constr_abort Continue, Trm_abort Continue -> true
-     | Constr_access (p_base, ca), _ ->
-        let (base, al) = compute_accesses t in
-        check_target p_base base &&
-        check_accesses ca al
-     | Constr_switch (p_cond, cc), Trm_switch (cond, cases) ->
-        check_target p_cond cond &&
-        check_cases cc cases
-     | Constr_bool b, _ -> b
-     | Constr_root, _ ->
-        begin match t.annot with Some Main_file -> true | _ -> false end
-     | _ -> false
-     end
-
-and check_name (name : constr_name) (s : string) : bool =
-  match name with
-  | None -> true
-  | Some r -> match_regexp_str r s
-
-and check_list (lpred : target_list_pred) (tl : trm list) : bool =
-  (* DEBUG: printf "%s\n" (lpred.target_list_pred_to_string()); *)
-  let cstr = lpred.target_list_pred_ith_constr in
-  let validate = lpred.target_list_pred_validate in
-  validate (List.mapi (fun i t -> check_target ([cstr i]) t) tl)
-  (* DEBUG: printf "%s\n" (if res then "true" else "false"); *)
-
-(* and check_list (cl : constr_list) (tl : trm list) : bool =
-  let (p, validate) = cl in
-  validate (List.map (check_target p) tl) *)
-
-and check_accesses (ca : constr_accesses) (al : trm_access list) : bool =
-  let rec aux (cal : constr_access list) (al : trm_access list) : bool =
-    match cal, al with
-    | [], [] -> true
-    | Array_access p_index :: cal, Array_access index :: al ->
-       check_target p_index index &&
-       aux cal al
-    | Struct_access so :: cal, Struct_access f :: al ->
-       check_name so f &&
-       aux cal al
-    | Any_access :: cal, _ :: al -> aux cal al
-    | _ -> false
-=======
   the empty list is interpreted as no constraint on the accesses
   accesses are reversed so that users give constraints on what they see
   *)
@@ -1077,7 +360,6 @@
   let p_base =  base in
   let accesses =
     match accesses with | [] -> None | cal -> Some (List.rev cal)
->>>>>>> 702ef6f1
   in
     Constr_access (p_base, accesses)
 
@@ -1118,107 +400,6 @@
   ]
 
 
-<<<<<<< HEAD
-(*
-  call resolve_target_simple on given case name and body
-  i is the index of the case in its switch
- *)
-and explore_case (i : int) (case : trm list * trm) (p : target_simple) : paths =
-  let (tl, body) = case in
-  match tl with
-  (* default case *)
-  | [] ->
-     add_dir (Dir_case (i, Case_body)) (resolve_target_simple p body)
-  | _ ->
-     (foldi
-        (fun j epl t ->
-          epl ++
-          (add_dir (Dir_case (i, Case_name j)) (resolve_target_simple p t))
-        )
-        []
-        tl
-     ) ++
-     add_dir (Dir_case (i, Case_body)) (resolve_target_simple p body)
-
-(* follow the direction d in t and call resolve_target_simple on p *)
-and follow_dir (d : dir) (p : target_simple) (t : trm) : paths =
-  let loc = t.loc in
-  match d, t.desc with
-  | Dir_nth n, Trm_seq tl
-    | Dir_nth n, Trm_array tl
-    | Dir_nth n, Trm_struct tl ->
-     app_to_nth_dflt loc tl n
-       (fun nth_t -> add_dir (Dir_nth n) (resolve_target_simple p nth_t))
-  | Dir_nth n, Trm_val (Val_array vl)
-    | Dir_nth n, Trm_val (Val_struct vl) ->
-     app_to_nth_dflt loc vl n (fun nth_v ->
-         add_dir (Dir_nth n) (resolve_target_simple p (trm_val ~loc nth_v)))
-  | Dir_cond, Trm_if (cond, _, _)
-    | Dir_cond, Trm_while (cond, _)
-    | Dir_cond, Trm_for (_, cond, _, _)
-    | Dir_cond, Trm_switch (cond, _) ->
-     add_dir Dir_cond (resolve_target_simple p cond)
-  | Dir_then, Trm_if (_, then_t, _) ->
-     add_dir Dir_then (resolve_target_simple p then_t)
-  | Dir_else, Trm_if (_, _, else_t) ->
-     add_dir Dir_else (resolve_target_simple p else_t)
-  | Dir_body, Trm_let (_,(_,_),body) 
-    | Dir_body, Trm_let_fun (_, _, _, body)
-    | Dir_body, Trm_for (_, _, _, body)
-    | Dir_body, Trm_while (_, body)
-    | Dir_body, Trm_abort (Ret (Some body))
-    | Dir_body, Trm_labelled (_, body) ->
-     add_dir Dir_body (resolve_target_simple p body)
-  | Dir_for_init, Trm_for (init, _, _, _) ->
-     add_dir Dir_for_init (resolve_target_simple p init)
-  | Dir_for_step, Trm_for (_, _, step, _) ->
-     add_dir Dir_for_step (resolve_target_simple p step)
-  | Dir_app_fun, Trm_apps (f, _) -> add_dir Dir_app_fun (resolve_target_simple p f)
-  | Dir_arg n, Trm_apps (_, tl) ->
-     app_to_nth_dflt loc tl n (fun nth_t ->
-         add_dir (Dir_arg n) (resolve_target_simple p nth_t))
-  | Dir_arg n, Trm_let_fun (_, _, arg, _) ->
-     let tl = List.map (fun (x, _) -> trm_var ~loc x) arg in
-     app_to_nth_dflt loc tl n (fun nth_t ->
-         add_dir (Dir_arg n) (resolve_target_simple p nth_t))
-  | Dir_name, Trm_let (_,(x,_),_)
-    | Dir_name, Trm_let_fun (x, _, _, _)
-    | Dir_name, Trm_typedef (Typedef_abbrev (x, _))
-    | Dir_name, Trm_labelled (x, _)
-    | Dir_name, Trm_goto x ->
-     add_dir Dir_name (resolve_target_simple p (trm_var ~loc x))
-  | Dir_case (n, cd), Trm_switch (_, cases) ->
-     app_to_nth_dflt loc cases n
-       (fun (tl, body) ->
-         match cd with
-         | Case_body ->
-            add_dir (Dir_case (n, cd)) (resolve_target_simple p body)
-         | Case_name i ->
-            app_to_nth_dflt loc tl i (fun ith_t ->
-                add_dir (Dir_case (n, cd)) (resolve_target_simple p ith_t))
-       )
-  | Dir_enum_const (n, ecd), Trm_typedef (Typedef_enum (_, xto_l)) ->
-     app_to_nth_dflt loc xto_l n
-       (fun (x, t_o) ->
-         match ecd with
-         | Enum_const_name ->
-            add_dir (Dir_enum_const (n, ecd)) (resolve_target_simple p (trm_var ~loc x))
-         | Enum_const_val ->
-            begin match t_o with
-            | None ->
-               print_info loc "follow_dir: no value for constant of index %d\n"
-                 n;
-               []
-            | Some t ->
-               add_dir (Dir_enum_const (n, ecd)) (resolve_target_simple p t)
-            end
-       )
-  | _, _ ->
-     print_info loc "follow_dir: direction %s does not match"
-       (dir_to_string d);
-     []
-=======
->>>>>>> 702ef6f1
 
 
 
@@ -1226,198 +407,10 @@
 (*                          Target resolution                                 *)
 (******************************************************************************)
 
-<<<<<<< HEAD
-(*
-  follow the explicit path and return the corresponding subterm and its context
- *)
-let resolve_path (dl : path) (t : trm) : trm * (trm list) =
-  let rec aux (dl : path) (t : trm) (ctx : trm list) : trm * (trm list) =
-    match dl with
-    | [] -> (t, List.rev ctx)
-    | d :: dl ->
-       let loc = t.loc in
-       begin match d, t.desc with
-       | Dir_nth n, Trm_seq tl ->
-          let decl_before (n : int) (tl : trm list) =
-            foldi
-              (fun i acc (t : trm) ->
-                if i >= n then acc
-                else
-                  match t.desc with
-                  | Trm_let _ -> t :: acc
-                  | Trm_let_fun _ -> t :: acc
-                  | Trm_typedef _ -> t :: acc
-                  | _ -> acc
-              )
-              []
-              tl
-          in
-          app_to_nth loc tl n
-            (fun nth_t -> aux dl nth_t ((decl_before n tl) ++ ctx))
-       | Dir_nth n, Trm_array tl
-         | Dir_nth n, Trm_struct tl ->
-          app_to_nth loc tl n (fun nth_t -> aux dl nth_t ctx)
-       | Dir_nth n, Trm_val (Val_array vl)
-         | Dir_nth n, Trm_val (Val_struct vl) ->
-          app_to_nth loc vl n
-            (fun v -> aux dl (trm_val ~loc v) ctx)
-       | Dir_cond, Trm_if (cond, _, _)
-         | Dir_cond, Trm_while (cond, _)
-         | Dir_cond, Trm_switch (cond, _) ->
-          aux dl cond ctx
-       | Dir_cond, Trm_for (init, cond, _, _) ->
-          begin match init.desc with
-          | Trm_let _  -> aux dl cond (init :: ctx)
-          | _ -> aux dl cond ctx
-          end
-       | Dir_then, Trm_if (_, then_t, _) ->
-          aux dl then_t ctx
-       | Dir_else, Trm_if (_, _, else_t) ->
-          aux dl else_t ctx
-       | Dir_body, Trm_let_fun (_, _, args, body) ->
-          (* do as if fun args were heap allocated *)
-          let args_decl =
-            List.rev_map
-              (fun (x, tx) ->
-                trm_let Var_mutable (x, typ_ptr tx) (trm_lit Lit_uninitialized)
-              )
-              args
-          in
-          aux dl body (args_decl ++ ctx)
-       (*| Dir_body, Trm_for (init, _, _, body) ->
-           begin match init.desc with
-          (* | Trm_seq _ when init.annot = Some Heap_allocated -> *)
-          | Trm_let _ ->
-             aux dl body (init :: ctx)
-          | _ -> aux dl body ctx
-          end *)
-       | Dir_body, Trm_let (_,(_,_), body)
-         | Dir_body, Trm_for (_, _, _, body) 
-         | Dir_body, Trm_while (_, body)
-         | Dir_body, Trm_abort (Ret (Some body))
-         | Dir_body, Trm_labelled (_, body) ->
-          aux dl body ctx
-       | Dir_for_init, Trm_for (init, _, _, _) ->
-          aux dl init ctx
-       | Dir_for_step, Trm_for (init, _, step, _) ->
-          begin match init.desc with
-          | Trm_let _ ->
-          (* | Trm_seq _ when init.annot = Some Heap_allocated -> *)
-             aux dl step (init :: ctx)
-          | _ -> aux dl step ctx
-          end
-       | Dir_app_fun, Trm_apps (f, _) -> aux dl f ctx
-       | Dir_arg n, Trm_apps (_, tl) ->
-          app_to_nth loc tl n (fun nth_t -> aux dl nth_t ctx)
-       | Dir_arg n, Trm_let_fun (_, _, arg, _) ->
-          app_to_nth loc arg n
-            (fun (x, _) -> aux dl (trm_var ~loc x) ctx)
-       | Dir_name , Trm_let (_,(x,_),_)
-         | Dir_name, Trm_let_fun (x, _, _, _)
-         | Dir_name, Trm_typedef (Typedef_abbrev (x, _))
-         | Dir_name, Trm_labelled (x, _)
-         | Dir_name, Trm_goto x ->
-          aux dl (trm_var ~loc x) ctx
-       | Dir_case (n, cd), Trm_switch (_, cases) ->
-          app_to_nth loc cases n
-            (fun (tl, body) ->
-              match cd with
-              | Case_body -> aux dl body ctx
-              | Case_name i ->
-                 app_to_nth loc tl i (fun ith_t -> aux dl ith_t ctx)
-            )
-       | Dir_enum_const (n, ecd), Trm_typedef (Typedef_enum (_, xto_l)) ->
-          app_to_nth loc xto_l n
-             (fun (x, t_o) ->
-               match ecd with
-               | Enum_const_name -> aux dl (trm_var ~loc x) ctx
-               | Enum_const_val ->
-                  begin match t_o with
-                  | None ->
-                     fail loc
-                       "resolve_path: no value for enum constant"
-                  | Some t ->
-                     aux dl t ctx
-                  end
-             )
-       | _, _ ->
-          let s = dir_to_string d in
-          fail loc ("resolve_path: direction " ^ s ^ " does not match")
-       end
-  in
-  aux dl t []
-
-(* Extracts the last direction from a nonempty path *)
-let extract_last_path_item (p : path) : dir * path =
-  match List.rev p with
-  | [] -> raise Not_found
-  | d :: p' -> (d, List.rev p')
-
-(* Get the number of instructions a sequence contains *)
-let get_arity_of_seq_at (p : path) (t : trm) : int =
-  let (d,p') =
-    try extract_last_path_item p
-    with Not_found -> fail None "get_arity_of_seq_at: expected a nonempty path"
-    in
-  match d with
-  | Dir_nth _ ->
-      let (seq_trm,_context) = resolve_path p' t in
-      begin match seq_trm.desc with
-      | Trm_seq tl -> List.length tl
-      | _ -> fail None "get_arity_of_seq_at: expected a sequence"
-      end
-  | Dir_then | Dir_else | Dir_body  -> 
-      (* TODO: Factorize this code *)
-      let (seq_trm, _) = resolve_path p t in
-      Ast_to_text.print_ast  ~only_desc:true stdout seq_trm;
-      begin match seq_trm.desc with
-      | Trm_seq tl -> List.length tl
-      | _ -> fail None "get_arity_of_seq_at: expected a sequence"
-      end
-      
-  | _ -> fail None "get_arity_of_seq_at: expected a Dir_nth as last direction"
-
-
- 
-
-
-let compute_relative_index (rel : target_relative) (t : trm) (p : path) : path * int =
-  match rel with
-  | TargetAt -> fail None "compute_relative_index: Didn't expect a TargetAt"
-  | TargetFirst -> (p,0) 
-  | TargetLast -> (p, get_arity_of_seq_at p t)
-  | TargetBefore | TargetAfter ->
-      let shift =
-         match rel with
-         | TargetBefore -> 0
-         | TargetAfter -> 1
-         | _ -> assert false
-         in
-      let (d,p') =
-        try extract_last_path_item p
-        with Not_found -> fail None "compute_relative_index: expected a nonempty path"
-        in
-      match d with
-      | Dir_nth i -> (p', i + shift)
-      | _ -> fail None "compute_relative_index: expected a Dir_nth as last direction"
-
-
-(* TODO: use this function to implement seq_insert , etc. *)
-(* TODO: include a test case for seq_insert that says [cAfter, cStr "x ="] where the index of
-   the instruction "x =" is not the same in different sequences. *)
-let resolve_target_between (tg : target) (t : trm) : (path * int) list =
-  let tgs = target_to_target_struct tg in
-  if tgs.target_relative = TargetAt
-    then fail None "resolve_target_between:this target should contain a cBefore, cAfter, cFirst, or cLast";
-  let res = resolve_target_struct tgs t in
-  List.map (compute_relative_index tgs.target_relative t) res
-
-=======
 (* NOW INCLUDED
 let resolve_target = Constr.resolve_target
 let resolve_target_between = Constr.resolve_target_between
 *)
->>>>>>> 702ef6f1
 
 (*
   find the explicit path to the toplevel declaration of x if it exists
