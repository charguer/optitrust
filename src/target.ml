--- conflicted
+++ resolved
@@ -811,8 +811,4 @@
 let reparse_after ?(reparse:bool=true) (tr : Transfo.t) : Transfo.t =
   fun (tg : target) ->
     tr tg;
-<<<<<<< HEAD
-    if reparse then Trace.reparse ()
-=======
-    if reparse then Trace.reparse()
->>>>>>> 0ad15a01
+    if reparse then Trace.reparse ()