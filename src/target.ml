open Ast
open Tools
open Path

include Constr

(* see Path.ml *)
type path = Path.path
type paths = path list
type case_dir = Path.case_dir

(* NOW INCLUDED
type constr = Constr.constr
type target = constr list
*)

(* Shorthands for Trace functions *)
include Trace

include AstParser


(******************************************************************************)
(*                        Smart constructors for targets                      *)
(******************************************************************************)


(*
  a smart constructor builds a target
  thus, the user provides a target using them
  this list is then flattened to call resolve_target
  unit args are used because of optional arguments *)

(******************************************************************************)
(*                             Logic constraints                              *)
(******************************************************************************)

(* [cTrue]: matches anything.*)
let cTrue : constr =
  Constr_bool true

(* [cFalse]: matches nothing. *)
let cFalse : constr =
  Constr_bool false

(* [cStrictNew]: matches at depth zero. *)
let cStrictNew : constr =
  Constr_depth (DepthAt 0)

(* [cStrict]: matches at depth 1. *)
let cStrict : constr =
  Constr_depth (DepthAt 1)

(* [cInDepth]: matches at any depth. *)
let cInDepth : constr =
  Constr_depth DepthAny

(* [cTarget cstrs]: a constraint build on top of a list of constraints. *)
let cTarget (cstrs : constr list) : constr =
  Constr_target cstrs

(******************************************************************************)
(*                             Relative targets                               *)
(******************************************************************************)
(* [tBefore]: matches the location before an instruction. *)
let tBefore : constr =
  Constr_relative TargetBefore

(* [tAfter]: matches the location after an instruction. *)
let tAfter : constr =
  Constr_relative TargetAfter

(* [tFirst]: matches the first instruction on a sequence. *)
let tFirst : constr =
  Constr_relative TargetFirst

(* [tLast]: matches the last instruction on a sequence. *)
let tLast : constr =
  Constr_relative TargetLast

(******************************************************************************)
(*                            Number of targets                               *)
(******************************************************************************)

(* [nbMulti]: matches one or more trms
   Note: all the targets that resolve to more than one trm require this constraint. *)
let nbMulti : constr =
  Constr_occurrences ExpectedMulti

(* [nbAny]: matches zero or more trms. *)
let nbAny : constr =
    Constr_occurrences ExpectedAnyNb

(* [nbExact nb]: matches [nb] trms. *)
let nbExact (nb : int) : constr =
    Constr_occurrences (ExpectedNb nb)

(* [occIndices ~nb indices]: matches target occurrences based on [indices]. *)
let occIndices ?(nb : int = -1) (indices : int list) : constr =
  let expected_nb = match nb with
    | -1 -> None
    | _ -> Some nb in
  Constr_occurrences (ExpectedSelected (expected_nb, indices)  )

(* [occIndex ~nb index]: matches the trm with the index occurrence [index]. *)
let occIndex ?(nb : int = -1) (index : int) : constr =
  occIndices ~nb [index]

(* [occFirst]: matches the first occurrence of the target. *)
let occFirst : constr =
  Constr_occurrences FirstOcc

(* [occLast]: matches the last occurrence of a target. *)
let occLast : constr =
  Constr_occurrences LastOcc

(******************************************************************************)
(*                                Directions                                  *)
(******************************************************************************)

(* [target_of_path p]: converts path [p] to a target. *)
let target_of_path (p : path) : target =
  List.map (fun d -> Constr_dir d) p

(* [dRoot]: matches the root of the ast. *)
let dRoot : constr =
    Constr_root

(* [dArrayNth]: matches the trm with index [n] on an array initialization list. *)
let dArrayNth (n : int) : constr =
    Constr_dir (Dir_array_nth n)

(* [dSeqNth]: matches the instruction with index [n] on a sequence. *)
let dSeqNth (n : int) : constr =
    Constr_dir (Dir_seq_nth n)

(* [dStructNth]: matches the trm with index [n] on a struct initialization list. *)
let dStructNth (n : int) : constr =
    Constr_dir (Dir_struct_nth n)

(* [dCond]: matches a condition. *)
let dCond : constr =
    Constr_dir Dir_cond

(* [dThen]: matches a then branch. *)
let dThen : constr =
    Constr_dir Dir_then

(* [dElse]: matches an else branch. *)
let dElse : constr =
    Constr_dir Dir_else

(* [dBody]: matches the body of a definition, if or else branches etc. *)
let dBody : constr =
  Constr_dir Dir_body

(* [dVarBody]: matches the body of a variable definition, bypassing the new operation. *)
let dVarBody : constr =
  Constr_dir Dir_var_body

(* [dForStart]: matches the initialization value of a simple loop. *)
let dForStart : constr =
  Constr_dir Dir_for_start

(* [dForStop]: matches the bound trm of a simple for loop. *)
let dForStop : constr =
  Constr_dir Dir_for_stop

(* [dForStep]: matches the step trm of a simple for loop. *)
let dForStep : constr =
  Constr_dir Dir_for_step

(* [dForCInit]: matches the initialization trm of a for_c loop. *)
let dForCInit : constr =
    Constr_dir Dir_for_c_init

(* [dForCStep]: matches the step trm of a for_c loop. *)
let dForCStep : constr =
    Constr_dir Dir_for_c_step

(* [dName]: matches a variable occurrence(a function or variable name). *)
let dName : constr =
    Constr_dir Dir_name

(* [dDirCase n cd]: matches a case group on switch statement. *)
let dDirCase (n : int) (cd : case_dir) : constr =
    Constr_dir (Dir_case (n, cd))

(* [dCaseName n]: matches case [n] on a switch statement. *)
let dCaseName (n : int) : case_dir = Case_name n

(* [dCaseBody]: matches a case body on a switch statement. *)
let dCaseBody : case_dir = Case_body

(* [dEnumConst n]: matches a constant enum declaration. *)
let dEnumConst (n : int)
  (ecd : enum_const_dir) : constr =
    Constr_dir (Dir_enum_const (n, ecd))

(* [dEnumConstName]: matches a constant enum name. *)
let dEnumConstName : enum_const_dir = Enum_const_name

(* [dEnumConstVal]: matches a constant enum value . *)
let dEnumConstVal : enum_const_dir = Enum_const_val

(* [dArg]: matches nth argument of a function call or function declaration. *)
let dArg (n : int) : constr =
  Constr_dir (Dir_arg_nth n)


(* [string_to_rexp regexp substr s trmKind]:  transforms a string into a regular expression
    used to match ast nodes based on their code representation.
    [string_to_rexp] - denotes a flag to tell if the string entered is a regular epxression or no
    [substr] - denotes a flag to decide if we should target strings that contain string [s] as a strict substring
    [trmKind] - denotes the kind of the ast note represented in code by string [s]. *)
let string_to_rexp (regexp : bool) (substr : bool) (s : string) (trmKind : trm_kind) : rexp =
    { rexp_desc = (if regexp then "Regexp" else "String") ^ "(\"" ^ s ^ "\")";
      rexp_exp =
        (let pat1 = if regexp then s else Str.quote s in
        let pat2 = if substr then pat1 else ("^" ^ pat1 ^ "$") in
        Str.regexp pat2);
      rexp_substr = substr; (* LATER: is there a smart way to avoid rexp_substr in addition to the regexp? *)
      rexp_trm_kind = trmKind; }
(* [string_to_rexp_opt regexp substr s trmKind]: if s = "" then returns nothing else it returns the same result as
     [string_to_rexp]. *)
let string_to_rexp_opt (regexp : bool) (substr : bool) (s : string) (trmKind : trm_kind) : rexp option =
  let res =
    if s = ""
      then None
      else Some (string_to_rexp regexp substr s trmKind)
    in
  res

(******************************************************************************)
(*                             String matching                                *)
(******************************************************************************)

(* [sInstrOrExpr ~substr tk s]: matches an instruction or an expression
    [substr] - if true matches also substrings
    [tk] - matches only trms of [tk] kind
    [s] - string representation of a trm. *)
let sInstrOrExpr ?(substr : bool = false) (tk : trm_kind) (s : string) : constr =
  Constr_regexp (string_to_rexp false substr s  tk)

(* [sInstr ~substr s]: matches an instruction. *)
let sInstr ?(substr : bool = true) (s : string) : constr =
  sInstrOrExpr ~substr TrmKind_Instr s

(* [sExpr ~substr s]: matches an expression. *)
let sExpr ?(substr : bool = true) (s : string)  : constr =
  sInstrOrExpr ~substr TrmKind_Expr s

(* [sInstrOrExprRegexp tk substr s]: matches an instruction or expression using regular expressions. *)
let sInstrOrExprRegexp (tk : trm_kind) (substr : bool) (s : string) : constr =
  Constr_regexp (string_to_rexp true substr s tk)

(* [sInstrRegexp ~substr s]: matches an instruction using regular expressions. *)
let sInstrRegexp ?(substr : bool = true) (s : string) : constr =
  sInstrOrExprRegexp TrmKind_Instr substr s

(* [sExprRegexp ~substr s]: matches an expression using regular expressions. *)
let sExprRegexp ?(substr : bool = true) (s : string) : constr =
  sInstrOrExprRegexp TrmKind_Expr substr s


(******************************************************************************)
(*                                Ast nodes                                   *)
(******************************************************************************)

(* [cInclude s]: matches include directives. *)
let cInclude (s : string) : constr =
    Constr_include s

(* [cOr tgl]: matches the union of the target list [tgl]. *)
let cOr (tgl : target list) : constr =
  Constr_or tgl

(* [cAnd tgl]: matches the intersection of the target list [tgl]. *)
let cAnd (tgl : target list) : constr =
  Constr_and tgl

(* [cDiff tgl1 tgl2]: matches the difference between [tgl1] and [tgl2]. *)
let cDiff (tgl1 : target list) (tgl2 : target list) : constr =
  Constr_diff (tgl1, tgl2)

(* [typ_constraint_default]: matches all types. *)
let typ_constraint_default : typ_constraint =
  (fun _ -> true)

(* [make_typ_constraint ~typ ~typ_pred ()]: make a type constraint based on [typ] or [typ_pred]. *)
let make_typ_constraint ?(typ:string="") ?(typ_pred : typ_constraint = typ_constraint_default) () : typ_constraint =
  if typ <> "" && typ_pred != typ_constraint_default
    then fail None "Target.make_typ_constraint: cannot provide both ~typ and ~typ_pred.";
  if typ = ""
    then typ_pred
    else (fun (ty : typ) -> typ = (AstC_to_c.typ_to_string ty))

(* [cHasTypePred pred]: matches all types that satisfy [pred]. *)
let cHasTypePred (pred : typ -> bool) : constr =
  Constr_hastype pred

(* [cHasTypeAst ty]: matches [ty] types. *)
let cHasTypeAst (ty : typ) : constr =
  let pred = (fun (ty2 : typ) -> same_types ty ty2) in
  cHasTypePred (make_typ_constraint ~typ_pred:pred ())

(* [cHasType typ]: matches all types that have the same string representation as [typ]. *)
let cHasType (typ : string) : constr =
  cHasTypePred (make_typ_constraint ~typ ())

(* [with_type ~typ ~typ_pred tg]: matches all targets of type [typ] or their type can be matched by [typ_pred]. *)
let with_type ?(typ : string = "") ?(typ_pred : typ_constraint = typ_constraint_default) (tg : target) : target =
  if typ = "" && typ_pred == typ_constraint_default
    then tg
    else begin
      if typ <> "" && typ_pred == typ_constraint_default
        then [cAnd [tg; [cHasType typ] ]]
      else if typ = "" && not (typ_pred == typ_constraint_default)

        then [cAnd [tg; [cHasTypePred typ_pred]]]
      else
        fail None "Target.with_type: type targets should be used with the type or a predicated on the type but not
                   both at the same time"
    end

(* [cArgPred ~typ ~typ_pred pred]: matches all arguments that match the predicate [pred], and whose type  is [typ] or
  satisfies [typ_pred]. *)
let cArgPred ?(typ : string = "") ?(typ_pred : typ_constraint = typ_constraint_default) (pred : string -> bool) : constr =
  Constr_arg (pred, make_typ_constraint ~typ ~typ_pred ())

(* [cArg ~typ ~typ_pred name]: matches all arguments of name [name] and whose type is [typ] or satisfies [typ_pred]. *)
let cArg ?(typ : string = "") ?(typ_pred : typ_constraint = typ_constraint_default) (name : string) : constr =
  let pred = if (name = "") then (fun _ -> true) else (fun x -> x = name) in
  cArgPred ~typ ~typ_pred pred

(* [cVarDef ~regexp ~substr ~body ~typ ~typ_pred name]: matches all variable definitions
    [regexp] - match using regular expressions
    [substr] - match names partially
    [body] - match based on their body
    [typ] - match based on type
    [typ_pred] - match based on type. *)
let cVarDef ?(regexp : bool = false) ?(substr : bool = false) ?(body : target = []) ?(typ : string = "")
  ?(typ_pred : typ_constraint = typ_constraint_default) (name : string) : constr =
  let ro = string_to_rexp_opt regexp substr name TrmKind_Instr in
  let ty_pred = make_typ_constraint ~typ ~typ_pred () in
  Constr_decl_var (ty_pred, ro, body)


(* [cVarDefs vars]: matches a list of variable definitions based on their names. *)
let cVarDefs (vars : vars) : constr =
  let vardefs = List.map (fun v -> [cVarDef v]) vars in
  cOr vardefs

(* [cVarDefReg reg]: matches variable definitions using regexp. *)
let cVarDefReg (reg : string) : constr =
  cVarDef ~regexp:true reg

(* [cVarInit var]: matches the initialization value of a variable defintioon with name [var]. *)
let cVarInit (var : string) : constr =
  cTarget [cVarDef var; dVarBody]

(* [cVarDef ~regexp ~substr ~body ~typ ~typ_pred name]: matches all multiple variable definitions
    [regexp] - match using regular expressions
    [substr] - match names partially
    [body] - match based on their body
    [typ] - match based on type
    [typ_pred] - match based on type. *)
let cVarsDef ?(regexp : bool = false) ?(substr : bool = false) ?(body : target = []) ?(typ : string = "")
  ?(typ_pred : typ_constraint = typ_constraint_default) (name : string) : constr =
  let ro = string_to_rexp_opt regexp substr name TrmKind_Instr in
  let ty_pred = make_typ_constraint ~typ ~typ_pred () in
  Constr_decl_vars (ty_pred, ro, body)

(* [cFor ~start ~direction ~stop ~step ~body index] matches simple for loops
     [start] - match based on the initial value trm
     [direction] - match based on the direction of the loop
     [stop] - match based on the bound value trm
     [body] - match based on the step value trm
     [index] - match based on the index. *)
let cFor ?(start : target = []) ?(direction : loop_dir option) ?(stop : target = []) ?(step : target = [])
  ?(body : target = []) (index : string) : constr =
  let ro = string_to_rexp_opt false false index TrmKind_Instr in
  Constr_for (ro, start, direction, stop, step, body)


(* [cForNestedAtDepth i]: matches the loop at depth [i] on a nested loops trm. *)
let cForNestedAtDepth (i:int) : constr =
  Constr_target (List.flatten (List.init i (fun _ -> [cStrict; cFor ""])))

(* [cFor_c ~init ~cond ~step ~body index]: matches for_c loops
    [init] - match based on the initialization trm
    [cond] - match based on the condition trm
    [step] - match based on the step trm
    [body] - match based on the body trm
    [index] - match based on the index. *)
let cFor_c ?(init : target = []) ?(cond : target = []) ?(step : target = []) ?(body : target = [])
  (index : string) : constr =
  let init =
      match index, init with
      | "", [] -> init
      | "", _ -> init
      | _, [] -> [cVarDef index]
      | _, _::_ -> init
      in
    Constr_for_c ( init,  cond,  step,  body)

(* [cWhile ~cond ~body ()]: matches while loop
     [cond] - match based on the condition
     [body] - match based on the body. *)
let cWhile ?(cond : target = []) ?(body : target = []) () : constr =
  let p_cond = cond in
  let p_body = body in
    Constr_while (p_cond, p_body)

(* [cDoWhile ~body ~cond ()]: matches a do while loop
    [ody] - match based on the body
    [cond] - match based on the condition. *)
let cDoWhile ?(body : target = []) ?(cond : target = [])  () : constr =
  let p_body = body in
  let p_cond = cond in
    Constr_do_while (p_cond, p_body)

(* [cIf ~cond ~then ~else ()]: matches an if statement
    [cond] - match based on the condition
    [then_] - match based on the then branch
    [else_] - match based on the else branch. *)
let cIf ?(cond : target = []) ?(then_ : target = []) ?(else_ : target = []) (_ : unit) : constr =
  let p_cond = cond in
  let p_then = then_ in
  let p_else = else_ in
    Constr_if (p_cond, p_then, p_else)

(* [cThen]: matches a then branch. *)
let cThen : constr =
 Constr_target [cIf(); dThen]

(* [target_list_simpl args]: convert a list of targets into a [target_list_pred]. *)
let target_list_simpl (args : targets) : target_list_pred =
  let n = List.length args in
  make_target_list_pred
    (fun i -> if i < n then List.nth args i else [cStrict;cFalse])
    (fun bs -> List.length bs = n && Xlist.all_true bs)
    (fun () -> "target_list_simpl(" ^ (list_to_string (List.map target_to_string args) ^ ")"))

(* NOTE: the "_st" suffix means that the argument is a constraint and not a target
   --we might revisit this convention later if we find it not suitable. *)

(* [target_list_one_st tg]: convert a target into a [target_list_pred] that checks that at least
   one of the items in the list satisfies the given constraint. *)
let target_list_one_st (tg : target) : target_list_pred =
  make_target_list_pred
    (fun _i -> tg)
    (fun bs -> List.mem true bs)
    (fun () -> "target_list_one_st(" ^ (target_to_string tg) ^ ")")


(* [target_list_all_st tg]: convert a target into a [target_list_pred] that checks that at least
   all the items in the list satisfies the given constraint. *)
let target_list_all_st (tg : target) : target_list_pred = (* LATER: KEEP ONLY THIS. *)
  make_target_list_pred
    (fun _i -> tg)
    (fun bs -> List.for_all (fun b -> b = true) bs)
    (fun () -> "target_list_all_st(" ^ (target_to_string tg) ^ ")")

(* [target_list_pred_default]: predicate that matches any list of arguments. *)
let target_list_pred_default : target_list_pred =
  make_target_list_pred
    (fun _i -> [cTrue])
    Xlist.all_true
    (fun () -> "target_list_pred_default")

(* [combine_args args args_pred]: takes [args] as a [target_list_simpl] if it is nonempty,
   and else returns [args_pred]; raise an error if the two arguments have non-default values. *)
let combine_args (args:targets) (args_pred:target_list_pred) : target_list_pred =
  match args with
  | [] -> args_pred
  | _ ->
      if args_pred != target_list_pred_default
        then fail None "cFunDef: can't provide both args and args_pred";
      target_list_simpl args

(* [cFunDef ~args ~args_pred ~body ~ret_typ ~ret_typ_pred ~regexp ~is_def name]: matches function definitions
     [args] - match based on arguments
     [args_pred] - match based on arguments
     [body] - match based on the body of the function
     [ret_typ] - match based on the return type
     [ret_typ_pred] - match based on the return type
     [regexp] - match based on regexp
     [is_def] - if false matches also declarations
     [name] - match based on the name of the function. *)
let cFunDef ?(args : targets = []) ?(args_pred : target_list_pred = target_list_pred_default) ?(body : target = [])
  ?(ret_typ : string = "") ?(ret_typ_pred : typ_constraint = typ_constraint_default) ?(regexp : bool = false)
  ?(is_def : bool = true) ?(clang_id : Clang.cxcursor option = None)(name : string) : constr =
  let ro = string_to_rexp_opt regexp false name TrmKind_Expr in
  let ty_pred = make_typ_constraint ~typ:ret_typ ~typ_pred:ret_typ_pred () in
  Constr_decl_fun (ty_pred, ro, combine_args args args_pred, body, is_def, clang_id)

(* [cFunDefAndDecl ~args ~args_pred ~body ~ret_typ ~ret_typ_pred ~regexp ~is_def name]: matches function definitions and declarations
     [args] - match based on arguments
     [args_pred] - match based on arguments
     [body] - match based on the body of the function
     [ret_typ] - match based on the return type
     [ret_typ_pred] - match based on the return type
     [regexp] - match based on regexp
     [name] - match based on the name of the function. *)
let cFunDefAndDecl ?(args : targets = []) ?(args_pred : target_list_pred = target_list_pred_default) ?(body : target = [])
  ?(ret_typ : string = "") ?(ret_typ_pred : typ_constraint = typ_constraint_default) ?(regexp : bool = false)
  ?(clang_id : Clang.cxcursor option = None)(name : string) : constr =
  let fund (is_def : bool) = cFunDef ~args ~args_pred ~body ~ret_typ ~ret_typ_pred ~regexp ~is_def ~clang_id name in
  cOr [[fund true]; [fund false]]

(* [cTopFunDef ~args ~args_pred ~body ~ret_typ ~ret_typ_pred ~regexp ~is_def name]: matches top level function definitions
     [args] - match based on arguments
     [args_pred] - match based on arguments
     [body] - match based on the body of the function
     [ret_typ] - match based on the return type
     [ret_typ_pred] - match based on the return type
     [regexp] - match based on regexp
     [is_def] - if false matches also declarations
     [name] - match based on the name of the function. *)
let cTopFunDef ?(args : targets = []) ?(args_pred : target_list_pred = target_list_pred_default) ?(body : target = [])
  ?(ret_typ : string = "") ?(ret_typ_pred : typ_constraint = typ_constraint_default) ?(regexp : bool = false)
  ?(is_def : bool = true)?(clang_id : Clang.cxcursor option = None) (name : string) : constr =
  cTarget [ dRoot; cStrict; cFunDef ~args ~args_pred ~body ~ret_typ ~ret_typ_pred ~regexp ~is_def ~clang_id name ]

(* [cTopFunDefAndDecl ~args ~args_pred ~body ~ret_typ ~ret_typ_pred ~regexp name]: matches top level function definitions
     and declarations
     [args] - match based on arguments
     [args_pred] - match based on arguments
     [body] - match based on the body of the function
     [ret_typ] - match based on the return type
     [ret_typ_pred] - match based on the return type
     [regexp] - match based on regexp
     [name] - match based on the name of the function. *)
let cTopFunDefAndDecl ?(args : targets = []) ?(args_pred : target_list_pred = target_list_pred_default) ?(body : target = [])
  ?(ret_typ : string = "") ?(ret_typ_pred : typ_constraint = typ_constraint_default) ?(regexp : bool = false)
  ?(clang_id : Clang.cxcursor option = None) (name : string) : constr =
  let topfund (is_def : bool) = cTopFunDef ~args ~args_pred ~body ~ret_typ ~ret_typ_pred ~regexp ~is_def ~clang_id name in
  cOr [[topfund true ]; [topfund false]]

(* [cTopFunDefAndDeclReg reg]: matches top level function definitions and declarations based on regexp [reg]. *)
let cTopFunDefAndDeclReg (reg : string) : constr =
  cTopFunDefAndDecl ~regexp:true reg

(* [cTopFunDefs names]: matches multiple top level function definitions based on [names]. *)
let cTopFunDefs (names : var list) : constr =
  cOr (List.map (fun name -> [cTopFunDef name]) names)

(* [cTopFunDefReg]: matches top level function definitions using the regular expression [reg]. *)
let cTopFunDefReg (reg : string) : constr =
  cTopFunDef ~regexp:true reg

(* [cTop ~regexp name]: matches toplevel declarations(for the moment only functions are matched). *)
let cTop ?(regexp : bool = false) (name : string) : constr =
  cTopFunDef ~regexp name

(* [cTypDef ~substr ~regexp name]: matches a type definition
    [substr] - match based on name partially
    [regexp] - match based on regexp(on name)
    [name] - match based on name. *)
let cTypDef ?(substr : bool = false) ?(regexp : bool = false) (name : string) : constr =
  let ro = string_to_rexp_opt regexp substr name TrmKind_Expr in
  Constr_decl_type ro

(* [cDef name]: matches a definition based on [name]. *)
let cDef (name : string) : constr =
  cOr [[cFunDef name];[cVarDef name];[cTypDef name]]

(* [cEnum ~name ~substr ~constants ~regexp ()] match constant enum declarations
    [name] - match based on name
    [substr] - match partially based on name
    [constants] - match base on each enum component
    [regexp] - match based on regexp. *)
let cEnum ?(name : string = "") ?(substr : bool = false) ?(constants : (string * (target)) list = [])
  ?(regexp : bool = false) () : constr =
  let c_n = string_to_rexp_opt regexp substr name TrmKind_Expr in
  let cec_o =
    match constants with
    | [] -> None
    | _ ->
        let cec =
          List.map
            (fun (n, pl) -> (string_to_rexp_opt regexp substr n TrmKind_Expr, pl))
            constants
        in
        Some cec
  in
  Constr_decl_enum (c_n, cec_o)

(* [cSeq ~args ~args_pred ()]: matches a sequence
    [args] - match based on instructions
    [args_pred] - match based on instructions that satisfy [args_pred]. *)
let cSeq ?(args : targets = []) ?(args_pred:target_list_pred = target_list_pred_default) () : constr =
  Constr_seq (combine_args args args_pred)

(* [cVar ~regexp ~substr ~trmkind ~typ ~typ_pred name]: matches variable occurrences
    [regepx] - match based on regexp
    [substr] - match partially
    [typ] - match based on type
    [typ_pred] - match based on type predicate. *)
let cVar ?(regexp : bool = false) ?(substr : bool = false) ?(typ : string = "")
  ?(typ_pred : typ_constraint = typ_constraint_default) (name : string) : constr =
  let ro = string_to_rexp_opt regexp substr name TrmKind_Expr in
  let c = Constr_var ro in
  if typ = "" && typ_pred == typ_constraint_default then c else (* this line is just an optimization. *)
  Constr_target (with_type ~typ ~typ_pred [c])

(* [cVarReg reg]: matches variables occurrences based on regexp. *)
let cVarReg (reg : string) : constr =
  cVar ~regexp:true reg

(* [cLitPred pred_l]: matches all the literals that statisfy the predicate [pred_l]. *)
let cLitPred (pred_l : lit -> bool) : constr =
  Constr_lit pred_l

(* [cLit]: matches all the literals. *)
let cLit : constr =
  cLitPred (function _ -> true)

(* [cIntPred pred]: matches all the integer literals that statisfy the predicate [pred]. *)
let cIntPred (pred : int -> bool) : constr =
  cLitPred (function l ->
   begin match l with
   | Lit_int n -> pred n
   | _ -> false
   end )

(* [cInt n]: matches all int literals equal to [n]. *)
let cInt (n : int) : constr =
  cIntPred (function m -> m = n)

(* [cDoublePred pred]: matches all the double literals that statisfy the predicate [pred]*)
let cDoublePred (pred : float -> bool) : constr =
  cLitPred (function l ->
   begin match l with
   | Lit_double d -> pred d
   | _ -> false
   end )

(* [cDouble d] match all the doubles equal to [d]. *)
let cDouble (d : float) : constr =
  cDoublePred (function d1 -> d1 = d)

(* [cBoolPred pred] match all the boolean literals that satisfy the predicate [pred]. *)
let cBoolPred (pred : bool -> bool) : constr =
  cLitPred (function l ->
   begin match l with
   | Lit_bool b -> pred b
   | _ -> false
   end )

(* [cBool b]: matches all the booleans equal to [b]. *)
let cBool (b : bool) : constr =
  cBoolPred (function b1 -> b1 = b)

(* [cStringPred pred]: matches all the string literals that satisfy the predicate [pred]. *)
let cStringPred (pred : string -> bool) : constr =
  cLitPred (function l ->
   begin match l with
   | Lit_string s -> pred s
   | _ -> false
   end )

(* [let cString s]: matches all the string literals equal to [s]. *)
let cString (s : string) : constr =
  cStringPred (function s1 -> s1 = s)

(* [cCall ~fun_ ~args ~args_pred ~accept_encoded ~regexp name]: function applications
     [fun_] - match based on function
     [args] - match based on the arguments
     [args_pred] - match based the predicate on the arguments
     [accept_encoded] - match encoded functions
     [regexp] - match based on regexp
     [name] - match based on name of the function. *)
let cCall ?(fun_  : target = []) ?(args : targets = []) ?(args_pred:target_list_pred = target_list_pred_default)
  ?(accept_encoded : bool = false) ?(regexp : bool = false) (name:string) : constr =
  let exception Argument_Error of string in
  let p_fun = match fun_ with
  | [] -> [cVar ~regexp  name]
  | _ ->
    begin match name with
    | "" -> fun_
    | _ -> raise (Argument_Error "Can't provide both the path and the name of the function")
    end in
  Constr_app (p_fun, combine_args args args_pred, accept_encoded)

(* [cFun ~fun_ ~args ~args_pred ~regexp name]: matches function call
    [fun_] - match based on the called function
    [args] - match based on the arguments of the call
    [args_pred] - match based on the arguments that satisfy a given predicate
    [regexp] - match based on regexp
    [name] - match based on the name of the called function . *)
let cFun ?(fun_  : target = []) ?(args : targets = []) ?(args_pred:target_list_pred = target_list_pred_default)
  ?(regexp : bool = false) (name:string) : constr =
  cCall ~fun_ ~args ~args_pred ~accept_encoded:false ~regexp name

(* [cFuns funs]: matches a list of function calls based on their names. *)
let cFuns (funs : var list) : constr =
  let funcalls = List.map (fun f -> [cFun f]) funs in
  cOr funcalls

(* [cPrimPred f_pred]: matches all primitive functions that satisfy the predicate [f_pred]*)
let cPrimPred (f_pred : prim -> bool) : constr =
  Constr_prim f_pred

(* [cPrim p]: matches all [p] primitives. *)
let cPrim (p : prim) : constr =
  cPrimPred (fun p2 -> p2 = p)

(* [cPrimPredFun ~args ~args_pred  prim_pred]: matches only primitive function calls that satisfy the predicate [prim_pred]
    and the other constraints in [args] or [args_pred]
    [args] - match based on the arguments
    [args_pred] - match based on a predicate on arguments
    [prim_pred] - match based on a primitive predicate. *)
let cPrimPredFun ?(args : targets = []) ?(args_pred:target_list_pred = target_list_pred_default) (prim_pred:prim -> bool) : constr =
   cCall ~fun_:[cPrimPred prim_pred] ~args ~args_pred ~accept_encoded:true ""

(* [cPrimFun ~args ~args_pred p]: matches only primitive function calls with primitive [p]
    [args] - match based on the arguments
    [args_pred] - match based on a predicated over arguments
    [p] - match based on the primitive [p]. *)
let cPrimFun ?(args : targets = []) ?(args_pred:target_list_pred = target_list_pred_default) (p:prim) : constr =
   cPrimPredFun ~args ~args_pred (fun p2 -> p2 = p)

(* [cPrimFunArith ~args ~args_pred ()]: matches primitive arithmetic operations
     [args] - match based on the arguments
     [args_pred] - match based on a predicate on the arguments. *)
let cPrimFunArith ?(args : targets = []) ?(args_pred:target_list_pred = target_list_pred_default) () : constr =
  cPrimPredFun ~args ~args_pred (fun p2 -> (is_arith_fun p2))

let cBinop ?(lhs : target = [cTrue]) ?(rhs : target = []) (op : binary_op) : constr =
  cPrimFun ~args:[lhs; rhs] (Prim_binop op)
<<<<<<< HEAD
  
=======

>>>>>>> a45d8307
(* [let cPrimNew ~arg ()]: matches "new" primitive operation
    [arg] - match based on the arguments of the "new" primitive. *)
let cPrimNew ?(arg : target = []) () : constr =
  cPrimPredFun ~args:[arg] (function Prim_new _ -> true | _ -> false)

(* [dVarInit: alias to dVarBody. *)
let dVarInit : constr =
   dVarBody

(* [dInit]: alias to dBody used for variable initializations. *)
let dInit : constr =
  dBody

(* [cWrite ~lhs ~rhs ~typ ~typ_pred ()]: matches a write(set) operation
     [lhs] - match based on the left operand
     [rhs] - match based on the right operand
     [typ] - match based on the type of the left operand
     [typ_pred] - match based on a predicate on the type of the left operand. *)
let cWrite ?(lhs : target = [cTrue]) ?(rhs : target = []) ?(typ : string = "")
  ?(typ_pred : typ_constraint = typ_constraint_default) (_ : unit) : constr =
  let lhs_typed = with_type ~typ ~typ_pred lhs in
  let rhs_typed = with_type ~typ ~typ_pred rhs in
  cPrimPredFun ~args:[lhs_typed; rhs_typed] (fun p -> match p with | Prim_binop Binop_set | Prim_compound_assgn_op _ -> true | _ -> false)

(* [cRead ~addr ()]: matches a get operation
    [addr] - match based on the read argument. *)
let cRead ?(addr : target = [cTrue]) () : constr =
  cPrimFun ~args:[addr] (Prim_unop Unop_get)

(* [cReadOrWrite ~addr ()]: matches a read or a write operation
     [addr] - match based on the read argument. *)
let cReadOrWrite ?(addr : target = [cTrue]) () : constr =
  cOr [[cWrite ~lhs:addr ()];[cRead ~addr ()]]

(* [cWriteVar ~regexp ~substr ~typ ~typ_pred name]: matches a write operation on a variable
    [regexp] - match based on regexp
    [substr] - match partially
    [typ] - match based on type
    [typ_pred] - match based on a predicate on the type
    [name] - match based on the name of the variable. *)
let cWriteVar ?(regexp : bool = false) ?(substr : bool = false) ?(typ : string = "") ?(typ_pred : typ_constraint = typ_constraint_default) (name : string) : constr =
  cWrite ~lhs:[cStrictNew;cVar ~regexp ~substr ~typ ~typ_pred name] ()

(* [cReadVar x]: matches a read operation on variable [x]. *)
let cReadVar (x : var) : constr =
  cRead ~addr:[cStrictNew; cVar x] ()

(* [cMark m]: matches a trm that is marked with mark [m]. *)
let cMark (m : mark) : constr =
  Constr_mark ((fun m1 -> m1 = m), "exactly:" ^ m)

(* [cMarks ms]: matches a trm that is marked with one of the marks [ms]. *)
let cMarks (ms : mark list) : constr =
  Constr_mark ((fun m1 -> List.mem m1 ms), "one of:" ^ (Tools.list_to_string ms))

(* [cMarkSt pred]: matches a trm that is marked with a mark that satisfies the predicate [pred]. *)
let cMarkSt (pred : mark -> bool) : constr =
  Constr_mark (pred, "such_that:" ^ "todo")

(* [cMarkAny]: matches a trm that is marked with any mark. *)
let cMarkAny : constr =
  Constr_mark ((fun _ -> true), "any_mark")

(* [cLabel ~substr ~body ~regexp label]:  match a  C labels
    [substr] - match label name partially
    [body] - match based on the trm the label is labelling
    [regep] - match based on regexp
    [label] - match based on label name. *)
let cLabel ?(substr : bool = false) ?(body : target = []) ?(regexp : bool = false) (label : string) : constr =
  let ro = string_to_rexp_opt regexp substr label TrmKind_Expr in
  let p_body = body in
  Constr_label (ro, p_body)

(* [cGoto ~label ~substr ~regexp ()]: matches a goto statement
    [label] - match based on the label it points to
    [substr] - match label name partially
    [regexp] - match based on regexp. *)
let cGoto ?(label : string = "") ?(substr : bool = false) ?(regexp : bool = false) () : constr =
  let ro = string_to_rexp_opt regexp substr label TrmKind_Expr in
  Constr_goto ro

(* [cReturn_tg ~res ()]: matches a return statement. *)
let cReturn_tg ?(res : target = []) () : constr =
  let p_res =  res in
  Constr_return p_res

(* [cAbrtAny]: any abort kind. *)
let cAbrtAny : abort_kind = Any

(* [cAbrtRet]: return abort kind. *)
let cAbrtRet : abort_kind = Return

(* [cAbrtBrk]: brake abort kind. *)
let cAbrtBrk : abort_kind = Break

(* [cAbrtCtn]: continue abort kind. *)
let cAbrtCtn : abort_kind = Continue

(* [cAbort ~kind ()]: matches an abort statement based on its [kind]. *)
let cAbort ?(kind : abort_kind = Any) () : constr =
  Constr_abort kind

(* [cReturn]: matches a return statement. *)
let cReturn : constr =
  Constr_abort (cAbrtRet)

(* [cBreadk]: matches a break statement. *)
let cBreak : constr =
  Constr_abort (cAbrtBrk)

(* [cContinue]: matches a continue statement. *)
let cContinue : constr =
  Constr_abort (cAbrtCtn)

(* [cAny]: matches a call to function "ANY". *)
let cAny : constr =
  cFun "ANY"

(* [cChoose]: matches a call to function "CHOOSE". *)
let cChoose : constr =
  cFun "CHOOSE"

(* [cAlloc ~d]: matches a call to Optitrust MALLOCI or CALLOCI where I = d. *)
let cAlloc (d : int option) : constr =
  let d = begin match d with | Some d -> string_of_int d | _ -> "." end in
  cFun ~regexp:true ("M.\\(NDEX\\|ALLOC\\)" ^ d)

(* [cMalloc ~d]: matches a call to Optitrust MALLOCI where I = d. *)
let cMalloc ?(d : int option = None) () : constr =
  let d = begin match d with | Some d -> string_of_int d | _ -> "." end in
  cFun ~regexp:true ("MALLOC" ^ d)

(* [cMindex ~d]:  match a call to Optitrust MINDEXI where I = d. *)
let cMindex ?(d : int  = 0) () : constr =
  let d = if d <> 0 then string_of_int d else "." in
  cFun ~regexp:true ("MINDEX"^d)


(* [cCalloc ~d ()]: matches a call to Optitrust CALLOCI where I = d. *)
let cCalloc ?(d : int option = None) () : constr =
  let d = begin match d with | Some d -> string_of_int d | _ -> "." end in
  cFun ~regexp:true ("MALLOC" ^ d)

(* [cSwitch ~cond ~cases ()]: matches a switch statement
    [cond] - match based on the condition
    [cases] - match based on the cases. *)
let cSwitch ?(cond : target = []) ?(cases : (case_kind * (target)) list = []) () : constr =
  let p_cond =  cond in
  let c_cases =
    match cases with
    | [] -> None
    | _ -> Some (List.map (fun (k, pl) -> (k,  pl)) cases)
  in
    Constr_switch (p_cond, c_cases)

(* [cCase ~value ()]: matches case based on its value. *)
let cCase ?(value : target = []) () : case_kind =
  match value with
  | [] -> Case_any
  | _ -> Case_val ( value)

(* [cDefault]: default case. *)
let cDefault : case_kind = Case_default

(* [dLHS]: matches the left hand side of a write operation. *)
let dLHS : constr =
  cTarget [cWrite(); dArg 0]

(* [dRHS]: matches the right hand side of a write operation. *)
let dRHS : constr =
  cTarget [cWrite (); dArg 1]

(* [cTargetInDepth tg]: matches target [tg] in any depth. *)
let cTargetInDepth (tg : target) : constr =
  Constr_target (Constr_depth DepthAny :: tg)


(* [cAccesses ~base ~accesses ()]: matches an array_access or a struct access
      [base]  - match based on the base of an access
      [accesses] - a list of constraints on accesses.
      [inner_accesses] - match based on inner accesses
    Note:
      the empty list is interpreted as no constraint on the accesses,
      accesses are reversed so that users give constraints on what they see. *)
let cAccesses ?(base : target = []) ?(accesses : constr_access list = []) ?(inner_accesses : bool = true)() : constr =
  let p_base =  base in
  let accesses =
    match accesses with | [] -> None | cal -> Some (List.rev cal)
  in
    Constr_access (p_base, accesses, inner_accesses)

(* [cIndex ~index ()]: matches based on the [index] of the array access. *)
let cIndex ?(index : target = []) () : constr_access =
  let p_index =  index in
  Array_access p_index

(* [cField ~field ~substr ~regexp ()]: matches based on the field of a struct access
     Since a field is a string, this constructor allows us to use more advanced string matching.
     [field] - match based on the field as a string
     [substr] - match a field partially
     [regexp] - match based on regexp . *)
let cField ?(field : string = "") ?(substr : bool = false) ?(regexp : bool = false)
  (_ : unit) : constr_access =
  let ro = string_to_rexp_opt regexp substr field TrmKind_Expr in
  Struct_access ro

(* [cAccess]: matches any access. *)
let cAccess : constr_access =
  Any_access

(* [cFieldAccess field]: matches a struct access
     [base] - match based on the base of the access
     [substr] - match partially on the field
     [regexp] - match based on regexp on the accessed field
     [field] - match based on the accessed field. *)
let cFieldAccess ?(base : target = []) ?(substr : bool = false) ?(regexp : bool = false) ?(field : field = "" )  () : constr =
 cAccesses ~base ~accesses:[cField ~field ~substr ~regexp ()] ()

(* [cFieldRead field]: matches a read operation on a struct access
     [field] - match based on the accessed field
     [base] - match based on the base of the access
     [substr] - match partially on the field
     [regexp] - match based on regexp on the accessed field. *)
let cFieldRead ?(field : field = "") ?(base : target = []) ?(substr : bool = false) ?(regexp : bool = false)  () : constr =
  cRead ~addr:[cFieldAccess ~base ~substr ~regexp ~field ()] ()

(* [cFieldRead field]: matches a write operation on a struct access
     [field] - match based on the accessed field
     [base] - match based on the base of the access
     [substr] - match partially on the field
     [regexp] - match based on regexp on the accessed field. *)
let cFieldWrite ?(base : target = []) ?(substr : bool = false) ?(regexp : bool = false) ?(rhs : target = []) ?(field : field = "")  () : constr =
  let lhs = [cFieldAccess ~base ~substr ~regexp ~field ()] in
  cWrite ~lhs ~rhs ()


(* [cFieldRead field]: matches a read or awrite operation on a struct access
     [field] - match based on the accessed field
     [base] - match based on the base of the access
     [substr] - match partially on the field
     [regexp] - match based on regexp on the accessed field. *)
let cFieldReadOrWrite ?(base : target = []) ?(substr : bool = false) ?(regexp : bool = false) ?(field : field = "")  () : constr =
 cOr [[cFieldWrite ~base ~substr ~regexp ~field ()];[cFieldRead ~base ~substr ~regexp ~field ()] ]

(* [cCellAccess ~base ~index ]:  match an array accesses
     [base] - match based on the base of the access
     [index] - match based on the index of the access. *)
let cCellAccess ?(base : target = []) ?(index : target = [])  () : constr =
  cAccesses ~base ~accesses:[cIndex ~index ()] () (* TODO: are we missing a Cstrict before cIndex here? *)

(* [cCellRead ~base ~index ]:  match a read operation on an array accesses
     [base] - match based on the base of the access
     [index] - match based on the index of the access. *)
let cCellRead ?(base : target = []) ?(index : target = []) (): constr =
  cRead ~addr:[cCellAccess ~base ~index ()] ()

(* [cCellRead ~base ~index ]:  match a write operation on an array accesses
     [base] - match based on the base of the access
     [index] - match based on the index of the access. *)
let cCellWrite ?(base : target = []) ?(rhs:target = []) ?(index : target = []) (): constr =
  let lhs = [cCellAccess ~base ~index ()]  in
  cWrite ~lhs ~rhs ()

(* [cCellRead ~base ~index ]:  match a read operation or a write operation on an array accesses
     [base] - match based on the base of the access
     [index] - match based on the index of the access. *)
let cCellReadOrWrite ?(base : target = []) ?(index : target = []) () : constr =
  cOr [[cCellRead ~base ~index ()];[cCellWrite ~base ~index ()]]

(* [cArrayInit]: matches an array initialization list. *)
let cArrayInit : constr =
  Constr_array_init

(* [cStructInit]: matches a struct initialization list. *)
let cStructInit : constr =
  Constr_struct_init

(* [cCell ~cell_index ()]: matches an array cell on an array initialization list
    [cell_index] - match based on the cell index. *)
let cCell ?(cell_index : int option = None) () : constr =
  match cell_index with
  | None -> cTarget [cArrayInit; cStrict; cTrue]
  | Some i -> cTarget [cArrayInit; dArrayNth i]

(* FIXME:
   1. seems weird
   2. also triggers on writes? *)
let cArrayRead (x : var) : constr =
  cAccesses ~base:[cStrict; cCellAccess ~base:[cVar x] ()] ()
<<<<<<< HEAD
=======
  (* cOr [
    [cAccesses ~base:[cStrict; cCellAccess ~base:[cVar x] ()] ()];
    [cCellAccess ~base:[cStrict; cAccesses ~base:[cVar x] ()] ()];
  ] *)
>>>>>>> a45d8307

let cArrayWrite (x : var) : constr =
  cWrite ~lhs:[cCellAccess ~base:[cVar x] ()] ()

let cPlusEqVar (name : string) : constr =
  cPrimFun ~args:[[cVar name]; [cTrue]] (Prim_compound_assgn_op Binop_add)

(* [cOmp_match_all]: matches an OpenMP directive. *)
let cOmp_match_all : directive->bool =
  fun _ -> true

(* [cOmp ~pred ()]: matches an OpenMP directive that satisfies the predicate [pred]. *)
let cOmp ?(pred : (directive->bool) = cOmp_match_all) () : constr =
  let str =
    if pred == cOmp_match_all then "cOmp_match_all" else "cOmp_custom_pred" in
  Constr_omp (pred, str)

(* [cNamespace ~substr ~regexp name]: matches a namespace
    [substr] - match namespace name partially
    [regep] - match based on regexp
    [name] - match based on namespace name. *)
let cNamespace ?(substr : bool = false) ?(regexp : bool = false) (name : string) : constr =
  let ro = string_to_rexp_opt regexp substr name TrmKind_Expr in
  Constr_namespace ro

(******************************************************************************)
(*                          Target resolution                                 *)
(******************************************************************************)

(* NOW INCLUDED
let resolve_target = Constr.resolve_target
let resolve_target_between = Constr.resolve_target_between
*)

(* [check tg]: can be used as a debugging step. *)
let check (tg : target) : unit =
  Trace.call (fun t -> ignore (resolve_target tg t))

(* [filter_constr_occurrence tg]: filter occurrence constraints. *)
let filter_constr_occurrence (tg : target) : target =
  List.filter (function Constr_occurrences _ -> false | _ -> true ) tg

(* [enable_multi_targets tg]: convert target [tg] to a target that can match  multiple occurrences. *)
let enable_multi_targets (tg : target) : target =
    if List.exists (function Constr_occurrences _ -> true | _ -> false) tg
      then tg
      else nbMulti::tg

(* [relative_target tg]: convert target [tg] to a relative target. *)
let relative_target (tg : target) : target =
  if List.exists (function Constr_relative _ -> true | _ -> false) tg
    then tg
    else tBefore :: tg

(******************************************************************************)
(*                          Apply on target operations                        *)
(******************************************************************************)

(* [Transfo]: type of transformations. *)
module Transfo = struct
  type t = target -> unit
  type local = trm -> path -> trm
  type local_between = int -> local
end

let apply_on_path = Path.apply_on_path

(* [convert_stringreprs_from_documentation_to_string m]: convert string representations [m] to a string. *)
let convert_stringreprs_from_documentation_to_string (m : AstC_to_c.stringreprs) : (stringreprid, string) Hashtbl.t =
  Tools.hashtbl_map_values (fun _id d -> Tools.document_to_string ~width:PPrint.infinity d) m

(* [compute_stringreprs ~optitrust_syntax ~topfuns f t]: compute string representation recursively for trm [t]

    LATER: we should only compute stringreprs in top level functions that are
    targeted by the targets; to that end, we need to hide the body of the
    top level definitions that are not targeted). *)
let compute_stringreprs ?(optitrust_syntax:bool=false) ?(topfuns:Constr.constr_name list option) (f : trm->bool) (t : trm) : trm * AstC_to_c.stringreprs =
  (* DEBUG Printf.printf "compute_stringreprs %d\n" (match topfuns with
    | None -> -1
    | Some ts -> List.length ts); *)
  let t2 = Ast.label_subterms_with_fresh_stringreprids f t in
  let t3 =
    match topfuns with
    | None -> t2 (* need string reprs for all top level functions *)
    | Some topfuns_regexps -> (* need only for certain functions *)
        (* Note: if topfuns_regexps = [], we need stringrepr for no functions at all *)
        (* DEBUG Printf.printf "compute_stringreprs functions:\n";
        List.iter (function
          | None -> assert false
          | Some rexp -> Printf.printf "-> %s\n" (rexp_to_string rexp)) topfuns_regexps; *)
        let hidetopfun topfunname =
          not (List.exists (fun rexp -> Constr.check_name rexp topfunname) topfuns_regexps) in
        let t3, _ = Ast.hide_function_bodies hidetopfun t2 in
        t3
    in
  AstC_to_c.init_stringreprs();
  let t3_c_syntax = Ast_fromto_AstC.cfeatures_intro t3 in
  let _doc = AstC_to_c.ast_to_doc ~optitrust_syntax t3_c_syntax in (* fill in the [AstC_to_c.stringreprs] table, ignore the result *)
  let m = AstC_to_c.get_and_clear_stringreprs() in
  t2, m (* we return t2, not t3, because t3 has hidden bodies *)

(* [compute_stringreprs_and_update_ast ~optitrust_syntax f]: label subterms with fresh stringreprsid, then build
     a table that maps stringreprids to the corresponding documents
     LATER: this function should proabably be moved/merged into the view_subterms function. . *)
let compute_stringreprs_and_update_ast ?(optitrust_syntax:bool=false) (f : trm->bool) : AstC_to_c.stringreprs =
  let stringreprs = ref None in
  (* Note: through [Trace.apply], we modify the current AST by adding ids in the term annotation. *)
  Trace.apply (fun t ->
    let t2, m = compute_stringreprs ~optitrust_syntax f t in
    stringreprs := Some m;
    t2
    );
  match !stringreprs with
  | Some m -> m
  | _ -> assert false (* table was set in Trace.apply *)


(* [debug_dissapearing_mark]: only for debugging purposes. *)
let debug_disappearing_mark = true

(* [Interrupted_applyi_on_transformed_targets]: exception raise when targets are not resolved successfully. *)
exception Interrupted_applyi_on_transformed_targets of trm

(* [fix_target tg]: fix target [tg]. *)
let fix_target (tg : target) : target =
  (* Occurrence constraints should be unique. *)
  let check_occurrences = List.exists (function Constr_occurrences _ -> true | _ -> false) tg in
  (* If there are logic constraints then multiple occurrences are allowed. *)
  let check_logic = List.exists (function Constr_or _ | Constr_and _ -> true | _ -> false) tg in
  if (not check_occurrences) && check_logic then nbMulti :: tg else tg

(* [with_stringreprs_available_for tgs t (fun t2 -> action)]:  execute the [action]
   in a context where the AST [t] is viewed as [t2], which is a copy of [t] where
   certain nodes have their string representation available. Which nodes are concerned
   depend on the regexp constraints expressed in the targets [tgs]. *)
let with_stringreprs_available_for (tgs : target list) (t : trm) (f : trm -> 'a) : 'a =
  let kinds = Constr.get_target_regexp_kinds tgs in
  (* for debug  List.iter (fun k -> Printf.printf "(kind:%s)" (Constr.trm_kind_to_string k)) kinds;
      Printf.printf "==end of kinds==\n";. *)
  let topfuns = Constr.get_target_regexp_topfuns_opt tgs in
  let t2, m = compute_stringreprs ?topfuns:topfuns (Constr.match_regexp_trm_kinds kinds) t in
  (* FOR DEBUG: AstC_to_c.trm_print_debug t2;*)
  (* AstC_to_c.print_stringreprs m; for debug. *)
  let stringreprs = convert_stringreprs_from_documentation_to_string m in
  Constr.stringreprs := Some stringreprs;
  (* for debug Constr.print_stringreprs();*)
  let r = f t2 in
  Constr.stringreprs := None;
  r

(* [resolve_target_with_stringreprs_available tg t]: similar to [resolve_target] but this one computes
    first the string representation of all the ast nodes. *)
let resolve_target_with_stringreprs_available (tg : target) (t : trm) : paths =
  with_stringreprs_available_for [tg] t (fun t2 -> resolve_target tg t2)

(* [resolve_target_exactly_one_with_stringreprs_available tg t]: similar to [resolve_target_exactly_one] but this one computes
    first the string representation of all the ast nodes. *)
let resolve_target_exactly_one_with_stringreprs_available (tg : target) (t : trm) : path =
  with_stringreprs_available_for [tg] t (fun t2 -> resolve_target_exactly_one tg t2)

(* [resolve_path_with_stringreprs_available p t]: similar to [resolve_path] but this one computes first the string
    representation of all the ast nodes first. *)
let resolve_path_with_stringreprs_available (p : path) (t : trm) :  trm =
  with_stringreprs_available_for [target_of_path p] t (fun t2 -> resolve_path p t2)

(* [path_of_target_mark_one m t]: a wrapper for calling [resolve_target] with a mark for which we
    expect a single occurence. *)
let path_of_target_mark_one (m : mark) (t : trm) : path =
  match resolve_target [nbExact 1; cMark m] t with
  | [p] -> p
  | _ -> fail t.loc "Target.resolve_target_mark_one: unreachable because nbExact 1 should return one path"

(* [resolve_target_mark_one_else_any m t]: a wrapper for calling [resolve_target] with a mark for which we
    expect a single occurence. *)
let resolve_target_mark_one_else_any (m : mark) (t : trm) : paths =
    try resolve_target [nbExact 1; cMark m] t
    with Ast.Resolve_target_failure _ ->
      resolve_target [nbAny; cMark m] t

(* [resolve_target_between_mark_one_else_any]: a wrapper for calling [resolve_target] with a mark for
    which we expect a single occurence. *)
let resolve_target_between_mark_one_else_any (m : mark) (t : trm) : (path * int) list =
    try resolve_target_between [nbExact 1; cMark m] t
    with Ast.Resolve_target_failure _ ->
        resolve_target_between [nbAny; cMark m] t

(* [applyi_on_transformed_targets transformer tr tg]: apply a transformation [tr] on target [tg],
     [transformer] - change the resolved path so that more information about the context of the node is given,
     [tr] - transformation to be applied at the nodes corresponding at target [tg],
     [tg] - target. *)
let applyi_on_transformed_targets ?(rev : bool = false) (transformer : path -> 'a) (tr : int -> trm -> 'a -> trm) (tg : target) : unit =
  Stats.comp_stats "applyi_on_transformed_targets" (fun () ->
  let tg = fix_target tg in
  Trace.apply (fun t -> with_stringreprs_available_for [tg] t (fun t ->
      (* LATER: use apply_with_stringreprs
                           and take an optional list of auxiliary targets as argument. *)
    let ps =
      Stats.stats ~cond:!Flags.analyse_stats_details ~name:"resolve_targets" (fun () ->
          resolve_target tg t) in
    let ps = if rev then List.rev ps else ps in
    match ps with
    | [] -> t
    | [p] -> tr 0 t (transformer p)
    | _ ->
        let marks = List.map (fun _ -> Mark.next()) ps in
        (* add marks for occurences -- could be implemented in a single path, if optimization were needed. *)
        (* Printf.printf "Before applyin_marks: %s\n" (AstC_to_c.ast_to_string t);. *)
        let t =
             Stats.comp_stats "applyi_on_transformed_targets add marks" (fun () ->
              Stats.stats ~cond:!Flags.analyse_stats_details ~name:"resolve_add_mark" (fun () ->
              List.fold_left2 (fun t p m -> apply_on_path (trm_add_mark m) t p) t ps marks)) in
        (* Printf.printf "After applying_marks: %s\n" (AstC_to_c.ast_to_string t);. *)
        (* iterate over these marks. *)
        Stats.comp_stats "applyi_on_transformed_targets apply transfo" (fun () ->
        begin try
          Xlist.fold_lefti (fun imark t m ->
            Stats.stats ~cond:!Flags.analyse_stats_details ~name:(Printf.sprintf "process target %d" imark) (fun () ->
              let ps = resolve_target_mark_one_else_any m t in
              match ps with
              | [p] ->
                  let t = apply_on_path (trm_rem_mark m) t p in
                  tr imark t (transformer p)
              | ps ->
                  let msg =
                    if ps <> []
                      then "applyi_on_transformed_targets: a mark was duplicated"
                      else (*failwith*) (Printf.sprintf "applyi_on_transformed_targets: mark %s disappeared" m)
                    in
                  if debug_disappearing_mark
                    then (Printf.eprintf "%s\n" msg; raise (Interrupted_applyi_on_transformed_targets t))
                    else fail None msg
            )
          ) t marks
        with Interrupted_applyi_on_transformed_targets t -> t
        end)
    )))

(* [apply_on_transformed_targets ~replace_top transformer tr tg]: similar to [applyi_to_transformed_targets] except,
     that here the index of the resolved_path is not considered.
      [transformer] - change the resolved path so that more information about the context of the node is given,
      [tr] - transformation to be applied at the nodes corresponding at target [tg],
      [tg] - target. *)
let apply_on_transformed_targets ?(rev : bool = false) (transformer : path -> 'a) (tr : trm -> 'a -> trm) (tg : target) : unit =
  applyi_on_transformed_targets  ~rev transformer (fun _i t descr -> tr t descr) tg


(* [applyi_on_targets ~replace tr tg]: similar [applyi_on_transformed_targets] but here the transformer is the
     identity function
      [tr] - transformation to be applied at the nodes corresponding at target [tg]
      [tg] - target. *)
let applyi_on_targets (tr : int -> trm -> path -> trm) (tg : target) : unit =
  applyi_on_transformed_targets (fun p -> p) tr tg


(* [apply_on_targets ~replace tr tg]: similar to [applyi_on_targets] but here the index of the resolved path is not
    taken into account,
      [tr] - transformation to be applied,
      [tg] - target. *)
let apply_on_targets (tr : trm -> path -> trm) (tg : target) : unit =
  applyi_on_targets (fun _i t dl -> tr t dl) tg

(* [transfo_on_targets tr tg]: similar to [apply_on_targets] but this one is applies [tr] on the fly. *)
let transfo_on_targets (tr : trm -> trm) (tg : target) : unit =
  apply_on_targets (fun t dl -> apply_on_path tr t dl) tg

(* [iteri_on_transformed_targets transformer tr tg]: similar to [applyi_on_transformed_targets] except this one is meant
     to be used for combi transformations,
     [rev] - process the resolved paths in reverse order,
     [transformer] - change the resolved path so that more information about the context of the node is given,
     [tr] - transformation to be applied at the nodes corresponding at target [tg],
     [tg] - target,
     LATER: try to better factorize the code.
     LATER: add timing measurements. *)
let iteri_on_transformed_targets ?(rev : bool = false) (transformer : path -> 'a) (tr : int -> trm -> 'a -> unit) (tg : target) : unit =
  Stats.comp_stats "iteri_on_transformed_targets" (fun () ->
  let tg = fix_target tg in
  Trace.call (fun t -> with_stringreprs_available_for [tg] t (fun t ->
    Stats.comp_stats "iteri_on_transformed_targets with_stringreprs_available" (fun () ->
    let ps =
      Stats.comp_stats "iteri_on_transformed_targets resolve_target" (fun () ->
        resolve_target tg t)
      (* ALTERNATIVE with_stringreprs_available_for tg t (fun t2 -> resolve_target tg t2). *) in
    let ps = if rev then List.rev ps else ps in
    match ps with
    | [] -> ()
    | [p] -> Stats.comp_stats "iteri_on_transformed_targets transform one" (fun () ->
          tr 0 t (transformer p))
    | _ ->
      let marks = List.map (fun _ -> Mark.next()) ps in
      let _t_before = t in
      (* add marks for occurences -- could be implemented in a single pass, if optimization were needed. *)
      let t =
        Stats.comp_stats "iteri_on_transformed_targets add marks" (fun () ->
          List.fold_left2 (fun t p m -> apply_on_path (trm_add_mark m) t p) t ps marks) in
      Trace.set_ast t; (* Never use the function [set_ast] in another file!. *)
      (* iterate over these marks *)
      try
        List.iteri (fun imark m ->
          let t = Trace.ast() in (* valid because inside the scope of [Trace.call]. *)
          let ps = Stats.comp_stats "iteri_on_transformed_targets find mark" (fun () ->
            resolve_target_mark_one_else_any m t) in
          match ps with
          | [p] ->
              (* Here we don't call [Marks.remove] to avoid a circular dependency issue. *)
              let t =
                Stats.comp_stats "iteri_on_transformed_targets remove mark" (fun () ->
                  apply_on_path (trm_rem_mark m) t p) in
              Trace.set_ast t; (* Never use the function [set_ast] in another file!. *)
              Stats.comp_stats (Printf.sprintf "iteri_on_transformed_targets perform transfo %d" imark) (fun () ->
                  tr imark t (transformer p)
              )
          | ps ->
              let msg =
                if ps <> []
                  then "iteri_on_transformed_targets: a mark was duplicated"
                  else (Printf.sprintf "iteri_on_transformed_targets: mark %s disappeared" m)
                in
              if debug_disappearing_mark
                then (Printf.eprintf "%s\n" msg; raise (Interrupted_applyi_on_transformed_targets t))
                else fail None msg
        ) marks
      with Interrupted_applyi_on_transformed_targets t -> Trace.set_ast t (* view the ast when the bug appears. *)
      ))))

(* [iter_on_transformed_targets ~rev transformer tr tg]: similar to [apply_on_transformed_targets] except,
     that here the index of the resolved_path is not considered.
      [rev] - process the resolved paths in reverse order,
      [transformer] - change the resolved path so that more information about the context of the node is given,
      [tr] - transformation to be applied at the nodes corresponding at target [tg],
      [tg] - target. *)
let iter_on_transformed_targets ?(rev : bool = false) (transformer : path -> 'a) (tr : trm -> 'a -> unit) (tg : target) : unit =
  iteri_on_transformed_targets ~rev transformer (fun _i t descr -> tr t descr) tg

(* [iteri_on_targets ~replace tr tg]: similar to [iteri_on_transformed_targets] except that here the transformer is
    the identity function
        [tg] - target
        [tr] - transformation to be applied at the nodes corresponding at target [tg]. *)
let iteri_on_targets ?(rev : bool = false) (tr : int -> trm -> path -> unit) (tg : target) : unit =
  iteri_on_transformed_targets~rev (fun p -> p) tr tg

(* [iter_on_targets ~rev tr tg]: similar to [iteri_on_targets] but here the index of the resolved path is not
     taken into account
      [rev] - process the resolved paths in reverse order
      [tr] - transformation to be applied at the nodes corresponding at target [tg]
      [tg] - target. *)
let iter_on_targets ?(rev : bool = false) (tr : trm -> path -> unit) (tg : target) : unit =
  iteri_on_targets ~rev (fun _i t dl -> tr t dl) tg


(* [applyi_on_transformed_targets_between transformer tr tg]: apply transformation [tr] on a target relative to [tg]
      [transformer] - change the resolved path so that more information about the context of the node is given
      [tr] - transformation to be applied at the nodes corresponding to target [tg]
      [tg] - target. *)
let applyi_on_transformed_targets_between (transformer : path * int -> 'a) (tr : int -> trm -> 'a -> trm) (tg : target) : unit =
  Trace.apply (fun t -> with_stringreprs_available_for [tg] t (fun t ->
  let ps =
    Stats.stats ~cond:!Flags.analyse_stats_details ~name:"resolve_targets" (fun () -> resolve_target_between tg t
      (* ALTERNATIVE
      with_stringreprs_available_for tg t (fun t2 ->
        resolve_target_between tg t2). *) ) in
  match ps with
  | [] -> t
  | [p] -> tr 0 t (transformer p)
  | _ ->
    let marks = List.map (fun _ -> Mark.next ()) ps in
    let t = Stats.stats ~cond:!Flags.analyse_stats_details ~name:"resolve_add_mark" (fun () ->
      List.fold_left2 (fun t (p_to_seq, i) m -> apply_on_path (trm_add_mark_between i m) t p_to_seq ) t ps marks) in
    try
      Xlist.fold_lefti (fun imark t m ->
        Stats.stats ~cond:!Flags.analyse_stats_details ~name:(Printf.sprintf "process target %d" imark) (fun () ->
          let ps = resolve_target_mark_one_else_any m t in
          match ps with
          | [p_to_seq] ->
            let t_seq, _ = resolve_path_and_ctx p_to_seq t in
            let i = begin match get_mark_index m t_seq with
             | Some i -> i |
              None -> fail t_seq.loc "applyi_on_transformed_targets_between: could not get the between index" end in
            let t = apply_on_path (trm_rem_mark_between m) t p_to_seq in
            tr imark t (transformer (p_to_seq,i))
          | ps ->
            let msg =
              if ps <> []
                then "applyi_on_transformed_targets_between: a mark was duplicated"
                else (Printf.sprintf "applyi_on_transformed_targets_between: mark %s disappeared" m) in
            if debug_disappearing_mark
              then (Printf.eprintf "%s\n" msg; raise (Interrupted_applyi_on_transformed_targets t))
              else fail None msg
        )) t marks
      with Interrupted_applyi_on_transformed_targets t -> t
    ))

(* [apply_on_transformed_targets_between transformer tr tg]: similar to [applyi_to_transformed_targets_between] except that
     here the index of the resolved_path is not considered.
      [transformer] - change the resolved path so that more information about the context of the node is given,
      [tr] - transformation to be applied at the nodes corresponding to target [tg],
      [tg] - target. *)
let apply_on_transformed_targets_between (transformer: path * int -> 'a) (tr : trm -> 'a -> trm) (tg : target) : unit =
  applyi_on_transformed_targets_between transformer (fun _i t descr -> tr t descr) tg


(* [applyi_on_targets_between ~replace tr tg]: similar to [applyi_on_transformed_targets_between] except that here
    the transformer is the identity function.
      [tr] - transformation to be applied at the nodes corresponding to target [tg]
      [tg] - target. *)
let applyi_on_targets_between (tr : int -> trm -> path * int -> trm) (tg : target) : unit =
  applyi_on_transformed_targets_between (fun (p,i) -> (p,i)) tr tg

(* [apply_on_targets_between ~replace tr tg]: similar to [applyi_on_targets_between] except that here the index
     of the resolved path is not taken into account.
      [tg] - target,
      [tr] - transformation to be applied. *)
let apply_on_targets_between (tr : trm -> 'a -> trm) (tg : target) : unit =
  (* TRICK: If tg is not a relative target then the following line makes it relative, this is used only for OpenMP pragmas. *)
  let tg = relative_target tg in
  applyi_on_targets_between (fun _i t pk -> tr t pk) tg



(******************************************************************************)
(*                                   New target system TODO: deprecate old one *)
(******************************************************************************)



(* [iteri ?rev tr tg]: execute operation [tr] to each of the paths targeted by [tg].
     [rev] - process the resolved paths in reverse order,
     [tg] - target
     [tr] - processing to be applied at the nodes corresponding at target [tg];
            [tr i t p] where
            [i] is the index of the occurrence,
            [t] is the current full ast
            [p] is the path towards the target occurrence. *)
let iteri ?(rev : bool = false) (tr : int -> trm -> path -> unit) (tg : target) : unit =
  (* TODO TEMPORARY *)
  let c_o_r_bak = !Constr.old_resolution in
  Constr.old_resolution := false;
  let tr_wrapped i t p =
    Constr.old_resolution := c_o_r_bak;
    tr i t p;
    Constr.old_resolution := false
    in

  let tg = fix_target tg in
  let t = Trace.ast() in
  with_stringreprs_available_for [tg] t (fun t ->
    let ps = resolve_target tg t in
    let ps = if rev then List.rev ps else ps in
    match ps with
    | [] -> ()
    | [p] -> (* Call the transformation at that path *)
             tr_wrapped 0 t p
    | _ ->
      (* LATER: optimization to avoid mark for first occurrence *)
      let marks = List.map (fun _ -> Mark.next()) ps in
      (* LATER: could use a system to set all the marks in a single pass over the ast,
          able to hand the Dir_before *)
      let t = List.fold_left2 (fun t p m ->
        match last_dir_before_inv p with
        | None -> apply_on_path (trm_add_mark m) t p
        | Some (p_to_seq,i) -> apply_on_path (trm_add_mark_between i m) t p_to_seq)
        t ps marks in
      Trace.set_ast t;
      (* Iterate over these marks *)
      try
        List.iteri (fun occ m ->
          let t = Trace.ast() in
          (* Recover the path to the i-th mark (the one number [occ]) *)
          let ps = resolve_target_mark_one_else_any m t in
          match ps with
          | [p] ->
              (* Start by removing the mark *)
              (* Here we don't call [Marks.remove] to avoid a circular dependency issue. *)
              let t =
                match last_dir_before_inv p with
                | None -> apply_on_path (trm_rem_mark m) t p
                | Some (p_to_seq,i) -> apply_on_path (trm_rem_mark_between m) t p_to_seq
                in
              Trace.set_ast t;
              (* Call the transformation at that path *)
              tr_wrapped occ t p
          | ps ->
              (* There were not exactly one occurrence of the mark: either zero or multiple *)
              let msg =
                if ps <> []
                  then "iteri_on_transformed_targets: a mark was duplicated"
                  else (Printf.sprintf "iteri_on_transformed_targets: mark %s disappeared" m)
                in
              if debug_disappearing_mark
                then (Printf.eprintf "%s\n" msg; raise (Interrupted_applyi_on_transformed_targets t))
                else fail None msg
        ) marks
      with Interrupted_applyi_on_transformed_targets t ->
         (* Record the ast carried by the exception to allow visualizing the ast *)
         Trace.set_ast t
      );

    Constr.old_resolution := c_o_r_bak (* TEMPORARY *)

(* [iter] same as [iteri] but without occurence index *)
let iter (tr : trm -> path -> unit) : target -> unit =
  iteri (fun occ t p -> tr t p)

(* [applyi tr tg]: apply transformation [tr] on the current ast
   to each of the paths targeted by [tg].
     [tg] - target
     [tr] - a call to [tr i t p] should compute the updated term where
            [i] is the index of the occurrence,
            [t] is the current full ast
            [p] is the path towards the target occurrence. *)
let applyi (tr : int -> trm -> path -> trm) (tg : target): unit =
  iteri (fun occ t p -> Trace.set_ast (tr occ t p)) tg

let apply (tr : trm -> path -> trm) (tg : target) : unit =
  applyi (fun _occ t p -> tr t p) tg

let apply_at_target_paths (transfo : trm -> trm) (tg : target) : unit =
  apply (fun t p -> Path.apply_on_path transfo t p) tg

(* ... [transfo t i] where [t] denotes the sequence and [i] denotes the index
   of the item in the sequence before which the target is aiming at. *)
let apply_at_target_paths_before (transfo : trm -> int -> trm) (tg : target) : unit =
  apply (fun t pb ->
    let (p,i) = Path.last_dir_before_inv_success pb in
    Path.apply_on_path (fun tseq -> transfo tseq i) t p) tg


(******************************************************************************)
(*                                   Show                                     *)
(******************************************************************************)

(* [target_show_aux m t]: add mark [m] around the term [t]. *)
let target_show_aux ?(types : bool = false) (m : mark) (t : trm) : trm =
   let ty_as_string = begin match t.typ with | Some ty -> AstC_to_c.typ_to_string ty | _ ->  "" end in
   let m = if types then Printf.sprintf "m %s" ty_as_string else m in
   trm_add_mark m t

(* [target_show_transfo m t p]: apply [target_show_aux] at the trm [t] with path [p]. *)
let target_show_transfo ?(types : bool = false)(m : mark) : Transfo.local =
  apply_on_path (target_show_aux ~types m)

(* [target_between_show_aux m k t]: add a a mark [m] at the trm [t] at index [k] at position
    [k] in the marks list of the sequence described by the term [t]. *)
let target_between_show_aux (m : mark) (k : int) (t : trm) : trm =
    trm_add_mark_between k m t

(* [target_between_show_transfo id k t p]: apply [target_between_show_transfo_aux] at trm [t] with path [p]. *)
let target_between_show_transfo (m : mark) : Transfo.local_between =
  fun (k:int) -> apply_on_path (target_between_show_aux m k)

(* [bigstep s]: an alias for [Trace.bigstep s]. *)
let bigstep (s : string) : unit =
  Trace.bigstep s


(* [show_next_id] used for batch mode execution of unit tests, to generate names of for marks.
    Only used when [Flags.execute_show_even_in_batch_mode] is set.  *)
let (show_next_id, show_next_id_reset) : (unit -> int) * (unit -> unit) =
  Tools.resetable_fresh_generator()

(* [show ~line:int tg]: ransformation for visualizing targets.
   The operation add marks if the command line argument [-exit-line]
   matches the [line] argument provided to the function. Otherwise, the
   [show] function only checks that the path resolve properly.
   There is no need for a prefix such as [!!] in front of the [show]
   function, because it is recognized as a special function by the preprocessor
   that generates the [foo_with_lines.ml] instrumented source. *)
let show ?(line : int = -1) ?(reparse : bool = false) ?(types : bool = false) (tg : target) : unit =
  (* Automatically add [nbMulti] if there is no occurence constraint. *)
  let tg = enable_multi_targets tg in
  if reparse then reparse_alias();
  let should_exit = (Flags.get_exit_line() = Some line) in
  let batch_mode = (Flags.get_exit_line() = None) in
  let marks_base = show_next_id() in
  let mark_of_occurence (i:int) : string =
    if batch_mode && !Flags.execute_show_even_in_batch_mode
      then Printf.sprintf "%d_%d" marks_base i
      else Printf.sprintf "%d" i
    in
  if should_exit || (!Flags.execute_show_even_in_batch_mode && batch_mode) then begin
    if Constr.is_target_between tg then begin
      applyi_on_targets_between (fun i t (p,k) ->
        let m = mark_of_occurence i in
        target_between_show_transfo m k t p) tg
    end else begin
      applyi_on_targets (fun i t p ->
        let m = mark_of_occurence i in
        target_show_transfo ~types m t p) tg
    end;
    if should_exit
      then dump_diff_and_exit()
  end else begin
    (* only check targets are valid *)
    if Constr.is_target_between tg
      then applyi_on_targets_between (fun _i t (_p,_k) -> t) tg
      else applyi_on_targets (fun _i t _p -> t) tg
  end

(* LATER: Fix me *)
(* [show_type ~line ~reparse tg]: an alias for show with the argument [types] set to true. *)
let show_type ?(line : int = -1) ?(reparse : bool = false) (tg : target) : unit =
  show ~line ~reparse ~types:true tg


(* [get_trm_at]: get the trm that corresponds to the target [tg]
    NOTE: call this function only on targets that resolve to a unique trm. *)
let get_trm_at (tg : target) : trm option  =
  let t_ast = ref None in
  Trace.call (fun t ->
    try
      let tg_path = resolve_target_exactly_one_with_stringreprs_available tg t in
      t_ast := Some (Path.resolve_path tg_path t)
    with | _ -> t_ast := None
  );
  !t_ast

(* [get_trm_at_unsome tg]: similar to [get_trm_at] but this one fails incase there is not trm that corresponds to the target [ŧg]. *)
let get_trm_at_unsome (tg : target) : trm =
  match get_trm_at tg with
  | Some t -> t
  | None -> assert false

(* [get_ast ()]: return the full ast. *)
let get_ast () : trm =
  Tools.unsome (get_trm_at [])


(******************************************************************************)
(*                          Reparse                                           *)
(******************************************************************************)
(* LATER: We can use the following type for reparsing. *)
(* type reparse = | Reparse_none | Reparse_only_paths | Reparse_all. *)


(* [get_function_name_at dl]: get the name of the function that corresponds to [dl]. *)
let get_function_name_at (dl : path) : string option =
  let fun_decl = match get_trm_at (target_of_path dl) with
    | Some fd -> fd
    | None -> fail None "get_function_name_at: couldn't retrive the function name at the targeted path"
   in
  match fun_decl.desc with
  | Trm_let_fun (f, _, _, _) -> Some f.qvar_var
  | _ -> None


(* [get_top_level_function_name_containing dl]: get the name of the top level function that contains the path [dl]. *)
let get_toplevel_function_name_containing (dl : path) : string option =
  match dl with
  | Dir_seq_nth i :: Dir_body :: _ -> get_function_name_at [Dir_seq_nth i]
  | _ -> None


(* [reparse_only fun_nmaes]: reparse only those functions whose identifier is contained in [fun_names]. *)
let reparse_only (fun_names : string list) : unit =
  Trace.call (fun t ->
    let chopped_ast, chopped_ast_map  =  hide_function_bodies (function f -> not (List.mem f fun_names)) t in
    let parsed_chopped_ast = Trace.reparse_trm  (Trace.get_context ()) chopped_ast in
    let new_ast = update_chopped_ast parsed_chopped_ast chopped_ast_map in
    Trace.set_ast new_ast
  )

(* [get_relative_type tg]: get the type of target relative , Before, After, First Last. *)
let get_relative_type (tg : target) : target_relative option =
  List.fold_left (fun acc x ->
    match acc with
    | Some _ -> acc
    | None ->
      begin match x with
      | Constr_relative occ -> Some occ
      | _ -> None
      end
  ) None tg


(* [reparse_after tr]: wrapper to force the reparsing after applying a transformation.
    For example type definitions are modified.
    See example in [Record.reveal_field]. The argument [~reparse:false] can be
    specified to deactivate the reparsing. *)
(* TODO: change strategy for reparse, probably based on missing types?
   else on annotations added by clangml but cleared by smart-constructors
   TODO URGENT: the resolve_target does not work with the new Dir_before system *)
let reparse_after ?(reparse : bool = true) (tr : Transfo.t) : Transfo.t =
  fun (tg : target) ->
    if not reparse then tr tg else begin

      let tg = enable_multi_targets tg in
      let ast = (get_ast()) in
      (* LATER: it would be nice to avoid computing the
        with_stringreprs_available_for which we already compute later on
        during [tr tg]. *)
      let tg_paths = with_stringreprs_available_for [tg] ast (fun ast ->
        if Constr.is_target_between tg
        then let tg_ps = resolve_target_between tg ast in
            fst (List.split tg_ps)
        else resolve_target tg ast
        ) in
      tr tg;
      if !Flags.use_light_diff then begin
        let fun_names = List.map get_toplevel_function_name_containing tg_paths in
        let fun_names = Xlist.remove_duplicates (List.filter_map (fun d -> d) fun_names) in
        reparse_only fun_names
      end else
        Trace.reparse();
    end


(* LATER: use this more efficient version that avoids computing path resolution twice

type apply_on_target_arg = trm -> path -> trm

let list_of_option (o : 'a option) : 'a list =
  match o with
  | None -> []
  | Some x -> [x]

let reparse_after ?(reparse : bool = true) (tr_of : (apply_on_target_arg -> apply_on_target_arg) -> Transfo.t) : Transfo.t =
  fun (tg : target) ->
    let function_names_to_reparse : string list ref = ref [] in
    let reparse_where (tr : apply_on_target_arg) : apply_on_target_arg =
      fun (t:trm) (p:path) ->
        function_names_to_reparse := (list_of_option (get_toplevel_function_name_containing p)) @ !function_names_to_reparse;
        tr t p
      in
    tr_of reparse_where tg;
    let func_names_to_keep = Tools.remove_duplicates !function_names_to_reparse in
    if reparse then reparse_only func_names_to_keep


example usage: in Access_basic.
let transform ?(reparse : bool = false) (f_get : trm -> trm) (f_set : trm -> trm) : Target.Transfo.t =
  Target.reparse_after ~reparse (fun reparse_where ->
    Target.apply_on_targets (reparse_where (Accesses_core.transform f_get f_set)))

*)


(******************************************************************************)
(*                               Target aliases                               *)
(******************************************************************************)

let resolve_target_current_ast (tg : target) : paths =
  resolve_target tg (Trace.ast ())

let resolve_path_current_ast (p : path) : trm  =
  Path.resolve_path p (Trace.ast ())

let path_of_target_mark_one_current_ast (m : mark) : path =
  path_of_target_mark_one m (Trace.ast ())<|MERGE_RESOLUTION|>--- conflicted
+++ resolved
@@ -730,11 +730,7 @@
 
 let cBinop ?(lhs : target = [cTrue]) ?(rhs : target = []) (op : binary_op) : constr =
   cPrimFun ~args:[lhs; rhs] (Prim_binop op)
-<<<<<<< HEAD
-  
-=======
-
->>>>>>> a45d8307
+
 (* [let cPrimNew ~arg ()]: matches "new" primitive operation
     [arg] - match based on the arguments of the "new" primitive. *)
 let cPrimNew ?(arg : target = []) () : constr =
@@ -1024,13 +1020,10 @@
    2. also triggers on writes? *)
 let cArrayRead (x : var) : constr =
   cAccesses ~base:[cStrict; cCellAccess ~base:[cVar x] ()] ()
-<<<<<<< HEAD
-=======
   (* cOr [
     [cAccesses ~base:[cStrict; cCellAccess ~base:[cVar x] ()] ()];
     [cCellAccess ~base:[cStrict; cAccesses ~base:[cVar x] ()] ()];
   ] *)
->>>>>>> a45d8307
 
 let cArrayWrite (x : var) : constr =
   cWrite ~lhs:[cCellAccess ~base:[cVar x] ()] ()
