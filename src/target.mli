--- conflicted
+++ resolved
@@ -180,7 +180,7 @@
 
 val cVarDefReg : string -> constr
 
-val cVarInit : string -> constr 
+val cVarInit : string -> constr
 
 val cFunDef : ?args:targets -> ?args_pred:target_list_pred -> ?body:target -> ?ret_typ:string -> ?ret_typ_pred:typ_constraint -> ?regexp:bool -> ?is_def:bool -> string -> constr
 
@@ -374,11 +374,7 @@
 
 val apply_on_targets : (trm -> path -> trm) -> target -> unit
 
-<<<<<<< HEAD
 val transfo_on_targets : (trm -> trm) -> target -> unit
-=======
-val transfo_on_targets : (trm -> trm) -> target -> unit 
->>>>>>> 474c3b67
 
 val applyi_on_transformed_targets : ?rev:bool -> (path -> 'a) -> (int -> trm -> 'a -> trm) -> target -> unit
 
