--- conflicted
+++ resolved
@@ -60,9 +60,6 @@
    in
    write_log timing_log msg
 
-<<<<<<< HEAD
-(* [timing ~name f] writes the execution time of [f] in the timing log file. *)
-=======
 (* [measure_time f] returns a pair made of the result of [f()] and
    of the number of milliseconds taken by that call. *)
 let measure_time (f : unit -> 'a) : 'a * int =
@@ -72,7 +69,6 @@
   res, (Tools.milliseconds_between t0 t1)
 
 (* [timing ~name f] writes the execution time of [f] in the timing log file *)
->>>>>>> 9a3e3641
 let timing ?(cond : bool = true) ?(name : string = "") (f : unit -> 'a) : 'a =
   if !Flags.analyse_time && cond then begin
     let res, time = measure_time f in
@@ -89,27 +85,16 @@
 (* [last_time] stores the date at which the execution of the current step started. *)
 let last_time = ref (0.)
 
-<<<<<<< HEAD
-(* [last_time_update()] returns the delay elapsed since the last call to this function;
-   it updates the reference [last_time] with the current date. *)
-=======
 (* [last_time_update()] updates [last_time] and returns the delay
    since last call -- LATER: find a better name *)
->>>>>>> 9a3e3641
 let last_time_update () : int =
   let t0 = !last_time in
   let t = Unix.gettimeofday() in
   last_time := t;
   Tools.milliseconds_between t0 t
 
-<<<<<<< HEAD
-(* [report_time_of_last_step()] reports in the timing log the duration of the step
-   that just completed, as measured by a call to [last_time_update]. *)
-let report_time_of_last_step () : unit =
-=======
 (* [report_time_of_step()] reports the total duration of the last step *)
 let report_time_of_step (timing : int) : unit =
->>>>>>> 9a3e3641
   if !Flags.analyse_time then begin
     write_timing_log (Printf.sprintf "===> TOTAL: %d\tms\n" timing);
   end
@@ -312,7 +297,6 @@
   push();
   !r
 
-<<<<<<< HEAD
 let get_initial_ast ?(parser : Parsers.cparser =Parsers.Default) (ser_mode : Flags.serialized_mode) (ser_file : string) (filename : string) : (string * trm) =
   (* LATER if ser_mode = Serialized_Make then let _ = Sys.command ("make " ^ ser_file) in (); *)
   let includes = get_cpp_includes filename in
@@ -333,7 +317,7 @@
     end
   else
     parse ~parser filename
-=======
+
 (* [get_excerpt line] returns the piece of transformation script that starts on the given line. Currently returns the "" in case [compute_ml_file_excerpts] was never called. LATER: make it fail in that case. *)
 let get_excerpt (line : int) : string =
   if line = - 1 then failwith "get_excerpt: requires a valid line number";
@@ -342,7 +326,6 @@
     | Some txt -> txt
     | None -> (*LATER: failwith? *) Printf.sprintf "<unable to retrieve line %d from script>" line
   end
->>>>>>> 9a3e3641
 
 (* [init f] initialize the trace with the contents of the file [f].
    This operation should be the first in a transformation script.
@@ -372,12 +355,8 @@
   last_time := !start_time;
   let prefix = if prefix = "" then default_prefix else prefix in
   let clog = init_logs directory prefix in
-<<<<<<< HEAD
   let ser_file = basename ^ ".ser" in
-  let (includes, cur_ast) = get_initial_ast ~parser mode ser_file filename in
-=======
-  let (includes, cur_ast), timing_parse = measure_time (fun () -> parse filename) in
->>>>>>> 9a3e3641
+  let (includes, cur_ast), timing_parse = measure_time (fun () ->get_initial_ast ~parser mode ser_file filename) in
   let context = { extension; directory; prefix; includes; clog } in
   let stepdescr = { isbigstep = None;
                     script = "Result of parsing";
@@ -693,32 +672,7 @@
     close_out out_js;
     failwith s
 
-<<<<<<< HEAD
-(* [dump_trace_to_js] writes into one/several (?) files
-   the contents of the current AST and of all the history,
-   that is, of all the ASTs for which the [step] method was called.
-   DEPRECATED, will be fixed soon. *)
-let dump_trace_to_js ?(prefix : string = "") () : unit =
-  assert (prefix = prefix && false);
-  let dump_history (prefix : string) (asts : trms) : unit =
-    let nbAst = List.length asts in
-    let i = ref (nbAst - 2) in
-    List.iter
-      (fun ast ->
-        if !i = 0 then
-          output_js 0 prefix ast
-        else if !i = (nbAst - 2) then
-          output_js ~vars_declared:true (nbAst - 2) prefix ast
-        else if !i = (-1) then ()
-        else
-          begin
-          output_js ~vars_declared:true !i prefix ast;
-          i := !i - 1
-          end
-      )
-      asts in
-  List.iter
-=======
+
 (* [dump_trace_to_js] writes into a file called [`prefix`.js] the
    contents of each of the steps record by the script, both for
    small steps and big steps, including the diffs and the excerpts
@@ -807,7 +761,6 @@
    if List.length !traces > 1
      then failwith "-dump-trace currently does not support multiple traces";
    List.iter
->>>>>>> 9a3e3641
     (fun trace ->
       let ctx = trace.context in
       let prefix =
@@ -944,14 +897,8 @@
         output_ast ~ast_and_enc:false (prefix ^ "_before_" ^ string_of_int i) astBeforeI
       done;
     end;
-<<<<<<< HEAD
-    (* CPP and AST and Javscript for AFTER *)
+    (* CPP and AST for AFTER *)
     output_ast (prefix ^ "_after") astAfter;
-=======
-    (* CPP and AST for AFTER *)
-    let astAfter = trace.cur_ast in
-    output_ast (prefix ^ "_after") (Some astAfter);
->>>>>>> 9a3e3641
     print_info None "Writing ast and code into %s.js " prefix;
     (* LATER output_js 0 prefix astAfter; *)
     (* Printf.printf "EXIT   %s\n" prefix; *)
@@ -1012,14 +959,8 @@
         end;
         (* Handle the reporting of the script excerpt associated with the __next__ step, which starts on the line number reported *)
         if !Flags.analyse_time then begin
-<<<<<<< HEAD
-          let txt =
-            if !ml_file_excerpts = Int_map.empty then "" else begin
-              match Int_map.find_opt line !ml_file_excerpts with
-              | Some txt -> txt
-              | None -> (*failwith*) Printf.sprintf "<unable to retrieve line %d from script>" line
-            end in
-          write_timing_log (Printf.sprintf "------------------------\n[line %d]\n%s\n" line txt);
+          let descr = get_excerpt line in
+          write_timing_log (Printf.sprintf "------------------------\n[line %d]\n%s\n" line descr);
         end;
         (* Handle progress report *)
         if not is_small_step && !Flags.report_big_steps then begin
@@ -1029,16 +970,7 @@
           end else begin
             Printf.printf "Executing big-step line %d\n" line
           end;
-          flush stdout
-        end;
-      end;
-      (* Save the current code in the trace *)
-      step();
-  end
-end
-=======
-          let descr = get_excerpt line in
-          write_timing_log (Printf.sprintf "------------------------\n[line %d]\n%s\n" line descr);
+          flush stdout;
         end;
       end;
       (* Support for '!^' which simulates an on-the-fly call to [bigstep ""] *)
@@ -1057,7 +989,7 @@
   end;
   (* Update the line of the last step entered *)
   line_of_last_step := line
->>>>>>> 9a3e3641
+
 
 (* [!!] is a prefix notation for the operation [check_exit_and_step].
    By default, it performs only [step]. The preprocessor of the OCaml script file
@@ -1125,15 +1057,10 @@
 let only_interactive_step (line : int) ?(reparse : bool = false) (f : unit -> unit) : unit =
   if (Flags.get_exit_line() = Some line) then begin
     if reparse
-<<<<<<< HEAD
       then
         let parser = !Parsers.selected_cparser in
         reparse_alias ~parser ();
-    step();
-=======
-      then reparse_alias();
     step stepdescr_for_interactive_step;
->>>>>>> 9a3e3641
     f();
     dump_diff_and_exit()
   end
