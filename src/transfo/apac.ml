--- conflicted
+++ resolved
@@ -4,9 +4,6 @@
 open Path
 open Mlist
 include Apac_basic
-<<<<<<< HEAD
-(*
-=======
 include Apac_core
 
 (* [constify tg]: expects target [tg] to point at a function definition. It
@@ -88,7 +85,6 @@
     end
   ) tg
 
->>>>>>> f319c280
 (* [parallel_task_group tg]: expects target [tg] to point at a function
     definition.
 
