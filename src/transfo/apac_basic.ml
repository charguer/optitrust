open Syntax
open Target
open Path
<<<<<<< HEAD
(*
(* [get_inner_all_unop_and_access t]: unfold all unary operators and array
    accesses. *)
let rec get_inner_all_unop_and_access (t : trm) : trm =
  match t.desc with
  | Trm_apps ({ desc = Trm_val (Val_prim (Prim_unop _)); _ }, [t]) -> get_inner_all_unop_and_access t
  | Trm_apps ({ desc = Trm_val (Val_prim (Prim_binop array_access)); _ }, [t; _]) -> get_inner_all_unop_and_access t
  | _ -> t

(* [is_typdef_alias ty]: checks if [ty] is a defined type alias. *)
let is_typdef_alias (ty : typ) : bool =
  match ty.typ_desc with
  | Typ_constr (_, id, _) ->
    begin match Context.typid_to_typedef id with
    | Some (td) ->
      begin match td.typdef_body with
      | Typdef_alias _ -> true
      | _  -> false
      end
    | None -> false
    end
  | _ -> false

(* [get_inner_typdef_alias ty]: returns the inner type of the defined type
    alias. *)
let get_inner_typedef_alias (ty : typ) : typ option =
  match ty.typ_desc with
  | Typ_constr (_, id, _) ->
    begin match Context.typid_to_typedef id with
    | Some (td) ->
      begin match td.typdef_body with
      | Typdef_alias ty -> Some (ty)
      | _  -> None
      end
    | None -> None
    end
  | _ -> None

(* [get_cptr_depth ty]: returns the number of C pointer of the type [ty]. *)
let get_cptr_depth (ty : typ) : int =
  let rec aux (depth : int) (ty : typ) : int =
    match ty.typ_desc with
    | Typ_const ty -> aux depth ty
    | Typ_ptr { ptr_kind = Ptr_kind_ref; inner_typ = ty } -> aux (depth) ty
    | Typ_ptr { ptr_kind = Ptr_kind_mut; inner_typ = ty } -> aux (depth+1) ty
    | Typ_array (ty, _) -> aux (depth+1) ty
    | Typ_constr _ when is_typdef_alias ty ->
      begin match get_inner_typedef_alias ty with
      | Some (ty) -> aux depth ty
      | None -> assert false
      end
    | _ -> depth
  in
  aux 0 ty

(* [trm_strip_accesses_and_references_and_get t]: strips [*t, &t, ...]
    recursively and returns [t]. *)
let rec trm_strip_accesses_and_references_and_get (t : trm) : trm =
  match t.desc with
  | Trm_apps
    ({ desc = Trm_val (Val_prim (Prim_unop _)); _ }, [t]) ->
    trm_strip_accesses_and_references_and_get t
  | Trm_apps
    ({ desc = Trm_val (Val_prim (Prim_binop array_access)); _ }, [t; _]) ->
    trm_strip_accesses_and_references_and_get t
  | _ -> t

let trm_resolve_binop_lval_name_and_get_with_deref (t : trm) :
      (var * bool) option =
  let rec aux (dereferenced : bool) (t : trm) : (var * bool) option =
    match t.desc with
    (* We have found the variable, return. *)
    | Trm_var (_, qvar) -> Some (qvar, dereferenced)
    (* [t] is an array access, which means that the operand was dereferenced.
       Continue resolution on the latter. *)
    | Trm_apps ({
            desc = Trm_val (Val_prim (Prim_binop (Binop_array_access)));
            _ }, [t; _]) -> aux true t
    (* [t] is a unary operation. *)
    | Trm_apps ({ desc = Trm_val (Val_prim (Prim_unop (op))); _ }, [t]) ->
       begin match op with
       (* A get operation, e.g. [*operand], as well as a structure access, e.g.
          [operand.member], both imply that the operand was dereferenced.
          Continue resolution on the latter. *)
       | Unop_get
         | Unop_struct_access _ -> aux true t
       (* A structure access through pointer, e.g. [operand->member], means that
          the operand was not dereferenced. We have finished resolving,
          return. *)
       | Unop_struct_get label -> (* FIXME: #var-id? Some (label, dereferenced) *) None
       (* In case of another binary operation, do nothing and continue
          resolution on the operand. *)
       | _ -> aux dereferenced t
       end
    | _ -> None
  in
  aux false t

(* [trm_resolve_var_name_in_unop_inc_or_dec_and_get t]: tries to resolve the
   variable involved in a unary increment or decrement operation [t] and return
   its name. *)
let rec trm_resolve_var_name_in_unop_inc_or_dec_and_get (t : trm) :
          var option =
  match t.desc with
  | Trm_apps ({ desc = Trm_val (Val_prim (Prim_unop op)); _}, [term]) when
         (is_prefix_unary op || is_postfix_unary op) ->
     trm_resolve_var_name_in_unop_inc_or_dec_and_get term
  | Trm_apps ({
          desc = Trm_val (Val_prim (Prim_unop (Unop_get | Unop_address)));
          _}, [term]) -> trm_resolve_var_name_in_unop_inc_or_dec_and_get term
  | Trm_apps ({
          desc = Trm_val (Val_prim (Prim_binop (Binop_array_access)));
          _}, [term; _]) -> trm_resolve_var_name_in_unop_inc_or_dec_and_get term
  | Trm_var (_, qvar) -> Some qvar
  | _ -> None

(* [typ_constify ty]: constifies [ty] by applying the 'const' keyword wherever
   it is possible. *)
let typ_constify (ty : typ) : typ =
  (* Aliases for often referenced values *)
  let annot = ty.typ_annot in
  let attributes = ty.typ_attributes in
  (* Auxiliary function to recursively constify [ty], e.g. 'int * a' becomes
     'const int * const a'. *)
  let rec aux (ty : typ) : typ =
    match ty.typ_desc with
    (* [ty] is a pointer. *)
    | Typ_ptr { ptr_kind = Ptr_kind_mut; inner_typ = ty } ->
       typ_const (typ_ptr ~annot ~attributes Ptr_kind_mut (aux ty))
    (* [ty] is a constant pointer. *)
    | Typ_const { typ_desc =
                    Typ_ptr { ptr_kind = Ptr_kind_mut; inner_typ = ty };
                  typ_annot = annot;
                  typ_attributes = attributes } ->
       typ_const (typ_ptr ~annot ~attributes Ptr_kind_mut (aux ty))
    (* [ty] is a user-defined constructed type. *)
    | Typ_constr (_, id, _) ->
       begin match Context.typid_to_typedef id with
       (* [ty] is a 'typedef' declaration. *)
       | Some td ->
          begin match td.typdef_body with
          (* If the constructed type is an alias to another type, recurse. *)
          | Typdef_alias ty -> aux ty
          (* Otherwise, constify the constructed type and return. *)
          | _ -> typ_const ty
          end
       (* [ty] is not a 'typedef' declaration. *)
       | None -> typ_const ty
       end
    (* [ty] is already a constant type. There is nothing to do. *)
    | Typ_const _ -> ty
    (* Deal with any other case. *)
    | _ -> typ_const ty
=======
include Apac_core

(* [mark_taskification_candidates_on]: see [mark_taskification_candidates]. *)
let mark_taskification_candidates_on (t : trm) : trm =
  (* Initialize a reference holding the number of function calls within the body
     of the target function definiton. *)
  let count = ref 0 in
  (* Define an auxiliary function to count the number of function calls within
     the body of the target function definition. *)
  let rec aux (t : trm) : unit =
    match t.desc with
    (* If [t] is a function call, increase [count] and recurse deeper in the
       AST. *)
    | Trm_apps ({ desc = Trm_var _}, _) -> incr count; trm_iter aux t
    (* Otherwise, recurse deeper in the AST. *)
    | _ -> trm_iter aux t
>>>>>>> f319c280
  in
  (* Deconstruct the function definition term [t]. *)
  let error = "Apac_basic.mark_taskification_candidates_on: expected a target \
               to a function definition." in
  let (_, _, _, body) = trm_inv ~error trm_let_fun_inv t in
  (* Call the locally-defined auxiliary function to count the number of function
     calls within the body of [t]. *)
  aux body;
  (* If there are at least two function calls, mark the entire function as
     candidate for taskification. Otherwie, return the AST term unchanged. *)
  if !count > 1 then trm_add_mark "taskify" t else t

(* [mark_taskification_candidates]: expects the target [tg] to point at a
   function definition. It marks the functions to taskify, i.e. the functions to
   the body of which we shall insert tasks. For now, we use a naive algorithm to
   determine the candidates for taskification. We consider every function
   performing at least two function calls. *)
let mark_taskification_candidates (tg : target) : unit =
  Target.apply_at_target_paths (mark_taskification_candidates_on) tg

(* [task_group_on ~master t]: see [task_group] *)
let task_group_on ~(master : bool) (t : trm) : trm =
  (* Draw the list of pragmas to apply. *)
  let pragmas = if master then
                [Parallel []; Master ; Taskgroup] else
                [Taskgroup] in
  (* Apply the pragmas on the target instruction sequence. *)
  trm_add_pragmas pragmas t

(* [task_group ~master t]: puts the instruction sequence of a function's body
    into an OpenMP task group, i.e. a block of instructions delimited by curly
    brackets and prepended with the OpenMP pragma '#pragma omp taskgroup'.

    Example:

          int g() {
            int a;
            f();
            return 0;
          }

          becomes

          int g() {
          #pragma omp taskgroup
          {
            int a;
            f()
          }
            return 0;
          }

    If [master] is true, the transformation creates a task group that will be
    executed only by one thread, the master thread, using the following pragmas:

      #pragma omp parallel
      #pragma omp master
      #pragma omp taskgroup

    Example:

      int main() {
        int a;
        f();
        return 0;
      }

      becomes

      int main() {
      #pragma omp parallel
      #pragma omp master
      #pragma omp taskgroup
      {
        int a;
        f()
      }
        return 0;
      }

    [master] - decides whether extra pragmas should be added for limiting the
               execution of the task group to only thread, the master thread;
    [t] - AST of a function body.
*)
let task_group ~(master : bool) (tg : target) : unit =
  Target.apply_at_target_paths (task_group_on ~master:master) tg

(* [use_goto_for_return_on mark t]: see [use_goto_for_return]. *)
let use_goto_for_return_on (mark : mark) (t : trm) : trm =
  (* Deconstruct the target function definition AST term. *)
  let error =
    "Apac_basic.use_goto_for_return_on: expected a target to a function \
     definition." in
  let (qvar, ret_ty, args, body) = trm_inv ~error trm_let_fun_inv t in
  (* Within the function's body, replace return statements with assignments to a
     return variable '__res' (if the return type is other than 'void') and
     gotos to an exiting label '__exit'. The result is a sequence.
     Note that both the return variable and the exiting label are defined in the
     upcoming steps. *)
  let res_var = new_var "__res" in
  let body', _ = Internal.replace_return_with_assign ~check_terminal:false
    ~exit_label:"__exit" res_var body in
  (* Add the '__exit' label at the end of the sequence. *)
  let body' = trm_seq_add_last (trm_add_label "__exit" (trm_unit())) body' in
  (* Mark the sequence with [mark]. *)
  let body' = trm_add_mark mark body' in
  (* If the function's return type is not 'void', we need to declare the return
     variable '__res' at the beginning of the sequence and return its value at
     the end of the sequence. *)
  let body' = if is_type_unit ret_ty then trm_seq_nomarks [
    body'
  ] else trm_seq_nomarks [
    (trm_let_mut (res_var, ret_ty) (trm_uninitialized ()));
    body';
    trm_ret (Some (trm_var_get res_var))
  ] in
  (* Reconstruct the function definition with the update body instruction
     sequence. *)
  trm_let_fun ~annot:t.annot qvar ret_ty args body'

(* [use_goto_for_return mark]: expects the target [tg] to point at a function
    definition. It replaces potentially multiple return statements by a single
    return statement at the end of the function definition through the usage of
    gotos.

    First of all, the transformation wraps the function's body into a sequence
    and marks it with [mark] if [mark] <> "". Then,

    if the function is of type 'void', it:
        1) replaces each return statement inside the new sequence with
           'goto __exit',
        2) appends an empty exiting label '__exit' to the sequence;
    if the function returns a value, it:
        1) preprends the declaration of a return variable '__res' to the
           sequence,
        2) replaces each return statement inside the sequence with
           '__res = x; goto __exit'.
        3) appends the final and unique labelled return statement
           '__exit; return __res;' to the sequence.

    [mark] - mark to put on the sequence the function's body is wrapped into,
    [tg] - target function definition AST term. *)
let use_goto_for_return ?(mark : mark = "") (tg : target) : unit =
  Nobrace_transfo.remove_after (fun _ ->
    Target.apply_at_target_paths (use_goto_for_return_on mark) tg
  )

<<<<<<< HEAD
(* [arg_id] an argument identifier. Within the constification process, we refer
    to function arguments through the name of the associated function and their
    position in the list of arguments of the function's definition.

    For example, let us consider the following function definition:

      int multiply(int op1, int op2) { return op1 * op2; }

    The 'arg_id' corresponding to the argument 'op2' will look as follows.

      ("multiply", 1) *)
type arg_id = var * int

(* [const_arg]: an argument constification record. *)
type const_arg = {
  (* Tells whether the argument is a reference or a pointer. *)
  is_ptr_or_ref : bool;
  (* Tells whether the argument can be constified. *)
  mutable is_const : bool;
  (* If the argument is a reference or a pointer, i.e. when [is_ptr_or_ref] is
     true, and if the value in memory it refers or points to is modified within
     the body of the associated function, the argument must not be constified.

     To explain [to_unconst_by_propagation] let us consider a function [g]
     defined as follows:

       void g(int &val) { val += 4; }

     and a function [f] defined as follows:

       int f(int a, int b) { g(b); return a + b; }

     In [g], [val] is a reference and the referenced value is modified within
     the function's body. Therefore, the argument [val] must not be constified.
     However, [f] calls [g] and passes one of its arguments, i.e. [b], by
     reference to [g]. This way, the value referenced by [b] will be modified
     within [g]. We already know that [val] in [g] must not be constified.
     Because of this dependency, we must propagate this decision also to [b] in
     [f]. To achieve this and keep track of the dependency, we will add:

       (f, 1)

     to the [to_unconst_by_propagation] list in the [const_arg] record of [val]
     in [g]. See [arg_id] for more details on this data type. *)
  mutable to_unconst_by_propagation : arg_id list;
}

(* [const_aliases]: type for hash table of argument aliases. Pointers and
   references used within a function definition might be linked to the same data
   as the arguments of the function, i.e. they represent aliases to the
   function's arguments. Therefore, when we constify an argument, we must
   constify its aliases too. To keep trace of argument aliases, we use a hash
   table data type where the key is the name of the alias and the value is a
   pair of integers. The first integer gives the position of the aliased
   argument in the list of arguments of the concerned function declaration. The
   second integer gives the pointer degree of the alias, if the latter is a
   pointer, e.g. the pointer degree of [int ** tab] is 2. *)
type const_aliases = (var, (int * int)) Hashtbl.t

(* [const_fun]: a function constification record. *)
type const_fun = {
    (* List of constification records for all the argument of the function. *)
    const_args : const_arg list;
    (* Tells whether the function can be constified. Note that this information
       is relevant only if the function is a class member method. *)
    mutable is_const : bool;
    (* Tells whether the return value is a pointer. *)
    is_ret_ptr : bool;
    (* Tells whether the return value is a reference. *)
    is_ret_ref : bool;
    (* Tells whether the function is a class member method. *)
    mutable is_class_method : bool;
}

(* [const_funs]: type for a hash table of [const_fun]. The keys are the names of
   the functions. *)
type const_funs = (var, const_fun) Hashtbl.t

(* Create our hash table of [const_fun] with an initial size of 10. The size of
   the table will grow automatically if needed. *)
let const_records : const_funs = Hashtbl.create 10

(* [constifiable]: hashtable storing constification records for all of the
    functions. *)
type constifiable = (var, (bool list * bool)) Hashtbl.t

(* FIXME: Only termporary. *)
let cstfbl : constifiable = Hashtbl.create 10

(* Create a stack of arguments that must not be constified. *)
let to_unconst : arg_id Stack.t = Stack.create ()

(* [trm_resolve_pointer_and_check_if_alias t]: tries to resolve pointer
   operation [t] and checks whether the resulting pointer is an argument or an
   alias to an argument. In the end, it returns the term corresponding to the
   resulting pointer and if the latter is an argument or an alias to an
   argument, it returns the associated argument index. *)
let trm_resolve_pointer_and_check_if_alias
      (t : trm) (aliases : const_aliases) : (int * trm) option =
  let rec aux (degree : int) (t : trm) : (int * trm) option =
    match t.desc with
    (* Unary operation: strip, update degree and recurse. *)
    | Trm_apps ({ desc = Trm_val (Val_prim (Prim_unop op)); _ }, [t]) ->
       begin match op with
       | Unop_get -> aux (degree - 1) t
       | Unop_address -> aux (degree + 1) t
       | Unop_cast ty -> aux (degree + get_cptr_depth ty) t
       | _ -> None
       end
    (* Array access: strip, update degree and recurse. *)
    | Trm_apps ({
            desc = Trm_val (Val_prim (Prim_binop (Binop_array_access)));
            _ }, [t; _]) -> aux (degree - 1) t
    (* Other binary operation: strip, update degree and recurse on both left and
       right-hand sides. *)
    | Trm_apps ({ desc = Trm_val (Val_prim (Prim_binop _ )); _ }, [lhs; rhs]) ->
       begin match (aux degree lhs, aux degree rhs) with
       | Some (res), None -> Some (res)
       | None, Some (res) -> Some (res)
       | None, None
         (* In practice, binary operations between two pointers supported in
            C/C++ can not lead to a valid alias of one of them. *)
         | Some (_), Some (_) -> None
       end
    (* Variable: check if its an argument or an alias to an argument, then
       return the corresponding argument index and AST term. *)
    | Trm_var (_, qvar) ->
       begin match Hashtbl.find_opt aliases qvar with
       | Some (deg, idx) when (degree + deg) > 0 -> Some (idx, t)
       | _ -> None
       end
    | _ -> None
  in
  aux 0 t

(* [trm_let_update_aliases ?reference tv ti aliases]: checks whether the
   variable declaration specified by the typed variable [tv] and the
   initializaion term [ti] creates an alias to an already existing variable or
   function argument. If it is the case, it updates the alias hash table
   [aliases] accordingly and returns [1] if [tv] is a reference and [2] if [tv]
   is a pointer. Otherwise, it does nothing and returns [0].

   Note that when the function is applied on the elements of a simple variable
   declaration, i.e. a [trm_let], the [is_reference] function used to check
   whether the new variable is a reference has no effect. This is due to
   differences in representing simple [trm_let] and multiple [trm_let_mult]
   variable declarations in OptiTrust. In this case, the optional [reference]
   parameter can be used to ensure the test evaluates correctly. See a usage
   example in [const_compte_one]. *)
let trm_let_update_aliases ?(reference = false)
      (tv : typed_var) (ti : trm) (aliases : const_aliases) : int =
  let (v, ty) = tv in
  let error = "Apac_basic.trm_let_update_aliases: unable to retrieve qualified \
               name of a variable initialization term" in
  if is_reference ty || reference then
    begin
      let ti_var = trm_strip_accesses_and_references_and_get ti in
      if trm_is_var ti_var then
        begin
          let ti_qvar = trm_inv ~error trm_var_inv ti_var in
          if Hashtbl.mem aliases ti_qvar then
            begin
              let (_, ti_index) =
                Hashtbl.find aliases ti_qvar in
              Hashtbl.add aliases v (0, ti_index);
              1
            end
          else 0
        end
      else 0
    end
  else if is_typ_ptr (get_inner_const_type (get_inner_ptr_type ty)) then
    begin
      let (alias_idx, ti_var) =
        match (trm_resolve_pointer_and_check_if_alias ti aliases) with
        | Some (idx, t) -> (idx, t)
        | None -> (-1, trm_unit ())
      in
      let _ = Printf.printf "alias_idx: %d\n" alias_idx in
      if alias_idx > -1 then
        begin
          let ti_qvar = trm_inv ~error trm_var_inv ti_var in
          let _ = Printf.printf "rval: %s\n" (var_to_string ti_qvar) in
          Hashtbl.add aliases v (get_cptr_depth ty, alias_idx);
          2
        end
      else 0
    end
  else 0

(* [const_lookup_candidates]: expects the target [tg] to point at a function
   definition. It adds a new entry into 'const_records' based on the information
   about the function. *)
let const_lookup_candidates : Transfo.t =
  Hashtbl.clear const_records;
  Target.iter (fun trm path ->
      let error = "Apac_basic.const_lookup_candidates: expected a target to a \
                   function definition!" in
      let fun_def = get_trm_at_path path trm in
      let (qvar, ret_ty, args, _) = trm_inv ~error trm_let_fun_inv fun_def in
      let pth = if List.length qvar.qualifier > 0 then List.nth qvar.qualifier 0 else "N/A" in
      let _ = Printf.printf "Candidate : %s at path : %s\n" (var_to_string qvar) pth in
      let const_args = List.map (
                           fun (_, ty) -> {
                               is_ptr_or_ref =
                                 is_typ_ptr ty || Typ.is_reference ty ||
                                   is_typ_array ty;
                               is_const = true;
                               to_unconst_by_propagation = [];
                         }) args in
      let const : const_fun = {
          const_args = const_args;
          is_const = true;
          is_ret_ptr = is_typ_ptr ret_ty;
          is_ret_ref = is_typ_array ret_ty || Typ.is_reference ret_ty;
          is_class_method = false;
        } in
      Hashtbl.add const_records qvar const
    )

(* [const_compute_one]: recursively visits all the terms of a function
   definition body in order to resolve dependencies between arguments *)
let rec const_compute_one (aliases : const_aliases) (fun_name : var)
          (fun_body : trm) : unit =
  match fun_body.desc with
  (* New scope *)
  | Trm_seq _
    | Trm_for _
    | Trm_for_c _
    | Trm_if _
    | Trm_switch _
    | Trm_while _ ->
     trm_iter (const_compute_one (Hashtbl.copy aliases) fun_name) fun_body
  (* Function call: update dependencies. *)
  | Trm_apps ({ desc = Trm_var (_ , name); _ }, args) when
         Hashtbl.mem const_records name ->
     let _ = Printf.printf "Call to %s\n" (var_to_string name) in
     let fun_call_const = Hashtbl.find const_records name in
     let fun_args_const = fun_call_const.const_args in
     List.iteri (fun index arg ->
         let arg_var = trm_strip_accesses_and_references_and_get arg in
         if trm_is_var arg_var then
           begin
             let error = "Apac_basic.const_compute_one: unable to retrieve \
                          qualified name of an argument" in
             let arg_qvar = trm_inv ~error trm_var_inv arg_var in
             if Hashtbl.mem aliases arg_qvar then
               begin
                 let (_, arg_index) = Hashtbl.find aliases arg_qvar in
                 let arg_const = List.nth fun_args_const index in
                 let _ = Printf.printf "alias: %s\n" (var_to_string arg_qvar) in
                 if arg_const.is_ptr_or_ref then
                   begin
                     Printf.printf "arg is ptr or ref (%s, %d)\n" (var_to_string fun_name) index;
                     arg_const.to_unconst_by_propagation <-
                       (fun_name, arg_index) ::
                         arg_const.to_unconst_by_propagation
                   end
               end
           end
       ) args;
     trm_iter (const_compute_one aliases fun_name) fun_body
  (* Variable declaration: update list of aliases. *)
  | Trm_let (_, lval, { desc = Trm_apps (_, [rval]); _ }, _) ->
     let _ =
       trm_let_update_aliases ~reference:(trm_has_cstyle Reference fun_body)
         lval rval aliases in
     trm_iter (const_compute_one aliases fun_name) fun_body
  (* Multiple variable declaration: update list of aliases. *)
  | Trm_let_mult (_, lvals, rvals) ->
     List.iter2 (
         fun lval rval -> let _ = trm_let_update_aliases lval rval aliases in ()
       ) lvals rvals;
     trm_iter (const_compute_one aliases fun_name) fun_body
  (* Assignment or compound assignment: update the unconstification stack. *)
  | Trm_apps _ when is_set_operation fun_body ->
     let error = "Apac_basic.const_compute_one: expected set operation." in
     let (lval, rval) = trm_inv ~error set_inv fun_body in
     begin
       match trm_resolve_binop_lval_name_and_get_with_deref lval with
       (* The lvalue has been modified by assignment, if it is an argument or an
          alias to an argument, we must not constify it. *)
       | Some (lval_name, lval_deref) when Hashtbl.mem aliases lval_name ->
          (* An alias of the same name may have been used multiple times to
             alias different memory locations.

             For example, in:

             L1: void f(int * a, int * b, int * c) {
             L2:   int * d = a;
             L3:   d = c;
             L4:   *d = 1;
             L5: }

             [d] is declared as an alias to [a] on L2. The data pointed to by
             [a] is not modified within the function. On L3, [d] becomes an
             alias for [c]. Then, on L4, the data pointed to by [c] is modified
             through its alias [d]. Therefore, the analysis will conclude that
             nor [c] nor [d] should be constified. However, for [a] it will
             conclude that the argument can be constified as the data it is
             pointing to is never modified within the function. In the end, this
             will produce a compilation error as [a], which became const, is
             assigned to the non-const [d] on L2.

             In order to prevent this situation from happening, we must
             propagate the unconstification to previously aliased arguments too.
             As the [aliases] hash table stores all the values that were ever
             assigned to a given key, we only have to [find_all] of them and
             push them to the unconstification stack. *)
          let all_aliases = Hashtbl.find_all aliases lval_name in
          List.iter (fun (_, arg_index) ->
              Stack.push (fun_name, arg_index) to_unconst
            ) all_aliases;
          (* When an alias changes a target, i.e. when the lvalue variable was
             not dereferenced, we have to add a new entry into [aliases]. This
             happens, for example, on L3 in the aforementioned example. *)
          let (alias_idx, rval_var) =
            match (trm_resolve_pointer_and_check_if_alias rval aliases) with
            | Some (idx, t) -> (idx, t)
            | None -> (-1, trm_unit ())
          in
          if alias_idx > -1 && not lval_deref then
            let (lval_degree, _) = List.nth all_aliases 0 in
            Hashtbl.add aliases lval_name (lval_degree, alias_idx)
       | _ -> ()
     end;
     trm_iter (const_compute_one aliases fun_name) fun_body
  (* Increment or decrement unary operation: update the unconstification
     stack. *)
  | Trm_apps _ when trm_is_unop_inc_or_dec fun_body ->
     let error = "Apac_basic.const_compute_one: unable to retrieve variable \
                  name" in
     let var_name = trm_inv ~error
                      trm_resolve_var_name_in_unop_inc_or_dec_and_get fun_body
     in
     (* Propagate the unconstification to all previously aliased arguments. *)
     let all_aliases = Hashtbl.find_all aliases var_name in
     List.iter (fun (_, arg_index) ->
         Stack.push (fun_name, arg_index) to_unconst
       ) all_aliases;
     trm_iter (const_compute_one aliases fun_name) fun_body
  (* Return statement: update the unconstification stack if the return value is
     a reference or a pointer. *)
  | Trm_abort (Ret (Some ret)) ->
     let fun_const = Hashtbl.find const_records fun_name in
     if fun_const.is_ret_ref then
       begin
         (* If the return type of the function is a reference, there are two
            return term types we can possibly deal with: *)
         match (trm_var_inv ret) with
         (* 1) a variable term corresponding to the reference, *)
         | Some ret_var_name ->
            begin
              (* Propagate the unconstification to all previously aliased
                 arguments. *)
              let all_aliases = Hashtbl.find_all aliases ret_var_name in
              List.iter (fun (_, arg_index) ->
                  Stack.push (fun_name, arg_index) to_unconst
                ) all_aliases
            end
         (* 2) a function call with reference return type. In this case, there
               is nothing to do as the function call cannot be an alias to an
               argument. *)
         | _ -> ()
       end
     else if fun_const.is_ret_ptr then
       begin
         let (alias_idx, ret_var) =
           match (trm_resolve_pointer_and_check_if_alias ret aliases) with
           | Some (idx, t) -> (idx, t)
           | None -> (-1, trm_unit ())
         in
         if alias_idx > -1 then Stack.push (fun_name, alias_idx) to_unconst
       end;
     trm_iter (const_compute_one aliases fun_name) fun_body
  | _ -> trm_iter (const_compute_one aliases fun_name) fun_body

let rec unconst () : unit =
  match Stack.pop_opt to_unconst with
  | Some (fun_name, index) ->
     Printf.printf "Unconst on (%s, %d)...\n" (var_to_string fun_name) index;
     let const_record = Hashtbl.find const_records fun_name in
     let nb_args = List.length const_record.const_args in
     if index < nb_args then
       begin
         let arg = List.nth const_record.const_args index in
         if arg.is_const then
           begin
             arg.is_const <- false;
             List.iter (
                 fun element -> Stack.push element to_unconst
               ) arg.to_unconst_by_propagation;
           end;
       end
     (* When the function is a class member method and a class sibling is
        being modified within its body, the function must not be
        consitifed. *)
     else if const_record.is_class_method then const_record.is_const <- false;
     unconst ()
  | None -> ()

let find_parent_typedef_record (p : path) : trm option =
  let reversed = List.tl (List.rev p) in
  let rec aux (p : path) : trm option =
    match p with
    | e :: f ->
       begin
         let tg = target_of_path (List.rev p) in (* FIXME : Optimize by passing non-reversed list as argument ? *)
         let t = get_trm_at_exn tg in
         match t.desc with
         | Trm_typedef { typdef_body = Typdef_record _; _ } -> Some (t)
         | _ -> aux f
       end
    | [] -> None
  in
  aux reversed

let const_compute_all : Transfo.t =
  Stack.clear to_unconst;
  Target.iter (fun trm path ->
      let error = "Apac_basic.const_compute_all: expected target to a function \
                   definition." in
      let (qvar, ret_ty, args, body) = trm_inv ~error trm_let_fun_inv
                                         (get_trm_at_path path trm) in
      let nb_args = List.length args in
      let const_record = Hashtbl.find const_records qvar in
      let aliases : const_aliases = Hashtbl.create 10 in
      let class_siblings = match (find_parent_typedef_record path) with
        | Some (td) -> typedef_get_members td
        | None -> [] in
      if List.length class_siblings > 0 then
        begin
          const_record.is_class_method <- true;
          List.iteri (fun index (name, typ) ->
              Printf.printf "Class sibling for aliases : %s\n" (var_to_string name);
              Hashtbl.add aliases name (get_cptr_depth typ, nb_args + index)
            ) class_siblings
        end
      else const_record.is_const <- false;
      (* Add arguments to the list of aliases. *)
      List.iteri (fun index (name, typ) ->
        Printf.printf "Arg name for aliases : %s\n" name;
        Hashtbl.add aliases name (get_cptr_depth typ, index)
      ) args;
      (* Actually compute the dependencies of the function definition at [path]
         and fill [to_unconst]. *)
      const_compute_one aliases qvar body
    )

=======
>>>>>>> f319c280
(* [constify_args_on ?force t]: see [constify_args]. *)
let constify_args_on ?(force = false) (t : trm) : trm =
  (* Try to deconstruct the target function definition term. *)
  let error = "Apac_basic.constify_args_on expected a target to a function \
               definition." in
  let (qvar, ret_typ, args, body) = trm_inv ~error trm_let_fun_inv t in
  (* Optionally, force the constification of all of the function's arguments as
     well as the constification of the function itself. *)
  if force then
    begin
      (* Constify all of the function's arguments. *)
      let const_args = List.map (fun (v, ty) -> (v, (typ_constify ty))) args in
      (* Rebuild the function definition term using the list of constified
         arguments and constify it. *)
      trm_add_cstyle Const_method (
          trm_let_fun ~annot:t.annot ~qvar qvar.qvar_var ret_typ const_args body
        )
    end
  (* Otherwise, have a look at the constification record of the function to find
     out which of its arguments should be constified, if any, and whether the
     function itself should be constified. *)
  else
    (* Gather the constification record of the function. *)
<<<<<<< HEAD
    let const_record = Hashtbl.find const_records qvar in
=======
    let const_record = Hashtbl.find Apac_core.const_records qvar.qvar_str in
>>>>>>> f319c280
    (* Simultaneously loop over the list of function's arguments as well as over
       the list of argument constification records and constify the arguments
       that should be constified according to the corresponding constification
       record. *)
    let const_args = List.map2 (fun (v, ty) (cr : const_arg) ->
                         if cr.is_const then (v, (typ_constify ty)) else (v, ty)
                       ) args const_record.const_args in
    (* Rebuild the function definition term using the list of constified
       arguments. *)
    let let_fun_with_const_args =
      trm_let_fun ~annot:t.annot ~qvar qvar.qvar_var ret_typ const_args body in
    (* Constify the function too if the constification record says so. *)
    if const_record.is_const then
      trm_add_cstyle Const_method let_fun_with_const_args
    else
      let_fun_with_const_args

(* [constify_args ?force tg]: expects the target [tg] to point at a function
   definition. Then, based on the constification records in [const_records], it
   shall constify the arguments that should be constified. If the corresponding
   constification record says so, it shall also constify the target function
   itself.

   One can force, e.g. for testing purposes, the function to ignore the
   constification records and to constify all of the function's arguments as
   well as the function itself. *)
let constify_args ?(force = false) (tg : target) : unit =
  Target.apply_at_target_paths (constify_args_on ~force) tg

(* [constify_aliases_on ?force t]: see [constify_aliases]. *)
let constify_aliases_on ?(force = false) (t : trm) : trm =
  (* Auxiliary function to recursively constify all of the aliases. *)
  let rec aux (aliases : const_aliases) (t : trm) : trm =
    match t.desc with
    (* New scope: do nothing and recurse deeper with a local copy of the table
       of aliases. *)
    | Trm_seq _
      | Trm_for _
      | Trm_for_c _
      | Trm_if _
      | Trm_switch _
      | Trm_while _ -> trm_map (aux (Hashtbl.copy aliases)) t
    (* Variable declaration: update list of aliases and constify the lvalue if
       it is an alias to a constant variable. *)
    | Trm_let (_, lval, { desc = Trm_apps (_, [rval]); _ }, _) ->
       (* Check whether the declared variable is a reference. *)
       let reference = trm_has_cstyle Reference t in
       (* Check whether the declared variable is an alias to a function argument
          or a previously declared variable and return the alias type, i.e.
          reference (1), pointer (2). (0) means that the variable is not an
          alias. *)
       let which_alias = trm_let_update_aliases ~reference lval rval aliases in
       (* If the variable is an alias, we have to constify the variable and
          rebuild the corresponding declaration term. *)
       if which_alias > 0 then
         begin
           let (lval_var, lval_ty) = lval in
           (* The variable is a reference. *)
           if which_alias == 1 then
             begin
               let const_ty =
                 typ_ref (typ_constify (get_inner_ptr_type lval_ty)) in
               trm_let_mut (lval_var, const_ty) rval
             end
           (* The variable is a pointer. *)
           else if which_alias == 2 then
             begin
               let const_ty = typ_constify (get_inner_ptr_type lval_ty) in
               trm_let_mut (lval_var, get_inner_const_type const_ty) rval
             end
           else t
         end
       (* If the variable is not an alias, there is nothing to do, we return the
          term as is. *)
       else
         t
    (* Multiple variable declaration: update list of aliases and constify the
       lvalues if they are alias to constant variables. *)
    | Trm_let_mult (vk, lvals, rvals) ->
       (* Check whether the declared variables represent aliases to function
          arguments or previously declared variables and return the alias types
          in a list where (1) corresponds to a reference, (2) to a pointer and
          (0) means that the variable is not an alias. *)
       let which_aliases : int list =
         List.map2 (
             fun lval rval -> trm_let_update_aliases lval rval aliases
           ) lvals rvals in
       (* Compute the sum of values in [which_aliases]. *)
       let sum_aliases = List.fold_left (fun a b -> a + b) 0 which_aliases in
       (* If there is at least one alias in the multiple variable declaration,
          [sum_aliases] shall be non-zero. *)
       if sum_aliases > 0 then
         begin
           (* In this case, we have two possible cases. One, all of the
              variables are aliases and have to be consitifed. Two, only some of
              the variables are aliases and not all of them have to be
              constified.

              To determine whether at least one of the variables is not an
              alias, we check the positivity of all values in [which_aliases]
              and compute a logical AND. *)
           let all_const_aliases =
             List.fold_left (fun a b -> a && (b > 0)) true which_aliases in
           (* If the result is [true], all of the variables are aliases and have
              to be constified. *)
           if all_const_aliases then
             begin
               let const_lvals = List.map (fun (lval_var, lval_ty) ->
                                     (lval_var, typ_constify lval_ty)
                                   ) lvals in
               trm_let_mult vk const_lvals rvals
             end
           (* FIXME: The other case is not implemented yet. Indeed, to ensure a
              partial constification of a multiple variable declaration, i.e.
              when not all of the declared variables have to be constified, is
              legal, we would have to transform the corresponding [trm_let_mult]
              into a sequence of [trm_let], i.e. a sequence of simple variable
              declarations. However, this transformation function, see
              [apac_unfold_let_mult], is not working properly yet. *)
           else
             begin
               fail t.loc "Apac_basic.constify_aliases_on: partial \
                           consitification of a multiple variable declaration \
                           is not supported yet."
             end
         end
       else
         t
    (* Other cases: do nothing and recurse deeper. *)
    | _ -> trm_map (aux aliases) t
  in
  (* This is the main entry point where the auxiliary function is called from.

     Deconstruct the function definition term. *)
  let error = "Apac_basic.constify_aliases_on: expected a target to a function \
               definition." in
  let (qvar, ret_ty, args, body) = trm_inv ~error trm_let_fun_inv t in
  (* Gather the constification record of the function. *)
<<<<<<< HEAD
  let const_record = Hashtbl.find const_records qvar in
=======
  let const_record = Hashtbl.find Apac_core.const_records qvar.qvar_str in
>>>>>>> f319c280
  (* Create an alias hash table. *)
  let aliases : const_aliases = Hashtbl.create 10 in
  (* Optionally, force the constification of all of the aliases by adding all of
     the function arguments into the hash table of aliases. *)
  if force then
    begin
      List.iteri (fun index (arg_var, arg_ty) ->
          Hashtbl.add aliases arg_var (typ_get_degree arg_ty, index)
        ) args
    end
  (* Otherwise, have a look at the constification record of the function to find
     out which of its arguments have been constified, if any. Then, add them to
     the hash table of aliases so as to constify all of their aliases as well.

     The principle adopted here is the opposite of [const_compute_one]. In the
     latter, hash tables of aliases are used to keep track of variables or
     arguments that must not be constified whereas, here, we use them to keep
     track of only those arguments that have been constified and their alias
     variables to which we have to propagate the constification process. *)
  else
    begin
      let index = ref 0 in
      List.iter2 (fun (arg_var, arg_ty) (arg_cr : const_arg) ->
          if arg_cr.is_const then
            Hashtbl.add aliases arg_var (typ_get_degree arg_ty, !index)
        ) args const_record.const_args
    end;
  (* Call the auxiliary function to constify the aliases in the body of the
     function. *)
  let body_with_const_aliases = aux aliases body in
  (* Rebuild and return the function definition term with the updated body. *)
  trm_let_fun ~annot:t.annot ~qvar
    qvar.qvar_var ret_ty args body_with_const_aliases

(* [constify_aliases ?force tg]: expects target the target [tg] to point at a
   function definition. Then, based on the constification records in
   [const_records], it shall constify the aliases to arguments that have been
   constified during the constification process.

   One can force, e.g. for testing purposes, the function to ignore the
   constification records and to constify the aliases to all of the function's
   arguments. *)
let constify_aliases ?(force = false) (tg : target) : unit =
  Target.apply_at_target_paths (constify_aliases_on ~force) tg

(* [array_typ_to_ptr_typ]: changes Typ_array to
    Typ_ptr {ptr_kind = Ptr_kind_mut; _}. *)
let array_typ_to_ptr_typ (ty : typ) : typ =
  match ty.typ_desc with
  | Typ_array (ty, _) -> typ_ptr Ptr_kind_mut ty
  | _ -> ty

(* [stack_to_heap_aux t]: transforms a variable declaration in such a way that
    the variable is declared on the heap.

   [t] - AST of the variable declaration. *)
let stack_to_heap_aux (t : trm) : trm =
  match t.desc with
  | Trm_let (vk, (var, ty), tr, _) ->
    if trm_has_cstyle Reference t
      then begin match vk with
        | Var_immutable -> fail None "So reference are not always mutable."
          (* trm_let_immut (var, (typ_ptr Ptr_kind_mut ty)) (trm_new ty (trm_get tr)) *)
        | Var_mutable ->
          let in_typ = get_inner_ptr_type ty in
          if is_typ_const in_typ
            then trm_let_immut (var, ty) (trm_new in_typ (trm_get tr))
            else trm_let_mut (var, ty) (trm_new in_typ (trm_get tr))
        end
      else
        begin match vk with
        | Var_immutable -> trm_let_immut (var, (typ_ptr Ptr_kind_mut ty)) (trm_new ty tr)
        | Var_mutable ->
          let in_ty = get_inner_ptr_type ty in
          let ty = if is_typ_array in_ty then array_typ_to_ptr_typ in_ty else ty in
          let tr = if is_typ_array in_ty && is_typ_const (get_inner_array_type in_ty)
            then trm_new in_ty tr else tr in
          trm_let_mut (var, ty) tr
        end
  | Trm_let_mult (vk, tvl, tl) ->
    let l = List.map2 (fun (var, ty) t ->
      let ty2 =
        if is_typ_array ty then array_typ_to_ptr_typ ty
        else if is_typ_const ty then typ_const (typ_ptr Ptr_kind_mut ty)
        else typ_ptr Ptr_kind_mut ty
      in
      ((var, ty2), trm_new ty t)
      ) tvl tl in
    let (tvl, tl) = List.split l in
    trm_let_mult vk tvl tl
  | _ -> fail None "Apac_basic.stack_to_heap: expected a target to a variable declaration."

(* [stack_to_heap tg]: expects the target [tg] to point at a variable
    declaration. Then, the variable will be declared on the heap. *)
let stack_to_heap : Transfo.t =
  Target.apply_at_target_paths (stack_to_heap_aux)

(* [unfold_let_mult_aux t]: transforms multiple variable declaration instruction
    to a sequence of variable declarations.

    DOES NOT WORK : causes different variable encoding between Trm_let,
    Trm_let_mult and function's arguments. Here some examples:

    Example : int i; int a = i, b = 1;
    Example : int a, *b = &a, *c = b;
    Example : void f(int i) { int a = i, int b = 1; }.

    Also see the test file apac_unfold_let_mult.cpp. *)
let unfold_let_mult_aux (t : trm) : trm =
  match t.desc with
  | Trm_let_mult (vk, tvl, tl) ->
    let decls = List.map2 (fun (x, ty) t ->
      let t = match t.desc with
      | Trm_val _ | Trm_array _ -> t | _ -> trm_get t in
      if is_typ_const ty then trm_let_immut (x, get_inner_const_type (ty)) t else trm_let_mut (x, ty) t
    ) tvl tl in
    trm_seq_no_brace decls
  | _ -> fail None "Apac_basic.unfold_let_mult: expected a target to a multiple variable declaration."

let unfold_let_mult_on (t : trm) : trm =
  let error = "Apac_basic.unfold_let_mult_on: expected a target to a multiple \
               variable declaration." in
  let _ = Debug_transfo.trm ~internal:true "let_mult_before" t in
  let (vk, tvs, tis) = trm_inv ~error trm_let_mult_inv t in
  let declarations = List.map2 (fun tv ti -> let out = trm_let vk tv ti in out) tvs tis in
  let nt = trm_seq_no_brace declarations in
  let _ = Debug_transfo.trm "seq_after" nt in
  nt

(* [unfold_let_mult tg]: expects target [tg] to point at a multiple variable
    declaration. Then, it will replace it by a sequence of simple variable
    declarations.

    DOES NOT WORK : causes different variable encoding between Trm_let,
    Trm_let_mult and function's arguments. *)
let unfold_let_mult (tg : target) : unit =
  Nobrace_transfo.remove_after (fun _ ->
    Target.apply_at_target_paths (unfold_let_mult_on) tg)

(* [vars_tbl]: hashtable generic to keep track of variables and their pointer
    depth. This abstrastion is used for generic functions. *)
type 'a vars_tbl = (var, (int * 'a)) Hashtbl.t
(* [get_vars_data_from_cptr_arith va t] : resolve pointer operation to get the
    pointer variable. Then, return the data of the corresponding variable stored
    in vars_tbl. *)
let get_vars_data_from_cptr_arith (va : 'a vars_tbl) (t: trm) : 'a option =
  let rec aux (depth : int) (t: trm) : 'a option =
    match t.desc with
    (* unop : progress deeper + update depth *)
    | Trm_apps ({ desc = Trm_val (Val_prim (Prim_unop uo)); _ }, [t]) ->
      begin match uo with
      | Unop_get -> aux (depth-1) t
      | Unop_address -> aux (depth+1) t
      | Unop_cast ty -> aux (depth + typ_get_degree ty) t
      | _ -> None
      end
    (* binop array access : progress deeper + update depth *)
    | Trm_apps ({ desc = Trm_val (Val_prim (Prim_binop (Binop_array_access))); _ },
        [t; _]) -> aux (depth-1) t
    (* binop : progress deeper + resolve left and right sides *)
    | Trm_apps ({ desc = Trm_val (Val_prim (Prim_binop _ )); _ }, [lhs; rhs]) ->
      begin match (aux depth lhs, aux depth rhs) with
      | Some(res), None -> Some(res)
      | None, Some(res) -> Some(res)
      | None, None -> None
      | Some(_), Some(_) -> fail None "Should not happen : Binary operator between pointers"
      end
    (* variable : resolve variable *)
    | Trm_var (_ ,qv) ->
      begin match Hashtbl.find_opt va qv with
      | Some (d, arg_idx) when (d + depth) > 0 -> Some (arg_idx)
      | _ -> None
      end
    | _ -> None
  in
  aux 0 t
*)<|MERGE_RESOLUTION|>--- conflicted
+++ resolved
@@ -1,161 +1,6 @@
 open Syntax
 open Target
 open Path
-<<<<<<< HEAD
-(*
-(* [get_inner_all_unop_and_access t]: unfold all unary operators and array
-    accesses. *)
-let rec get_inner_all_unop_and_access (t : trm) : trm =
-  match t.desc with
-  | Trm_apps ({ desc = Trm_val (Val_prim (Prim_unop _)); _ }, [t]) -> get_inner_all_unop_and_access t
-  | Trm_apps ({ desc = Trm_val (Val_prim (Prim_binop array_access)); _ }, [t; _]) -> get_inner_all_unop_and_access t
-  | _ -> t
-
-(* [is_typdef_alias ty]: checks if [ty] is a defined type alias. *)
-let is_typdef_alias (ty : typ) : bool =
-  match ty.typ_desc with
-  | Typ_constr (_, id, _) ->
-    begin match Context.typid_to_typedef id with
-    | Some (td) ->
-      begin match td.typdef_body with
-      | Typdef_alias _ -> true
-      | _  -> false
-      end
-    | None -> false
-    end
-  | _ -> false
-
-(* [get_inner_typdef_alias ty]: returns the inner type of the defined type
-    alias. *)
-let get_inner_typedef_alias (ty : typ) : typ option =
-  match ty.typ_desc with
-  | Typ_constr (_, id, _) ->
-    begin match Context.typid_to_typedef id with
-    | Some (td) ->
-      begin match td.typdef_body with
-      | Typdef_alias ty -> Some (ty)
-      | _  -> None
-      end
-    | None -> None
-    end
-  | _ -> None
-
-(* [get_cptr_depth ty]: returns the number of C pointer of the type [ty]. *)
-let get_cptr_depth (ty : typ) : int =
-  let rec aux (depth : int) (ty : typ) : int =
-    match ty.typ_desc with
-    | Typ_const ty -> aux depth ty
-    | Typ_ptr { ptr_kind = Ptr_kind_ref; inner_typ = ty } -> aux (depth) ty
-    | Typ_ptr { ptr_kind = Ptr_kind_mut; inner_typ = ty } -> aux (depth+1) ty
-    | Typ_array (ty, _) -> aux (depth+1) ty
-    | Typ_constr _ when is_typdef_alias ty ->
-      begin match get_inner_typedef_alias ty with
-      | Some (ty) -> aux depth ty
-      | None -> assert false
-      end
-    | _ -> depth
-  in
-  aux 0 ty
-
-(* [trm_strip_accesses_and_references_and_get t]: strips [*t, &t, ...]
-    recursively and returns [t]. *)
-let rec trm_strip_accesses_and_references_and_get (t : trm) : trm =
-  match t.desc with
-  | Trm_apps
-    ({ desc = Trm_val (Val_prim (Prim_unop _)); _ }, [t]) ->
-    trm_strip_accesses_and_references_and_get t
-  | Trm_apps
-    ({ desc = Trm_val (Val_prim (Prim_binop array_access)); _ }, [t; _]) ->
-    trm_strip_accesses_and_references_and_get t
-  | _ -> t
-
-let trm_resolve_binop_lval_name_and_get_with_deref (t : trm) :
-      (var * bool) option =
-  let rec aux (dereferenced : bool) (t : trm) : (var * bool) option =
-    match t.desc with
-    (* We have found the variable, return. *)
-    | Trm_var (_, qvar) -> Some (qvar, dereferenced)
-    (* [t] is an array access, which means that the operand was dereferenced.
-       Continue resolution on the latter. *)
-    | Trm_apps ({
-            desc = Trm_val (Val_prim (Prim_binop (Binop_array_access)));
-            _ }, [t; _]) -> aux true t
-    (* [t] is a unary operation. *)
-    | Trm_apps ({ desc = Trm_val (Val_prim (Prim_unop (op))); _ }, [t]) ->
-       begin match op with
-       (* A get operation, e.g. [*operand], as well as a structure access, e.g.
-          [operand.member], both imply that the operand was dereferenced.
-          Continue resolution on the latter. *)
-       | Unop_get
-         | Unop_struct_access _ -> aux true t
-       (* A structure access through pointer, e.g. [operand->member], means that
-          the operand was not dereferenced. We have finished resolving,
-          return. *)
-       | Unop_struct_get label -> (* FIXME: #var-id? Some (label, dereferenced) *) None
-       (* In case of another binary operation, do nothing and continue
-          resolution on the operand. *)
-       | _ -> aux dereferenced t
-       end
-    | _ -> None
-  in
-  aux false t
-
-(* [trm_resolve_var_name_in_unop_inc_or_dec_and_get t]: tries to resolve the
-   variable involved in a unary increment or decrement operation [t] and return
-   its name. *)
-let rec trm_resolve_var_name_in_unop_inc_or_dec_and_get (t : trm) :
-          var option =
-  match t.desc with
-  | Trm_apps ({ desc = Trm_val (Val_prim (Prim_unop op)); _}, [term]) when
-         (is_prefix_unary op || is_postfix_unary op) ->
-     trm_resolve_var_name_in_unop_inc_or_dec_and_get term
-  | Trm_apps ({
-          desc = Trm_val (Val_prim (Prim_unop (Unop_get | Unop_address)));
-          _}, [term]) -> trm_resolve_var_name_in_unop_inc_or_dec_and_get term
-  | Trm_apps ({
-          desc = Trm_val (Val_prim (Prim_binop (Binop_array_access)));
-          _}, [term; _]) -> trm_resolve_var_name_in_unop_inc_or_dec_and_get term
-  | Trm_var (_, qvar) -> Some qvar
-  | _ -> None
-
-(* [typ_constify ty]: constifies [ty] by applying the 'const' keyword wherever
-   it is possible. *)
-let typ_constify (ty : typ) : typ =
-  (* Aliases for often referenced values *)
-  let annot = ty.typ_annot in
-  let attributes = ty.typ_attributes in
-  (* Auxiliary function to recursively constify [ty], e.g. 'int * a' becomes
-     'const int * const a'. *)
-  let rec aux (ty : typ) : typ =
-    match ty.typ_desc with
-    (* [ty] is a pointer. *)
-    | Typ_ptr { ptr_kind = Ptr_kind_mut; inner_typ = ty } ->
-       typ_const (typ_ptr ~annot ~attributes Ptr_kind_mut (aux ty))
-    (* [ty] is a constant pointer. *)
-    | Typ_const { typ_desc =
-                    Typ_ptr { ptr_kind = Ptr_kind_mut; inner_typ = ty };
-                  typ_annot = annot;
-                  typ_attributes = attributes } ->
-       typ_const (typ_ptr ~annot ~attributes Ptr_kind_mut (aux ty))
-    (* [ty] is a user-defined constructed type. *)
-    | Typ_constr (_, id, _) ->
-       begin match Context.typid_to_typedef id with
-       (* [ty] is a 'typedef' declaration. *)
-       | Some td ->
-          begin match td.typdef_body with
-          (* If the constructed type is an alias to another type, recurse. *)
-          | Typdef_alias ty -> aux ty
-          (* Otherwise, constify the constructed type and return. *)
-          | _ -> typ_const ty
-          end
-       (* [ty] is not a 'typedef' declaration. *)
-       | None -> typ_const ty
-       end
-    (* [ty] is already a constant type. There is nothing to do. *)
-    | Typ_const _ -> ty
-    (* Deal with any other case. *)
-    | _ -> typ_const ty
-=======
 include Apac_core
 
 (* [mark_taskification_candidates_on]: see [mark_taskification_candidates]. *)
@@ -172,7 +17,6 @@
     | Trm_apps ({ desc = Trm_var _}, _) -> incr count; trm_iter aux t
     (* Otherwise, recurse deeper in the AST. *)
     | _ -> trm_iter aux t
->>>>>>> f319c280
   in
   (* Deconstruct the function definition term [t]. *)
   let error = "Apac_basic.mark_taskification_candidates_on: expected a target \
@@ -320,458 +164,6 @@
     Target.apply_at_target_paths (use_goto_for_return_on mark) tg
   )
 
-<<<<<<< HEAD
-(* [arg_id] an argument identifier. Within the constification process, we refer
-    to function arguments through the name of the associated function and their
-    position in the list of arguments of the function's definition.
-
-    For example, let us consider the following function definition:
-
-      int multiply(int op1, int op2) { return op1 * op2; }
-
-    The 'arg_id' corresponding to the argument 'op2' will look as follows.
-
-      ("multiply", 1) *)
-type arg_id = var * int
-
-(* [const_arg]: an argument constification record. *)
-type const_arg = {
-  (* Tells whether the argument is a reference or a pointer. *)
-  is_ptr_or_ref : bool;
-  (* Tells whether the argument can be constified. *)
-  mutable is_const : bool;
-  (* If the argument is a reference or a pointer, i.e. when [is_ptr_or_ref] is
-     true, and if the value in memory it refers or points to is modified within
-     the body of the associated function, the argument must not be constified.
-
-     To explain [to_unconst_by_propagation] let us consider a function [g]
-     defined as follows:
-
-       void g(int &val) { val += 4; }
-
-     and a function [f] defined as follows:
-
-       int f(int a, int b) { g(b); return a + b; }
-
-     In [g], [val] is a reference and the referenced value is modified within
-     the function's body. Therefore, the argument [val] must not be constified.
-     However, [f] calls [g] and passes one of its arguments, i.e. [b], by
-     reference to [g]. This way, the value referenced by [b] will be modified
-     within [g]. We already know that [val] in [g] must not be constified.
-     Because of this dependency, we must propagate this decision also to [b] in
-     [f]. To achieve this and keep track of the dependency, we will add:
-
-       (f, 1)
-
-     to the [to_unconst_by_propagation] list in the [const_arg] record of [val]
-     in [g]. See [arg_id] for more details on this data type. *)
-  mutable to_unconst_by_propagation : arg_id list;
-}
-
-(* [const_aliases]: type for hash table of argument aliases. Pointers and
-   references used within a function definition might be linked to the same data
-   as the arguments of the function, i.e. they represent aliases to the
-   function's arguments. Therefore, when we constify an argument, we must
-   constify its aliases too. To keep trace of argument aliases, we use a hash
-   table data type where the key is the name of the alias and the value is a
-   pair of integers. The first integer gives the position of the aliased
-   argument in the list of arguments of the concerned function declaration. The
-   second integer gives the pointer degree of the alias, if the latter is a
-   pointer, e.g. the pointer degree of [int ** tab] is 2. *)
-type const_aliases = (var, (int * int)) Hashtbl.t
-
-(* [const_fun]: a function constification record. *)
-type const_fun = {
-    (* List of constification records for all the argument of the function. *)
-    const_args : const_arg list;
-    (* Tells whether the function can be constified. Note that this information
-       is relevant only if the function is a class member method. *)
-    mutable is_const : bool;
-    (* Tells whether the return value is a pointer. *)
-    is_ret_ptr : bool;
-    (* Tells whether the return value is a reference. *)
-    is_ret_ref : bool;
-    (* Tells whether the function is a class member method. *)
-    mutable is_class_method : bool;
-}
-
-(* [const_funs]: type for a hash table of [const_fun]. The keys are the names of
-   the functions. *)
-type const_funs = (var, const_fun) Hashtbl.t
-
-(* Create our hash table of [const_fun] with an initial size of 10. The size of
-   the table will grow automatically if needed. *)
-let const_records : const_funs = Hashtbl.create 10
-
-(* [constifiable]: hashtable storing constification records for all of the
-    functions. *)
-type constifiable = (var, (bool list * bool)) Hashtbl.t
-
-(* FIXME: Only termporary. *)
-let cstfbl : constifiable = Hashtbl.create 10
-
-(* Create a stack of arguments that must not be constified. *)
-let to_unconst : arg_id Stack.t = Stack.create ()
-
-(* [trm_resolve_pointer_and_check_if_alias t]: tries to resolve pointer
-   operation [t] and checks whether the resulting pointer is an argument or an
-   alias to an argument. In the end, it returns the term corresponding to the
-   resulting pointer and if the latter is an argument or an alias to an
-   argument, it returns the associated argument index. *)
-let trm_resolve_pointer_and_check_if_alias
-      (t : trm) (aliases : const_aliases) : (int * trm) option =
-  let rec aux (degree : int) (t : trm) : (int * trm) option =
-    match t.desc with
-    (* Unary operation: strip, update degree and recurse. *)
-    | Trm_apps ({ desc = Trm_val (Val_prim (Prim_unop op)); _ }, [t]) ->
-       begin match op with
-       | Unop_get -> aux (degree - 1) t
-       | Unop_address -> aux (degree + 1) t
-       | Unop_cast ty -> aux (degree + get_cptr_depth ty) t
-       | _ -> None
-       end
-    (* Array access: strip, update degree and recurse. *)
-    | Trm_apps ({
-            desc = Trm_val (Val_prim (Prim_binop (Binop_array_access)));
-            _ }, [t; _]) -> aux (degree - 1) t
-    (* Other binary operation: strip, update degree and recurse on both left and
-       right-hand sides. *)
-    | Trm_apps ({ desc = Trm_val (Val_prim (Prim_binop _ )); _ }, [lhs; rhs]) ->
-       begin match (aux degree lhs, aux degree rhs) with
-       | Some (res), None -> Some (res)
-       | None, Some (res) -> Some (res)
-       | None, None
-         (* In practice, binary operations between two pointers supported in
-            C/C++ can not lead to a valid alias of one of them. *)
-         | Some (_), Some (_) -> None
-       end
-    (* Variable: check if its an argument or an alias to an argument, then
-       return the corresponding argument index and AST term. *)
-    | Trm_var (_, qvar) ->
-       begin match Hashtbl.find_opt aliases qvar with
-       | Some (deg, idx) when (degree + deg) > 0 -> Some (idx, t)
-       | _ -> None
-       end
-    | _ -> None
-  in
-  aux 0 t
-
-(* [trm_let_update_aliases ?reference tv ti aliases]: checks whether the
-   variable declaration specified by the typed variable [tv] and the
-   initializaion term [ti] creates an alias to an already existing variable or
-   function argument. If it is the case, it updates the alias hash table
-   [aliases] accordingly and returns [1] if [tv] is a reference and [2] if [tv]
-   is a pointer. Otherwise, it does nothing and returns [0].
-
-   Note that when the function is applied on the elements of a simple variable
-   declaration, i.e. a [trm_let], the [is_reference] function used to check
-   whether the new variable is a reference has no effect. This is due to
-   differences in representing simple [trm_let] and multiple [trm_let_mult]
-   variable declarations in OptiTrust. In this case, the optional [reference]
-   parameter can be used to ensure the test evaluates correctly. See a usage
-   example in [const_compte_one]. *)
-let trm_let_update_aliases ?(reference = false)
-      (tv : typed_var) (ti : trm) (aliases : const_aliases) : int =
-  let (v, ty) = tv in
-  let error = "Apac_basic.trm_let_update_aliases: unable to retrieve qualified \
-               name of a variable initialization term" in
-  if is_reference ty || reference then
-    begin
-      let ti_var = trm_strip_accesses_and_references_and_get ti in
-      if trm_is_var ti_var then
-        begin
-          let ti_qvar = trm_inv ~error trm_var_inv ti_var in
-          if Hashtbl.mem aliases ti_qvar then
-            begin
-              let (_, ti_index) =
-                Hashtbl.find aliases ti_qvar in
-              Hashtbl.add aliases v (0, ti_index);
-              1
-            end
-          else 0
-        end
-      else 0
-    end
-  else if is_typ_ptr (get_inner_const_type (get_inner_ptr_type ty)) then
-    begin
-      let (alias_idx, ti_var) =
-        match (trm_resolve_pointer_and_check_if_alias ti aliases) with
-        | Some (idx, t) -> (idx, t)
-        | None -> (-1, trm_unit ())
-      in
-      let _ = Printf.printf "alias_idx: %d\n" alias_idx in
-      if alias_idx > -1 then
-        begin
-          let ti_qvar = trm_inv ~error trm_var_inv ti_var in
-          let _ = Printf.printf "rval: %s\n" (var_to_string ti_qvar) in
-          Hashtbl.add aliases v (get_cptr_depth ty, alias_idx);
-          2
-        end
-      else 0
-    end
-  else 0
-
-(* [const_lookup_candidates]: expects the target [tg] to point at a function
-   definition. It adds a new entry into 'const_records' based on the information
-   about the function. *)
-let const_lookup_candidates : Transfo.t =
-  Hashtbl.clear const_records;
-  Target.iter (fun trm path ->
-      let error = "Apac_basic.const_lookup_candidates: expected a target to a \
-                   function definition!" in
-      let fun_def = get_trm_at_path path trm in
-      let (qvar, ret_ty, args, _) = trm_inv ~error trm_let_fun_inv fun_def in
-      let pth = if List.length qvar.qualifier > 0 then List.nth qvar.qualifier 0 else "N/A" in
-      let _ = Printf.printf "Candidate : %s at path : %s\n" (var_to_string qvar) pth in
-      let const_args = List.map (
-                           fun (_, ty) -> {
-                               is_ptr_or_ref =
-                                 is_typ_ptr ty || Typ.is_reference ty ||
-                                   is_typ_array ty;
-                               is_const = true;
-                               to_unconst_by_propagation = [];
-                         }) args in
-      let const : const_fun = {
-          const_args = const_args;
-          is_const = true;
-          is_ret_ptr = is_typ_ptr ret_ty;
-          is_ret_ref = is_typ_array ret_ty || Typ.is_reference ret_ty;
-          is_class_method = false;
-        } in
-      Hashtbl.add const_records qvar const
-    )
-
-(* [const_compute_one]: recursively visits all the terms of a function
-   definition body in order to resolve dependencies between arguments *)
-let rec const_compute_one (aliases : const_aliases) (fun_name : var)
-          (fun_body : trm) : unit =
-  match fun_body.desc with
-  (* New scope *)
-  | Trm_seq _
-    | Trm_for _
-    | Trm_for_c _
-    | Trm_if _
-    | Trm_switch _
-    | Trm_while _ ->
-     trm_iter (const_compute_one (Hashtbl.copy aliases) fun_name) fun_body
-  (* Function call: update dependencies. *)
-  | Trm_apps ({ desc = Trm_var (_ , name); _ }, args) when
-         Hashtbl.mem const_records name ->
-     let _ = Printf.printf "Call to %s\n" (var_to_string name) in
-     let fun_call_const = Hashtbl.find const_records name in
-     let fun_args_const = fun_call_const.const_args in
-     List.iteri (fun index arg ->
-         let arg_var = trm_strip_accesses_and_references_and_get arg in
-         if trm_is_var arg_var then
-           begin
-             let error = "Apac_basic.const_compute_one: unable to retrieve \
-                          qualified name of an argument" in
-             let arg_qvar = trm_inv ~error trm_var_inv arg_var in
-             if Hashtbl.mem aliases arg_qvar then
-               begin
-                 let (_, arg_index) = Hashtbl.find aliases arg_qvar in
-                 let arg_const = List.nth fun_args_const index in
-                 let _ = Printf.printf "alias: %s\n" (var_to_string arg_qvar) in
-                 if arg_const.is_ptr_or_ref then
-                   begin
-                     Printf.printf "arg is ptr or ref (%s, %d)\n" (var_to_string fun_name) index;
-                     arg_const.to_unconst_by_propagation <-
-                       (fun_name, arg_index) ::
-                         arg_const.to_unconst_by_propagation
-                   end
-               end
-           end
-       ) args;
-     trm_iter (const_compute_one aliases fun_name) fun_body
-  (* Variable declaration: update list of aliases. *)
-  | Trm_let (_, lval, { desc = Trm_apps (_, [rval]); _ }, _) ->
-     let _ =
-       trm_let_update_aliases ~reference:(trm_has_cstyle Reference fun_body)
-         lval rval aliases in
-     trm_iter (const_compute_one aliases fun_name) fun_body
-  (* Multiple variable declaration: update list of aliases. *)
-  | Trm_let_mult (_, lvals, rvals) ->
-     List.iter2 (
-         fun lval rval -> let _ = trm_let_update_aliases lval rval aliases in ()
-       ) lvals rvals;
-     trm_iter (const_compute_one aliases fun_name) fun_body
-  (* Assignment or compound assignment: update the unconstification stack. *)
-  | Trm_apps _ when is_set_operation fun_body ->
-     let error = "Apac_basic.const_compute_one: expected set operation." in
-     let (lval, rval) = trm_inv ~error set_inv fun_body in
-     begin
-       match trm_resolve_binop_lval_name_and_get_with_deref lval with
-       (* The lvalue has been modified by assignment, if it is an argument or an
-          alias to an argument, we must not constify it. *)
-       | Some (lval_name, lval_deref) when Hashtbl.mem aliases lval_name ->
-          (* An alias of the same name may have been used multiple times to
-             alias different memory locations.
-
-             For example, in:
-
-             L1: void f(int * a, int * b, int * c) {
-             L2:   int * d = a;
-             L3:   d = c;
-             L4:   *d = 1;
-             L5: }
-
-             [d] is declared as an alias to [a] on L2. The data pointed to by
-             [a] is not modified within the function. On L3, [d] becomes an
-             alias for [c]. Then, on L4, the data pointed to by [c] is modified
-             through its alias [d]. Therefore, the analysis will conclude that
-             nor [c] nor [d] should be constified. However, for [a] it will
-             conclude that the argument can be constified as the data it is
-             pointing to is never modified within the function. In the end, this
-             will produce a compilation error as [a], which became const, is
-             assigned to the non-const [d] on L2.
-
-             In order to prevent this situation from happening, we must
-             propagate the unconstification to previously aliased arguments too.
-             As the [aliases] hash table stores all the values that were ever
-             assigned to a given key, we only have to [find_all] of them and
-             push them to the unconstification stack. *)
-          let all_aliases = Hashtbl.find_all aliases lval_name in
-          List.iter (fun (_, arg_index) ->
-              Stack.push (fun_name, arg_index) to_unconst
-            ) all_aliases;
-          (* When an alias changes a target, i.e. when the lvalue variable was
-             not dereferenced, we have to add a new entry into [aliases]. This
-             happens, for example, on L3 in the aforementioned example. *)
-          let (alias_idx, rval_var) =
-            match (trm_resolve_pointer_and_check_if_alias rval aliases) with
-            | Some (idx, t) -> (idx, t)
-            | None -> (-1, trm_unit ())
-          in
-          if alias_idx > -1 && not lval_deref then
-            let (lval_degree, _) = List.nth all_aliases 0 in
-            Hashtbl.add aliases lval_name (lval_degree, alias_idx)
-       | _ -> ()
-     end;
-     trm_iter (const_compute_one aliases fun_name) fun_body
-  (* Increment or decrement unary operation: update the unconstification
-     stack. *)
-  | Trm_apps _ when trm_is_unop_inc_or_dec fun_body ->
-     let error = "Apac_basic.const_compute_one: unable to retrieve variable \
-                  name" in
-     let var_name = trm_inv ~error
-                      trm_resolve_var_name_in_unop_inc_or_dec_and_get fun_body
-     in
-     (* Propagate the unconstification to all previously aliased arguments. *)
-     let all_aliases = Hashtbl.find_all aliases var_name in
-     List.iter (fun (_, arg_index) ->
-         Stack.push (fun_name, arg_index) to_unconst
-       ) all_aliases;
-     trm_iter (const_compute_one aliases fun_name) fun_body
-  (* Return statement: update the unconstification stack if the return value is
-     a reference or a pointer. *)
-  | Trm_abort (Ret (Some ret)) ->
-     let fun_const = Hashtbl.find const_records fun_name in
-     if fun_const.is_ret_ref then
-       begin
-         (* If the return type of the function is a reference, there are two
-            return term types we can possibly deal with: *)
-         match (trm_var_inv ret) with
-         (* 1) a variable term corresponding to the reference, *)
-         | Some ret_var_name ->
-            begin
-              (* Propagate the unconstification to all previously aliased
-                 arguments. *)
-              let all_aliases = Hashtbl.find_all aliases ret_var_name in
-              List.iter (fun (_, arg_index) ->
-                  Stack.push (fun_name, arg_index) to_unconst
-                ) all_aliases
-            end
-         (* 2) a function call with reference return type. In this case, there
-               is nothing to do as the function call cannot be an alias to an
-               argument. *)
-         | _ -> ()
-       end
-     else if fun_const.is_ret_ptr then
-       begin
-         let (alias_idx, ret_var) =
-           match (trm_resolve_pointer_and_check_if_alias ret aliases) with
-           | Some (idx, t) -> (idx, t)
-           | None -> (-1, trm_unit ())
-         in
-         if alias_idx > -1 then Stack.push (fun_name, alias_idx) to_unconst
-       end;
-     trm_iter (const_compute_one aliases fun_name) fun_body
-  | _ -> trm_iter (const_compute_one aliases fun_name) fun_body
-
-let rec unconst () : unit =
-  match Stack.pop_opt to_unconst with
-  | Some (fun_name, index) ->
-     Printf.printf "Unconst on (%s, %d)...\n" (var_to_string fun_name) index;
-     let const_record = Hashtbl.find const_records fun_name in
-     let nb_args = List.length const_record.const_args in
-     if index < nb_args then
-       begin
-         let arg = List.nth const_record.const_args index in
-         if arg.is_const then
-           begin
-             arg.is_const <- false;
-             List.iter (
-                 fun element -> Stack.push element to_unconst
-               ) arg.to_unconst_by_propagation;
-           end;
-       end
-     (* When the function is a class member method and a class sibling is
-        being modified within its body, the function must not be
-        consitifed. *)
-     else if const_record.is_class_method then const_record.is_const <- false;
-     unconst ()
-  | None -> ()
-
-let find_parent_typedef_record (p : path) : trm option =
-  let reversed = List.tl (List.rev p) in
-  let rec aux (p : path) : trm option =
-    match p with
-    | e :: f ->
-       begin
-         let tg = target_of_path (List.rev p) in (* FIXME : Optimize by passing non-reversed list as argument ? *)
-         let t = get_trm_at_exn tg in
-         match t.desc with
-         | Trm_typedef { typdef_body = Typdef_record _; _ } -> Some (t)
-         | _ -> aux f
-       end
-    | [] -> None
-  in
-  aux reversed
-
-let const_compute_all : Transfo.t =
-  Stack.clear to_unconst;
-  Target.iter (fun trm path ->
-      let error = "Apac_basic.const_compute_all: expected target to a function \
-                   definition." in
-      let (qvar, ret_ty, args, body) = trm_inv ~error trm_let_fun_inv
-                                         (get_trm_at_path path trm) in
-      let nb_args = List.length args in
-      let const_record = Hashtbl.find const_records qvar in
-      let aliases : const_aliases = Hashtbl.create 10 in
-      let class_siblings = match (find_parent_typedef_record path) with
-        | Some (td) -> typedef_get_members td
-        | None -> [] in
-      if List.length class_siblings > 0 then
-        begin
-          const_record.is_class_method <- true;
-          List.iteri (fun index (name, typ) ->
-              Printf.printf "Class sibling for aliases : %s\n" (var_to_string name);
-              Hashtbl.add aliases name (get_cptr_depth typ, nb_args + index)
-            ) class_siblings
-        end
-      else const_record.is_const <- false;
-      (* Add arguments to the list of aliases. *)
-      List.iteri (fun index (name, typ) ->
-        Printf.printf "Arg name for aliases : %s\n" name;
-        Hashtbl.add aliases name (get_cptr_depth typ, index)
-      ) args;
-      (* Actually compute the dependencies of the function definition at [path]
-         and fill [to_unconst]. *)
-      const_compute_one aliases qvar body
-    )
-
-=======
->>>>>>> f319c280
 (* [constify_args_on ?force t]: see [constify_args]. *)
 let constify_args_on ?(force = false) (t : trm) : trm =
   (* Try to deconstruct the target function definition term. *)
@@ -795,11 +187,7 @@
      function itself should be constified. *)
   else
     (* Gather the constification record of the function. *)
-<<<<<<< HEAD
-    let const_record = Hashtbl.find const_records qvar in
-=======
     let const_record = Hashtbl.find Apac_core.const_records qvar.qvar_str in
->>>>>>> f319c280
     (* Simultaneously loop over the list of function's arguments as well as over
        the list of argument constification records and constify the arguments
        that should be constified according to the corresponding constification
@@ -938,11 +326,7 @@
                definition." in
   let (qvar, ret_ty, args, body) = trm_inv ~error trm_let_fun_inv t in
   (* Gather the constification record of the function. *)
-<<<<<<< HEAD
-  let const_record = Hashtbl.find const_records qvar in
-=======
   let const_record = Hashtbl.find Apac_core.const_records qvar.qvar_str in
->>>>>>> f319c280
   (* Create an alias hash table. *)
   let aliases : const_aliases = Hashtbl.create 10 in
   (* Optionally, force the constification of all of the aliases by adding all of
