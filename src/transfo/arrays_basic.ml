open Ast
open Target

(* [to_variables new_vars tg]: expects the target [tg] to point at an array declaration.
    Then it transforms this declaration into a list of declarations.
    [new_vars] - denotes the list of variables that is going to replace the initial declaration
      the length of this list is equal to [size -1] where [size] is the size of the array.*)
let%transfo to_variables (new_vars : vars) (tg : target) : unit =
  Internal.nobrace_remove_after (fun _ ->
    apply_on_transformed_targets (Internal.isolate_last_dir_in_seq)
    (fun t (p,i) -> Arrays_core.to_variables new_vars i t p
  ) tg)


(* [tile ~block_type block_size tg]: expects the target [tg] to point at an array declaration.
   Then it takes that declaration and transforms it into a tiled array. All the accesses of the
   targeted array are handled as well.
   [block_type] - denotes the name of the array which is going to represent a tile.
   [block_size] - size of the block of tiles. *)
let%transfo tile ?(block_type : typvar = "") (block_size : var) (tg : target) : unit =
  Internal.nobrace_remove_after (fun _ ->
    apply_on_transformed_targets (Internal.isolate_last_dir_in_seq)
    (fun t (p,i) -> Arrays_core.tile block_type block_size i t p) tg)

(* [swap name x tg]: expects the target [tg] to point at an array declaration.
   It changes the declaration so that the bounds of the array are switched. Also
   all the accesses of the targeted array are handled as well.*)
let%transfo swap (tg : target) : unit =
  apply_on_transformed_targets (Internal.isolate_last_dir_in_seq)
    (fun t (p,i) -> Arrays_core.swap i t p) tg


(* [aos_to_soa tv sz] finds the definition of type [tv] which should be a typedef Record.
    Then it will change its struct fields type to arrys of size [sz] with type their current type.
    All the accesses will be swapped.
    Ex:
      int const N = 100;
      typedef struct {
        int x;
        int y;
      } vect;
      vect w[N];
      int main(){
        int i;
        int c = w[i].x;
        return 0;
      }

      int const N = 100;
      typedef struct {
        int x[N];
        int y[N];
      }
      vect w
      int main(){
        int i;
        int c = w.x[i];
        return 0;
      }
*)
let aos_to_soa (tv : typvar) (sz : var) : unit =
  apply_on_transformed_targets (Internal.isolate_last_dir_in_seq)
    (fun t (p,_) ->  Arrays_core.aos_to_soa tv sz t p) [cFunDef "main"]


(* [set_explicit tg] expects the target [tg] to point at an array declaration
    then it will remove the initialization trm and a list of write operations on
    each of the cells of the targeted array.
*)
let%transfo set_explicit (tg : target) : unit =
  Internal.nobrace_remove_after (fun _ ->
    apply_on_targets (Arrays_core.set_explicit) tg)

let inline_constant_on (array_var : var) (array_vals : trm list) (mark_accesses : mark option) (t : trm) : trm =
  let error = "Arrays_basic.inline_constant_on: expected array access with constant index" in
  (* Debug_transfo.trm "t" t; *)
  let ptr_t = trm_inv ~error trm_get_inv t in
  let (base, index) = trm_inv ~error array_access_inv ptr_t in
  let (_, var) = trm_inv ~error trm_var_inv base in
  if var <> array_var then
    fail base.loc error;
  (* TODO: check that moving trm evaluation here is ok *)
  begin match trm_inv ~error trm_lit_inv index with
  | Lit_int i -> trm_may_add_mark mark_accesses (List.nth array_vals i)
  | _ -> fail index.loc error
  end

(* [inline_constant] expects the target [decl] to point at a constant array literal declaration, and resolves all accesses targeted by [tg], that must be at constant indices.
  *)
let%transfo inline_constant ?(mark_accesses : mark option) ~(decl : target) (tg : target) : unit =
  let decl_p = resolve_target_exactly_one_with_stringreprs_available decl (Trace.ast ()) in
  let decl_t = Path.resolve_path decl_p (Trace.ast ()) in
  let error = "Arrays_basic.inline_constant: expected constant array literal declaration" in
  let (_, var, typ, init) = trm_inv ~error trm_let_inv decl_t in
  let (_elem_ty, _size) = typ_inv ~error decl_t.loc typ_const_array_inv typ in
  let array_mlist = trm_inv ~error array_inv init in
  Target.apply_at_target_paths (inline_constant_on var (Mlist.to_list array_mlist) mark_accesses) tg

let elim_on (decl_index : int) (t : trm) : trm =
  Nobrace.enter ();

  let remove_decl (t : trm) : trm =
    let error = "Arrays.elim_constant_on: expected constant array literal declaration" in
    let (_, name, typ, init) = trm_inv ~error trm_let_inv t in
    (* Printf.printf "QSJIDO:\n%s\n" (Ast_to_text.ast_to_string t); *)
    let (_elem_ty, _size) = typ_inv ~error t.loc typ_const_array_inv typ in
    let _array_mlist = trm_inv ~error array_inv init in
    trm_seq_no_brace []
  in

<<<<<<< HEAD
  let rec update_accesses (t : trm) : trm =
    match Option.bind (trm_get_inv t) array_access_inv with
    | Some (base, index) ->
      begin match trm_var_inv base with
      | Some x when x = !array_var ->
        let error = "Arrays.elim_constant_on: array accesses must be literals" in
        (* TODO: check that moving trm evaluation here is ok *)
        begin match trm_inv ~error trm_lit_inv index with
        | Lit_int i -> List.nth !array_vals i
        | _ -> fail index.loc error
        end
      | _ -> trm_map update_accesses t
      end
    | _ -> trm_map update_accesses t
  in
=======
  (* TODO: check that its not used anywhere *)
>>>>>>> 659b8cff

  let instrs = trm_inv
   ~error:"Arrays.elim_constant_on: expected sequence"
   trm_seq_inv t in
  let new_instrs = Mlist.update_nth decl_index remove_decl instrs in

  let nobrace_id = Nobrace.exit () in
  Internal.clean_no_brace_seq nobrace_id (
    trm_seq ~annot:t.annot ?loc:t.loc new_instrs)

(* [elim] expects the target [tg] to point at a constant array literal declaration, and eliminates it if it is not accessed anymore.
  *)
let%transfo elim (tg : target) : unit =
  Target.apply (fun t p ->
    let (i, p_seq) = Path.index_in_seq p in
    Path.apply_on_path (elim_on i) t p_seq
  ) tg<|MERGE_RESOLUTION|>--- conflicted
+++ resolved
@@ -76,7 +76,7 @@
   (* Debug_transfo.trm "t" t; *)
   let ptr_t = trm_inv ~error trm_get_inv t in
   let (base, index) = trm_inv ~error array_access_inv ptr_t in
-  let (_, var) = trm_inv ~error trm_var_inv base in
+  let var = trm_inv ~error trm_var_inv base in
   if var <> array_var then
     fail base.loc error;
   (* TODO: check that moving trm evaluation here is ok *)
@@ -107,26 +107,7 @@
     let _array_mlist = trm_inv ~error array_inv init in
     trm_seq_no_brace []
   in
-
-<<<<<<< HEAD
-  let rec update_accesses (t : trm) : trm =
-    match Option.bind (trm_get_inv t) array_access_inv with
-    | Some (base, index) ->
-      begin match trm_var_inv base with
-      | Some x when x = !array_var ->
-        let error = "Arrays.elim_constant_on: array accesses must be literals" in
-        (* TODO: check that moving trm evaluation here is ok *)
-        begin match trm_inv ~error trm_lit_inv index with
-        | Lit_int i -> List.nth !array_vals i
-        | _ -> fail index.loc error
-        end
-      | _ -> trm_map update_accesses t
-      end
-    | _ -> trm_map update_accesses t
-  in
-=======
   (* TODO: check that its not used anywhere *)
->>>>>>> 659b8cff
 
   let instrs = trm_inv
    ~error:"Arrays.elim_constant_on: expected sequence"
