open Ast
open Path
open Target

(* [bind_intro_aux my_mark index fresh_name vonst p_local t]: bind the variable [fresh_name] to the targeted function call,
      [my_mark] - put a mark on the targeted function call,
      [index] - index of the instruction that contains the targeted function call on its surrouding sequence,
      [const] - flag for the mutability of the binded variable,
      [p_local] - path from the instruction containing the function call to the function call itself,
      [t] - ast of the sequence that contains the targeted function call. *)
let bind_intro_aux (my_mark : string) (index : int) (fresh_name : var) (const : bool) (p_local : path) (t : trm) : trm =
  let error = "Function_core.bind_intro_aux: expected the surrouding sequence of the targeted call" in
  let tl = trm_inv ~error trm_seq_inv t in

  let f_update (t : trm) : trm =
     let function_call = Path.resolve_path p_local t in
     let has_reference_type = if (Str.string_before fresh_name 1) = "&" then true else false in
     let fresh_name = if has_reference_type then (Str.string_after fresh_name 1) else fresh_name in

      let function_type = match function_call.typ with
      | Some typ -> typ
      |  None -> typ_auto() in
      let change_with = (trm_var_possibly_mut ~const ~typ:function_type fresh_name) in
      let decl_to_change = Internal.change_trm function_call change_with t in

      let function_call = trm_add_mark my_mark function_call in
      let decl_to_insert =
      if const
        then trm_let_immut (fresh_name, function_type) function_call
        else trm_let_mut (fresh_name, function_type) function_call
      in
      trm_seq_no_brace [decl_to_insert; decl_to_change]
    in

  let new_tl = Mlist.update_nth index f_update tl in
  trm_seq ~annot:t.annot new_tl


(* [bind_intro ~my_mark index fresh_name const p_local]: applies [bind_intro_aux] at the trm [t] with path [p]. *)
let bind_intro ?(my_mark : string =  "") (index : int) (fresh_name : var) (const : bool) (p_local : path) : Transfo.local =
  apply_on_path (bind_intro_aux my_mark index fresh_name const p_local)


(* [inline_aux index body_mark p_local t]: inline a function call,
      [index] - index of the instruction containing the function call,
      [body_mark] - mark usef for the transflated body of the function,
      [p_local] - path from the instructions that contains the function call to the function call itself,
      [t] - ast of the sequence containing the function call. *)

(* LATER: inlining of f(3) could be ideally implemented as  variable.inline + function.beta,
   but for now we implement a function that covers both beta and inline at once, as it is simpler *)
let inline_aux (index : int) (body_mark : mark option) (subst_mark : mark option) (p_local : path) (t : trm) : trm =
  let error = "Function_core.inline_aux: the targeted function call should be contained into an instruction that
     belongs toa local or global scope" in
  let tl = trm_inv ~error trm_seq_inv t in

  let f_update (t : trm) : trm =
    let fun_call = Path.resolve_path p_local t in
    begin match fun_call.desc with
    | Trm_apps(tfun, fun_call_args1) ->
      let fun_decl = begin match tfun.desc with
      | Trm_var (_, f) ->
        begin match Internal.toplevel_decl ~require_body:true f.qvar_var with
        | Some decl -> decl
        | _ -> fail tfun.loc "Function_core.inline_aux: couldn't find the toplevel decl for the targeted function call"
        end
      | Trm_let_fun _ -> tfun
      | _ -> fail tfun.loc "Function_core.inline_aux: expected either a function call or a beta function call"
      end in
      begin match fun_decl.desc with
      | Trm_let_fun (_f, ty, args, body, _) ->
        let fun_decl_arg_vars = fst (List.split args) in
        let fun_call_args = if trm_has_cstyle Method_call fun_call then snd (Xlist.uncons fun_call_args1) else fun_call_args1 in
        let fresh_args = List.map Internal.fresh_args fun_call_args in
<<<<<<< HEAD
        let fun_decl_body = List.fold_left2 (fun acc x y -> Internal.subst_var x y acc) body fun_decl_arg_vars fresh_args in
        let fun_decl_body = List.fold_left2 (fun acc x y -> Internal.change_trm x (trm_may_add_mark subst_mark y) acc) fun_decl_body fresh_args fun_call_args in
        let name = match t.desc with | Trm_let (vk, (x, _), _) -> x| _ -> ""  in
=======
        let fun_decl_body = List.fold_left2 (fun acc x y -> Subst.subst_var x y acc) body fun_decl_arg_vars fresh_args in
        let fun_decl_body = List.fold_left2 (fun acc x y -> Internal.change_trm x y acc) fun_decl_body fresh_args fun_call_args in
        let name = match t.desc with | Trm_let (vk, (x, _), _, _) -> x| _ -> ""  in
>>>>>>> 54c3102d
        let processed_body, nb_gotos = Internal.replace_return_with_assign ~exit_label:"exit_body" name fun_decl_body in
        let marked_body = begin match body_mark with
        | Some b_m -> if b_m <> "" then trm_add_mark b_m processed_body  else Internal.set_nobrace_if_sequence processed_body
        | _ -> Internal.set_nobrace_if_sequence processed_body
        end  in
        let marked_body = if trm_has_cstyle Method_call fun_call
          then
            let class_name = fst (Xlist.uncons fun_call_args1) in
            match trm_var_inv (get_operation_arg class_name) with
            | Some c_name -> Internal.fix_class_member_accesses c_name marked_body
            | _ -> fail class_name.loc "Function_core.inline_aux: bad encodings."
          else marked_body in
        let exit_label = if nb_gotos = 0 then trm_seq_no_brace [] else trm_add_label "exit_body" (trm_lit (Lit_unit)) in
        let inlined_body =
          if is_type_unit(ty)
            then [marked_body; exit_label]
            else
              [trm_pass_marks fun_call (trm_let_mut (name, ty) (trm_uninitialized ()));marked_body; exit_label]
          in
        trm_seq_no_brace inlined_body

      | _ -> fail fun_decl.loc "Function_core.inline_aux: failed to find the top level declaration of the function"
      end
    | _ -> fail fun_call.loc "Function_core.inline_aux: expected a target to a function call"
    end
    in
    let new_tl = Mlist.update_nth index f_update tl in
    trm_seq ~annot:t.annot new_tl

(* [inline index body_mark p_local t p]: applies [inline_aux] at the trm [t] with path [p]. *)
let inline (index: int) (body_mark : string option) ~(subst_mark : mark option) (p_local : path) : Transfo.local =
  Stats.comp_stats "Function_core.inline" (fun () -> apply_on_path (
    Stats.comp_stats "Function_core.inline_aux" (fun () -> inline_aux index body_mark subst_mark p_local)))

(* [use_infix_ops_aux allow_identity t]: transforms an explicit write operation to an implicit one
      [allow_identity] - if true then the transformation will never fail
      [t] - ast of the write operation *)
let use_infix_ops_aux (allow_identity : bool) (t : trm) : trm =
  match t.desc with
  | Trm_apps (f, [ls; rs]) when is_set_operation t ->
    begin match rs.desc with
    | Trm_apps (f1, [get_ls; arg]) ->
      begin match trm_prim_inv f1 with
      | Some p when is_infix_prim_fun p ->
        let aux s = AstC_to_c.ast_to_string s in
        if aux ls <> aux (get_operation_arg get_ls) && aux ls <> aux (get_operation_arg arg)
          then t
          else
            let binop = match get_binop_from_prim p with | Some binop -> binop | _ -> fail f.loc "Function_core.use_infix_ops_aux: this should never happen" in
            if not (aux ls = aux (get_operation_arg get_ls)) then trm_prim_compound ~annot:t.annot binop ls get_ls else  trm_prim_compound ~annot:t.annot binop ls arg
      | _ ->
        if allow_identity then t else
        fail f1.loc "Function_core.use_infix_ops_aux: expected a write operation of the form x = f(get(x), arg) or x = f(arg, get(x) where f is a binary operator that can be written in an infix form"

      end
    | _ -> if allow_identity then t else
           fail rs.loc "Function_core.use_infix_ops_aux: expeted a write operation of the form x = f(get(x), arg) or x = f(arg, get(x))"
    end
  | _-> if allow_identity then t else fail t.loc "Function_core.use_infix_ops_aux: expected an infix operation of the form x = f(x,a) or x = f(a,x)"

(* [use_infix_ops allow_identity t p]: applies [use_infix_ops_aux] at the trm [t] with path [p]. *)
let use_infix_ops (allow_identity: bool) : Transfo.local =
  apply_on_path (use_infix_ops_aux allow_identity)

(* [uninline_aux fct_decl t]: takes a function declaration [fct_decl], for example
   [void gtwice(int x) { g(x, x); }], and expects a term [t] that matches the body
   of the function, for example [g(3,3)]. It performs some matching to resolve [x]
   and returns the term [gtwice(3)], which is equivalent to [t] up to inlining. *)
let uninline_aux (fct_decl : trm) (t : trm) : trm =
  let error = "Function_core.uninline: fct argument should target a function definition" in
  let (f, _, targs, body) = trm_inv ~error ?loc:fct_decl.loc trm_let_fun_inv fct_decl in
  let inst = Trm_matching.rule_match ~higher_order_inst:true targs body t in
  let args = Ast.tmap_to_list (List.map fst targs) inst in
  trm_pass_labels t (trm_apps (trm_var ~qvar:f "") args)

(* [uninline fct_decl t p]: applies [uninline_aux] at the trm [t] with path [p]. *)
let uninline (fct_decl : trm) : Transfo.local =
  apply_on_path (uninline_aux fct_decl)

(* [rename_args_aux vl t]: renames arguments of function [t] and replace all the occurrences of its
    arguments of the args inside its body with the new names provided as arguments,
      [vl] - new arguments,
      [t] - ast of the function declaration whose arguments are going to be altered. *)
let rename_args_aux (vl : var list) (t : trm) : trm =
  let error = "Function_core.rename_args_aux: expected a target to a function declaration" in
  let (f, retty, args, body) = trm_inv ~error trm_let_fun_inv t in
  let renamed_args = List.map2 (fun v1 (arg1, ty1) -> if v1 <> "" then (v1, ty1) else (arg1, ty1)) vl args in
  let assoc_list = List.fold_left2 (fun acc v1 (arg1, _ty1) -> if v1 <> "" then (arg1, trm_var v1) ::  acc else acc) [] vl args in
  let tm = map_from_trm_var_assoc_list assoc_list in
  let new_body = Subst.subst tm body in
  trm_let_fun ~qvar:f "" retty renamed_args new_body

(* [rename_args vl t p]: applies [rename_aux] at trm [t] with path [p] *)
let rename_args (vl : var list) : Transfo.local =
  apply_on_path (rename_args_aux vl)

(* [replace_with_change_args_aux new_fun_name arg_mapper t]: change the name of the called function and its arguments
      [new_fun_name] - the new name that is going to replace the current one,
      [arg_mapper] - a function to change the arguments. *)
let replace_with_change_args_aux (new_fun_name : string) (arg_mapper : trms -> trms) (t : trm) : trm =
  match t.desc with
  | Trm_apps (f, args) -> trm_replace (Trm_apps (trm_var new_fun_name, arg_mapper args)) t
  | _ -> fail t.loc "Function_core.replace_with_change_args_aux: expected a target to a function call"

(* [replace_with_change_args new_fun_name arg_mapper t p]: applies [replace_with_change_args_aux] at trm [t] with path [p]. *)
let replace_with_change_args (new_fun_name : string) (arg_mapper : trms -> trms) : Transfo.local =
  apply_on_path (replace_with_change_args_aux new_fun_name arg_mapper)

(* [dsp_def_aux index arg func t]: changes the destination pasing style,
     [index] - index of the targeted function definition on its surrounding sequence,
     [arg] - the new argument to be added on the new function definition,
     [func] - name of the newly added function definition,
     [t] - ast of the original function definition. *)

let dsp_def_aux (index : int) (arg : var) (func : var) (t : trm) : trm =
  let error = "Function_core.dsp_def_aux: expected the surrounding sequence of the targeted function definition." in
  let tl = trm_inv ~error trm_seq_inv t in

  let f_update (t : trm) : trm =
    let error = "Function_core.dsp_def_aux: expected a target to a function definition." in
    let (f, ret_ty, tvl, body) = trm_inv ~error trm_let_fun_inv t in
    let new_body, _ = Internal.replace_return_with_assign arg body in
    let new_args = tvl @ [(arg, typ_ptr Ptr_kind_mut ret_ty)] in
    let new_fun = if func = "dsp" then f.qvar_var ^ "_dsp" else func in
    let new_fun_def = trm_let_fun ~annot:t.annot new_fun (typ_unit ()) new_args new_body in
    trm_seq_no_brace [t; new_fun_def]
   in
  let new_tl = Mlist.update_nth index f_update tl in
  trm_seq ~annot:t.annot new_tl

(* [dsp_def index arg func t p]: applies [dsp_def_aux] at trm [t] with path [p]. *)
  let dsp_def (index : int) (arg : var) (func : var) : Transfo.local =
  apply_on_path (dsp_def_aux index arg func)

(* [dsp_call_aux dps t]: changes a write operation with lhs a function call to a function call,
    [dsp] - the name of the function call, possibly empty to use the default name
    [t] - ast of the write operation. *)
let dsp_call_aux (dsp : var) (t : trm) : trm =
  match t.desc with
  | Trm_apps (_, [lhs; rhs]) when is_set_operation t ->
    begin match rhs.desc with
    | Trm_apps ({desc = Trm_var (_, f); _}, args) ->
        let dsp_name = if dsp = "" then f.qvar_var ^ "_dsp" else dsp in
        trm_apps (trm_var dsp_name) (args @ [lhs])
    | _ -> fail rhs.loc "Function_core.dsp_call_aux: expected a target to a function call."
    end
  | _ -> fail t.loc "Function_core.dsp_call_aux: expected a target to a function call, whose parent is a write operation."

(* [dsp_call dsp t p]: applies [dsp_call_aux] at trm [t] with path [p]. *)
let dsp_call (dsp : var) : Transfo.local =
  apply_on_path (dsp_call_aux dsp)


(* [get_prototype t]: returns the return type of the function and the types of all its arguments.*)
let get_prototype (t : trm) : (typ * typed_vars) option =
  match t.desc with
  | Trm_let_fun (f, ret_ty, args, body, _) ->
    Some (ret_ty, args)
  | _ -> None<|MERGE_RESOLUTION|>--- conflicted
+++ resolved
@@ -72,15 +72,9 @@
         let fun_decl_arg_vars = fst (List.split args) in
         let fun_call_args = if trm_has_cstyle Method_call fun_call then snd (Xlist.uncons fun_call_args1) else fun_call_args1 in
         let fresh_args = List.map Internal.fresh_args fun_call_args in
-<<<<<<< HEAD
-        let fun_decl_body = List.fold_left2 (fun acc x y -> Internal.subst_var x y acc) body fun_decl_arg_vars fresh_args in
+        let fun_decl_body = List.fold_left2 (fun acc x y -> Subst.subst_var x y acc) body fun_decl_arg_vars fresh_args in
         let fun_decl_body = List.fold_left2 (fun acc x y -> Internal.change_trm x (trm_may_add_mark subst_mark y) acc) fun_decl_body fresh_args fun_call_args in
-        let name = match t.desc with | Trm_let (vk, (x, _), _) -> x| _ -> ""  in
-=======
-        let fun_decl_body = List.fold_left2 (fun acc x y -> Subst.subst_var x y acc) body fun_decl_arg_vars fresh_args in
-        let fun_decl_body = List.fold_left2 (fun acc x y -> Internal.change_trm x y acc) fun_decl_body fresh_args fun_call_args in
         let name = match t.desc with | Trm_let (vk, (x, _), _, _) -> x| _ -> ""  in
->>>>>>> 54c3102d
         let processed_body, nb_gotos = Internal.replace_return_with_assign ~exit_label:"exit_body" name fun_decl_body in
         let marked_body = begin match body_mark with
         | Some b_m -> if b_m <> "" then trm_add_mark b_m processed_body  else Internal.set_nobrace_if_sequence processed_body
