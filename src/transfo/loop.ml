--- conflicted
+++ resolved
@@ -552,7 +552,6 @@
       (* Printf.printf "to_fuse: %i\n" to_fuse;
       Printf.printf "fuse_into: %i\n" fuse_into; *)
       (* If we are fusing from top to bottom *)
-<<<<<<< HEAD
       if (fst to_fuse) < (fst fuse_into) then begin
         let span_beg = resolve_target_exactly_one ([tAfter] @ tg_current) in
         let span_end = resolve_target_exactly_one ([tBefore] @ fuse_into_tg) in
@@ -576,17 +575,6 @@
         done;
         (* Instr.move_in_seq ~dest:[tBefore; cMark (snd fuse_into)] tg_current; *)
         (* 3. fuse *)
-=======
-      if to_fuse < fuse_into then begin
-        (* Tools.debug "to_fuse: %i" to_fuse;
-        Tools.debug "fuse_into: %i" fuse_into; *)
-        let to_fuse' = to_fuse in (* no shift *)
-        let p_current = p_seq @ [Path.Dir_seq_nth to_fuse'] in
-        may_rename_loop_body p_current;
-        if to_fuse' <> fuse_into - 1 then begin
-          Instr_basic.move ~dest:[dBefore fuse_into] (target_of_path p_current);
-        end;
->>>>>>> f2cee49e
         fusion ~nest_of ~adapt_fused_indices ~upwards:false fuse_into_tg;
         fuse_loops fuse_into todo;
       end;
@@ -637,16 +625,10 @@
   let to_fuse = (List.rev before) @ after in
   (* Tools.debug "fuse_into: %i" fuse_into;
   List.iter (Printf.printf "%i ") to_fuse;
-<<<<<<< HEAD
   Printf.printf "\n"; *)
   may_rename_loop_body (target_of_path (p_seq @ [Dir_seq_nth (fst fuse_into)]));
   fuse_loops fuse_into to_fuse
   )
-=======
-  Tools.debug ""; *)
-  may_rename_loop_body (p_seq @ [Dir_seq_nth fuse_into]);
-  fuse_loops fuse_into 0 to_fuse
->>>>>>> f2cee49e
 
 (* [move_out ~upto tg]: expects the target [tg] to point at an instruction inside a for loop,
     then it will move that instruction outside the for loop that it belongs to.
