--- conflicted
+++ resolved
@@ -313,7 +313,7 @@
     ?(tmp_names : string = "${var}_step${i}")
     ?(name : string = "")
     ?(inline : bool = true)
-    ?(indep : var list = [])
+    ?(indep : string list = [])
     ?(dest : target = [])
     (tg : target) : unit =
   Trace.tag_valid_by_composition ();
@@ -766,14 +766,10 @@
       | _ -> fail stop.loc "Loop.unroll: expected an addition of two constants or a constant variable"
       end
         in
-<<<<<<< HEAD
-      Loop_basic.unroll ~inner_braces:true ~outer_seq_with_mark:my_mark [cMark my_mark];
-=======
       Marks.with_fresh_mark (fun subst_mark ->
-        Loop_basic.unroll ~braces:true ~my_mark ~subst_mark [cMark my_mark];
+        Loop_basic.unroll ~inner_braces:true ~outer_seq_with_mark:my_mark ~subst_mark [cMark my_mark];
         simpl [nbAny; cMark subst_mark];
       );
->>>>>>> 19487093
       let block_list = Xlist.range 0 (nb_instr-1) in
       (* List.iter (fun x ->
         Variable.renames (AddSuffix (string_of_int x)) ([occIndex ~nb:nb_instr x; cMark my_mark;cSeq ()])
@@ -964,17 +960,11 @@
 
 (* [isolate_first_iteration tg]: expects the target [tg] to be pointing at a simple loop, then it will
    split that loop into two loops by calling split_range transformation. Finally it will unroll the first loop. *)
-<<<<<<< HEAD
-let%transfo isolate_first_iteration (tg : target) : unit =
+let%transfo isolate_first_iteration ?(simpl: Transfo.t = default_simpl) (tg : target) : unit =
   Target.iter (fun t p ->
     Loop_basic.split_range ~nb:1 (target_of_path p);
-    unroll (target_of_path p)
-  ) tg
-=======
-let%transfo isolate_first_iteration ?(simpl: Transfo.t = default_simpl) (tg : target) : unit =
-  Loop_basic.split_range ~nb:1 tg;
-  unroll ~simpl ([occFirst] @ tg)
->>>>>>> 19487093
+    unroll ~simpl (target_of_path p)
+  ) tg
 
 
 (* [unfold_bound tg]: inlines the bound of the targeted loop if that loop is a simple for loop and if that bound
