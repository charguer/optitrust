--- conflicted
+++ resolved
@@ -76,15 +76,9 @@
   | _ -> fail t.loc "Loop_basic.hoist_on: unsupported loop step"
   in
   let body_instrs = trm_inv ~error trm_seq_inv body in
-<<<<<<< HEAD
-  let ty = ref (typ_auto()) in
+  let elem_ty = ref (typ_auto()) in
   let old_var = ref dummy_var in
   let new_var = ref dummy_var in
-=======
-  let elem_ty = ref (typ_auto()) in
-  let old_name = ref "" in
-  let new_name = ref "" in
->>>>>>> 19487093
   let new_dims = ref [] in
   let with_mindex (dims : trms) : trm =
     new_dims := (arith_f array_size) :: dims;
@@ -93,40 +87,14 @@
     mindex !new_dims partial_indices
   in
   let update_decl (decl : trm) : trm =
-<<<<<<< HEAD
-    let error = "Loop_basic.hoist_on: expected variable declaration" in
-    let (vk, x, tx, init) = trm_inv ~error trm_let_inv decl in
+    let error = "Loop_basic.hoist_on: expected variable declaration with MALLOCN initialization" in
+    let (x, dims, etyp, elem_size) = trm_inv ~error Matrix_core.let_alloc_inv_with_ty decl in
     old_var := x;
     new_var := Trm.new_var (Tools.string_subst "${var}" x.name name);
-    ty := get_inner_ptr_type tx;
-    begin match Matrix_core.alloc_inv_with_ty init with
-    | Some (dims, _, elem_size) ->
-      let mindex = with_mindex dims in
-      (* extra reference to remove *)
-      ty := Option.get (typ_ptr_inv !ty);
-      (* TODO: let_immut? *)
-      trm_let_mut (x, (get_inner_ptr_type tx))
-        (trm_array_access (trm_var_get !new_var) mindex)
-    | None ->
-      fail init.loc "expected MALLOCN initialization";
-      (* DEPRECATED: before MALLOC0
-      if not ((is_trm_uninitialized init) || (is_trm_new_uninitialized init))
-      then fail init.loc "expected uninitialized allocation";
-      let mindex = with_mindex [] in
-      trm_let_ref (x, (get_inner_ptr_type tx))
-        (trm_array_access (trm_var_get !new_name) mindex)
-      *)
-    end
-=======
-    let error = "Loop_basic.hoist_on: expected variable declaration with MALLOCN initialization" in
-    let (x, dims, etyp, elem_size) = trm_inv ~error Matrix_core.let_alloc_inv_with_ty decl in
-    old_name := x;
-    new_name := Tools.string_subst "${var}" x name;
     elem_ty := etyp;
     let mindex = with_mindex dims in
     trm_let Var_immutable (x, typ_const_ptr etyp)
-      (trm_array_access (trm_var !new_name) mindex)
->>>>>>> 19487093
+      (trm_array_access (trm_var !new_var) mindex)
   in
   let body_instrs_new_decl = Mlist.update_nth decl_index update_decl body_instrs in
   let new_body_instrs = begin
@@ -134,23 +102,11 @@
     Mlist.iteri (fun i instr ->
       match Matrix_core.free_inv instr with
       | Some freed ->
-<<<<<<< HEAD
-        begin match trm_get_inv freed with
-        | Some x ->
-          begin match trm_var_inv x with
-          | Some freed_name when freed_name = !old_var ->
-            assert (Option.is_none !free_index_opt);
-            free_index_opt := Some i;
-          | _ -> ()
-          end
-        | None -> ()
-=======
         begin match trm_var_inv freed with
-        | Some freed_name when freed_name = !old_name ->
+        | Some freed_var when var_eq freed_var !old_var ->
           assert (Option.is_none !free_index_opt);
           free_index_opt := Some i;
         | _ -> ()
->>>>>>> 19487093
         end
       | _ -> ()
     ) body_instrs_new_decl;
@@ -160,19 +116,10 @@
   end in
   let new_body = trm_seq ~annot:body.annot new_body_instrs in
   trm_seq_no_brace [
-<<<<<<< HEAD
-    trm_may_add_mark mark (
-      (* TODO: let_immut? *)
-      trm_let_mut (!new_var, (typ_ptr Ptr_kind_mut !ty))
-        (Matrix_core.alloc_with_ty !new_dims !ty));
+    trm_may_add_mark mark
+      (Matrix_core.let_alloc_with_ty !new_var !new_dims !elem_ty);
     trm_for ~annot:t.annot range new_body;
-    Matrix_core.free !new_dims (trm_var_get !new_var);
-=======
-    trm_may_add_mark mark
-      (Matrix_core.let_alloc_with_ty !new_name !new_dims !elem_ty);
-    trm_for ~annot:t.annot range new_body;
-    Matrix_core.free !new_dims (trm_var !new_name);
->>>>>>> 19487093
+    Matrix_core.free !new_dims (trm_var !new_var);
   ]
 
 (* TODO: document *)
@@ -378,17 +325,10 @@
       j is an integer in range from 0 to C.
 
     Assumption: Both a and C should be declared as constant variables. *)
-<<<<<<< HEAD
-let%transfo unroll ?(inner_braces : bool = false) ?(outer_seq_with_mark : mark  = "")  (tg : target): unit =
+let%transfo unroll ?(inner_braces : bool = false) ?(outer_seq_with_mark : mark  = "") ?(subst_mark : mark option)  (tg : target): unit =
   Trace.justif_always_correct ();
   Nobrace_transfo.remove_after (fun _ ->
-    apply_on_targets (Loop_core.unroll inner_braces outer_seq_with_mark) tg)
-=======
-let%transfo unroll ?(braces : bool = false) ?(my_mark : mark  = "") ?(subst_mark : mark option)  (tg : target): unit =
-  Trace.justif_always_correct ();
-  Nobrace_transfo.remove_after (fun _ ->
-    apply_on_targets (Loop_core.unroll braces my_mark subst_mark) tg)
->>>>>>> 19487093
+    apply_on_targets (Loop_core.unroll inner_braces outer_seq_with_mark subst_mark) tg)
 
 (* [move_out tg]: expects the target [tg] to point at an instruction inside the loop
     that is not dependent on the index of the loop or any local variable.
