--- conflicted
+++ resolved
@@ -319,16 +319,7 @@
       ); *)
       Resources.required_for_check ();
       apply_at_path (fission_on mark_loops mark_between_loops split_i) p_loop;
-<<<<<<< HEAD
-      Resources.required_for_check ();
-=======
-      (* DEBUG: Show.trm ~msg:"res2" (
-        Flags.(with_flag display_resources false (fun () ->
-          with_flag always_name_resource_hyp true (fun () ->
-            Ast_fromto_AstC.computed_resources_intro (get_trm_at_exn (target_of_path debug_p))
-          )))
-      ); *)
->>>>>>> 19a4c771
+      Resources.required_for_check (); (* TODO: is it useful again here? *)
     ) tg
   );
   Resources.justif_correct "loop resources where successfully split"
