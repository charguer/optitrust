--- conflicted
+++ resolved
@@ -409,11 +409,6 @@
   apply_on_path (fun t ->
     let error = "Loop_core.shift: expected a target to a simple for loop" in
     let ((index, start, direction, stop, step, is_parallel), body) = trm_inv ~error trm_for_inv t in
-<<<<<<< HEAD
     let new_body = Subst.subst_var index (trm_var new_index) body in
-    trm_for (new_index, start, direction, stop, step, is_parallel) new_body
-=======
-    let new_body = Internal.subst_var index (trm_var new_index) body in
     trm_for ~annot:t.annot (new_index, start, direction, stop, step, is_parallel) new_body
->>>>>>> 659b8cff
   )