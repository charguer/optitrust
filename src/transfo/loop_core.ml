open Syntax
open Target

(*  [color_aux nb_colors i_color t]: transform a loop into two nested loops based on the coloring pattern,
      [nb_colors] - a variable used to represent the number of colors,
      [i_color] - a variable representing the index used of the new outer loop,
      [t] - ast of the loop. *)
let color_aux (nb_colors : trm) (i_color : string option) (t : trm) : trm =
  let error = "Loop_core.color_aux: only simple loops are supported." in
  let ((index , start, direction, stop, step, is_parallel), body) = trm_inv ~error trm_for_inv t in
  let i_color = new_var (match i_color with
   | Some cl -> cl
   | _ -> "c" ^ index.name
  ) in
  let is_step_one =
    begin match step with
    | Post_inc | Pre_inc -> true
    | _ -> false
    end in
  let nb_colors = nb_colors in
    trm_pass_labels t (trm_for (i_color, start, direction, nb_colors, (Post_inc), is_parallel) (
      trm_seq_nomarks [
        trm_for (index, (if is_step_one then trm_var i_color else trm_apps (trm_binop Binop_mul) [trm_var i_color; loop_step_to_trm step]), direction, stop,
          (if is_step_one then Step nb_colors else Step (trm_apps (trm_binop Binop_mul) [nb_colors; loop_step_to_trm step])), is_parallel) body
      ]
  ))

(* [color nb_colors i_color t p]: applies [color_aux] at trm [t] with path [p] *)
let color (nb_colors : trm) (i_color : string option ) : Transfo.local =
    apply_on_path (color_aux nb_colors  i_color)

(*  [tile_aux divides b tile_index t]: tiles loop [t],
      [tile_index] - string representing the index used for the new outer loop,
      [bound] - a tile_bound type variable representing the type of the bound used in
                 this transformation,
      [t] - ast of targeted loop. *)
let tile_aux (tile_index : string) (bound : tile_bound) (tile_size : trm) (t : trm) : trm =
  let error = "Loop_core.tile_aux: only simple loops are supported." in
  let ((index, start, direction, stop, step, is_parallel), body) = trm_inv ~error trm_for_inv t in
  let tile_index = new_var (Tools.string_subst "${id}" index.name tile_index) in
  (* TODO: enable other styles for TileDivides *)
  if bound = TileDivides then begin
     (* TODO: other cases *)
     assert (Internal.same_trm start (trm_int 0));
     assert (direction = DirUp);
     let (count, iteration_to_index) =
      if is_step_one step
        then (stop, fun i -> i)
        else match step with
        | Step s ->
          (trm_div stop s, fun i -> trm_mul i s)
        | _ -> assert false
       in
     let ratio : int option =
       match trm_int_inv count, trm_int_inv tile_size with
       | Some ncount, Some ntile_size
           when ntile_size > 0 && ncount mod ntile_size = 0 -> Some (ncount / ntile_size)
       | _ -> None
       in
     if !Flags.check_validity then begin
       if ratio = None
         then fail t.loc "Could not syntactically check that loop bound is divisible by tile size";
       Trace.justif "loop range is syntactically dividable by tile size";
     end;
     let tile_count =
       match ratio with
       | Some r -> trm_int r
       | None -> trm_exact_div count tile_size
       in
     let iteration = trm_add (trm_mul (trm_var ?typ:start.typ tile_index) tile_size)
      (trm_var ?typ:start.typ index)
     in
     let new_index = iteration_to_index iteration in
     trm_for (tile_index, (trm_int 0), DirUp, tile_count, Post_inc, is_parallel) (trm_seq_nomarks [
       trm_for (index, (trm_int 0), DirUp, tile_size, Post_inc, is_parallel) (Internal.change_trm (trm_var index) new_index body)
     ])
  end else begin
  Trace.justif "Tiling in this form is always correct.";
  let tile_bound =
   if is_step_one step then trm_add (trm_var tile_index) tile_size else trm_add (trm_var tile_index ) (trm_mul tile_size (loop_step_to_trm step)) in
  let inner_loop =
   begin match bound with
   | TileBoundMin ->
     let tile_bound =
     trm_apps (trm_var (name_to_var "min")) [stop; tile_bound] in
     trm_for (index, (trm_var tile_index), direction, (tile_bound), step, is_parallel) body
   | TileDivides ->
     (* TODO: should be assert false ? *)
     trm_for (index, (trm_var tile_index), direction, (tile_bound), step, is_parallel) body
   | TileBoundAnd ->
     let init = trm_let_mut (index, typ_int ()) (trm_var tile_index) in
     let cond = trm_and (trm_ineq direction (trm_var_get index)
       (if is_step_one step
         then (trm_add (trm_var tile_index) tile_size)
         else (trm_add (trm_var tile_index) (trm_mul tile_size (loop_step_to_trm step) ) ))) (trm_ineq direction (trm_var_get index) stop)
      in
     let step =  if is_step_one step then trm_apps (trm_unop Unop_post_inc) [trm_var_get index]
       else trm_prim_compound Binop_add (trm_var index) (loop_step_to_trm step) in
     let new_body = Subst.subst_var index (trm_var_get index) body in
     trm_for_c init cond step new_body
   end in
   let outer_loop_step = if is_step_one step then Step tile_size else Step (trm_mul tile_size (loop_step_to_trm step)) in
   let outer_loop =
      trm_for (tile_index, start, direction, stop, outer_loop_step, is_parallel) (trm_seq_nomarks [inner_loop])
   in
   trm_pass_labels t outer_loop
  end

(* [tile tile_index bound tile_size t p]: applies [tile_aux] at trm [t] with path [p] *)
let tile (tile_index : string) (bound : tile_bound) (tile_size : trm) : Transfo.local =
   apply_on_path (tile_aux tile_index bound tile_size )

(* [hoist_aux name decl_index array_size t]: extracts a variable declared inside a loop as an array of size [loop_bound -1]
    then replace all the occurrences of that variable with an array access at the loop index,
      [name] - pattern of the form "${var}_something" for the name entered by the user, if not
              entered by the user, the dafault pattern ${var}_step is used,
      [t] - ast of the loop. *)
(* LATER/ deprecated *)
let hoist_aux (name : string) (decl_index : int) (array_size : trm option) (t : trm) : trm =
  match t.desc with
  | Trm_for (l_range, body, contract) ->
    begin match body.desc with
    | Trm_seq tl ->
      let (index, _, _, stop, _, _) = l_range in
      (* TODO: stop - start ; check step *)
      (* Arith.simpl *)
      let stop_bd = begin match array_size with | Some arr_sz -> arr_sz | None -> stop end in
      let ty = ref (typ_auto()) in
      let new_name = ref dummy_var in
      let f_update (t : trm) : trm =
        match t.desc with
        | Trm_let (vk, (x, tx), _, _) ->
          new_name := new_var (Tools.string_subst "${var}" x.name name);
          ty := get_inner_ptr_type tx;
          trm_let_ref (x, (get_inner_ptr_type tx)) (trm_apps (trm_binop Binop_array_access) [trm_var_get !new_name; trm_var index] )
        | _ -> fail t.loc "Loop_core.hoist_aux: expected a variable declaration"
        in
      let new_tl = Mlist.update_nth decl_index f_update tl in
      let new_body = trm_seq new_tl in
        trm_seq_no_brace [
          trm_let_array Var_mutable (!new_name, !ty) (Trm stop_bd) (trm_uninitialized ());
          trm_for ?contract l_range new_body ]
    | _ -> fail t.loc "Loop_core.hoist_aux: body of the loop should be a sequence"
    end
  | _ -> fail t.loc "Loop_core.hoist_aux: only simple loops are supported"

(* [hoist name index array_size t p]: applies [hoist_aux] at trm [t] with path [p]. *)
(* LATER/ deprecated *)
let hoist_old (name : string) (index : int) (array_size : trm option): Transfo.local =
   apply_on_path (hoist_aux name index array_size)

(* [fusion_on_block_aux t]: merges two or more loops with the same components except the body,
      [t] - ast of the sequence containing the loops. *)
let fusion_on_block_aux (keep_label : bool) (t : trm) : trm =
  match t.desc with
  | Trm_seq tl ->
    let n = Mlist.length tl in
    if n < 2 then fail t.loc "fission_aux: there must be >= 2 loops to apply fussion";
    let first_loop = Mlist.nth tl 0 in
     begin match  first_loop.desc with
    | Trm_for (l_range, _, contract) ->
      let fusioned_body = Mlist.fold_lefti (
        fun i acc loop ->
          if not (Internal.is_trm_loop loop) then fail loop.loc (Printf.sprintf "Loop_core.fusion_on_block_aux: cannot
                                                               fuse %d loops as requested only %d where found" n (i+1))
           else
          acc @ (Mlist.to_list (for_loop_body_trms loop))
      ) [] tl in
      let res = trm_for ?contract l_range (trm_seq_nomarks fusioned_body) in
      if keep_label then trm_pass_labels t res else res
    | _ -> fail t.loc "Loop_core.fusion_on_block_aux: all loops should be simple loops"
    end
  | _ -> fail t.loc "Loop_core.fission_aux: expected a sequence of for loops"

(* [fusion_on_block keep_label t p]: applies [fusion_on_block_aux t p] at trm [t] with path [p]. *)
let fusion_on_block (keep_label : bool): Transfo.local =
  apply_on_path (fusion_on_block_aux keep_label)

(* [grid_enumerate_aux indices_and_bounds t]: transforms a loop over a grid into nested loops over
    each dimension of that grid,
      [indices_and_bounds] - a list of pairs representing the index and the bound for each dimension,
      [t] - ast of the loop. *)
let grid_enumerate_aux (indices_and_bounds : (string * trm) list) (t : trm) : trm =
  let error = "Loop_core.grid_enumerate_aux: expected a simple for loop" in
  let (l_range, body) = trm_inv ~error trm_for_inv t in
  let (index, _, direction, _, _, is_parallel) = l_range in
  let indices_and_bounds = List.map (fun (i, b) -> Trm.new_var i, b) indices_and_bounds in
  let new_body =
    begin match body.desc with
    | Trm_seq tl ->
        let old_loop_index_val = Xlist.fold_lefti (fun i acc (ind, bnd) ->
            if i = 0 then let acc = trm_var ind in acc
            else trm_apps (trm_binop Binop_add) [trm_apps (trm_binop Binop_mul) [
                acc; bnd]; trm_var ind])  (trm_unit ()) indices_and_bounds in
        let old_loop_index_decl = trm_let_immut (index, typ_int ()) old_loop_index_val in
        let new_tl = Mlist.insert_at 0 old_loop_index_decl tl in
        trm_seq new_tl
    | _ -> fail body.loc "Loop_core.grid_enumerate_aux: the body of the loop should be a sequence"
    end in

    Xlist.fold_lefti (fun i acc (ind, bnd) ->
      if i = 0 then  trm_for (ind, (trm_int 0), direction, bnd, (Post_inc), is_parallel) acc
        else  trm_for (ind, (trm_int 0), DirUp, bnd, Post_inc, false) (trm_seq_nomarks [acc])
    ) new_body (List.rev indices_and_bounds)

(* [grid_enumerate indices_and_bounds t p]: applies [grid_enumerate_aux indices_and_bounds] at trm [t] with path [p]. *)
let grid_enumerate (indices_and_bounds : (string * trm) list) : Transfo.local =
  apply_on_path (grid_enumerate_aux indices_and_bounds)

(* [unroll_aux index t]: unrolls loop [t],
      [inner_braces] - a flag on the visibility of generated inner sequences,
      [outer_seq_mark] - generates an outer sequence with a mark,
      [t] - ast of the loop. *)
<<<<<<< HEAD
let unroll_aux (inner_braces : bool) (outer_seq_mark : mark) (t : trm) : trm =
  let error = "Loop_core.unroll_aux: only simple loops supported" in
  let (l_range, body) = trm_inv ~error trm_for_inv t in
  let (index, start, _, stop, _, _) = l_range in
  let unrolled_loop_range =
    begin match stop.desc with
    | Trm_apps(_,[_; bnd]) ->
        begin match bnd.desc with
        | Trm_val (Val_lit (Lit_int bnd)) ->
          Xlist.range 0 (bnd - 1)
        | _ -> fail bnd.loc "Loop_core.unroll_aux: expected a literal trm"
        end
      | Trm_val (Val_lit (Lit_int bnd)) ->
          begin match start.desc with
          | Trm_val (Val_lit (Lit_int strt)) ->
            Xlist.range 0 (bnd - 1 - strt)
          | _ -> fail start.loc "Loop_core.unroll_aux: expected a "
          end
    | _ -> fail t.loc "Loop_core.unroll_aux: the loop that is going to be unrolled should have a bound which is a sum of a variable and a literal"
    end in
  let unrolled_body = List.fold_left ( fun acc i1 ->
    let new_index =
      begin match start.desc with
      | Trm_val (Val_lit (Lit_int n)) -> trm_lit (Lit_int (n + i1))
      | _ -> trm_apps (trm_binop Binop_add) [start; (trm_lit (Lit_int i1))]
      end in
    let body_i = Subst.subst_var index new_index (trm_copy body) in
    let body_i = if inner_braces
                  then Nobrace.remove_if_sequence body_i
                  else Nobrace.set_if_sequence body_i in
    body_i :: acc ) [] (List.rev unrolled_loop_range) in
  begin match outer_seq_mark with
  | "" -> trm_seq_no_brace unrolled_body
  | _ -> trm_add_mark outer_seq_mark (trm_seq_nomarks unrolled_body)
  end

(* [unroll braces my_mark t p]: applies [unroll_aux] at trm [t] with path [p]. *)
let unroll (inner_braces : bool) (outer_seq_with_mark : mark) : Transfo.local =
  apply_on_path (unroll_aux inner_braces outer_seq_with_mark)
=======
let unroll_aux (braces : bool) (my_mark : mark) (subst_mark : mark option) (t : trm) : trm =
  match t.desc with
  | Trm_for (l_range, body, contract) ->
      let (index, start, _, stop, _, _) = l_range in
      let unrolled_loop_range =
        begin match stop.desc with
        | Trm_apps(_,[_; bnd]) ->
           begin match bnd.desc with
           | Trm_val (Val_lit (Lit_int bnd)) ->
             Xlist.range 0 (bnd - 1)
           | _ -> fail bnd.loc "Loop_core.unroll_aux: expected a literal trm"
           end
         | Trm_val (Val_lit (Lit_int bnd)) ->
             begin match start.desc with
             | Trm_val (Val_lit (Lit_int strt)) ->
               Xlist.range 0 (bnd - 1 - strt)
             | _ -> fail start.loc "Loop_core.unroll_aux: expected a "
             end
        | _ -> fail t.loc "Loop_core.unroll_aux: the loop that is going to be unrolled should have a bound which is a sum of a variable and a literal"
        end in
      let unrolled_body = List.fold_left ( fun acc i1 ->
        let new_index =
          begin match start.desc with
          | Trm_val (Val_lit (Lit_int n)) -> trm_lit (Lit_int (n + i1))
          | _ -> trm_apps (trm_binop Binop_add) [start; (trm_lit (Lit_int i1))]
          end in
        let body_i = Subst.subst_var index (trm_may_add_mark subst_mark new_index) body in
        let body_i = if braces
                      then Nobrace.remove_if_sequence body_i
                      else Nobrace.set_if_sequence body_i in
        body_i :: acc ) [] (List.rev unrolled_loop_range) in
      begin match my_mark with
      | "" -> trm_seq_no_brace unrolled_body
      | _ -> trm_seq_no_brace [trm_add_mark my_mark (trm_seq_no_brace unrolled_body)]
      end
  | _ -> fail t.loc "Loop_core.unroll_aux: only simple loops supported"

(* [unroll braces my_mark t p]: applies [unroll_aux] at trm [t] with path [p]. *)
let unroll (braces : bool) (my_mark : mark) (subst_mark : mark option) : Transfo.local =
  apply_on_path (unroll_aux braces my_mark subst_mark)
>>>>>>> 19487093

(* [move_out_aux trm_index t]: moves an invariant instruction just before loop [t],
    [trm_index] - index of that instruction on its surrouding sequence,
    [t] - ast of the for loop. *)
let move_out_aux (mark : mark option) (trm_index : int) (t : trm) : trm =
  let tl = try for_loop_body_trms t with | TransfoError _ -> fail t.loc "Loop_core.move_out_aux: expected a for loop" in
  let lfront, trm_inv, lback = Mlist.get_item_and_its_relatives trm_index tl in
  let new_tl = Mlist.merge lfront lback in
  let loop =
  match t.desc with
  | Trm_for (l_range, _, contract) ->
    trm_for ?contract l_range (trm_seq new_tl)
  | Trm_for_c (init, cond, step, _, invariant) ->
    trm_for_c ?invariant init cond step (trm_seq new_tl)
  | _ -> fail t.loc "Loop_core.move_out_aux: expected a loop" in
  trm_seq_no_brace [trm_may_add_mark mark trm_inv; loop]

(* [move_out trm_index t p]: applies [move_out_aux] at trm [t] with path [p] *)
let move_out (mark : mark option) (trm_index : int) : Transfo.local =
  apply_on_path (move_out_aux mark trm_index)

(* [unswitch_aux trm_index t]: extracts an if statement inside the loop whose condition,
    is not dependent on the index of the loop or any other local variables,
      [trm_index] - index of the if statement inside the body of the loop,
      [t] - ast of the for loop. *)
let unswitch_aux (trm_index : int) (t : trm) : trm =
  let tl = for_loop_body_trms t in
  let if_stmt = Mlist.nth tl trm_index in
  let error = "Loop_core.unswitch_aux: expected an if statement."  in
  let (cond, then_, else_) = trm_inv ~error trm_if_inv if_stmt in
  let then_ = Nobrace.set_if_sequence then_ in
  let else_ = Nobrace.set_if_sequence else_ in
  let wrap_branch (t1 : trm) : trm  = Internal.change_loop_body t (trm_seq (Mlist.replace_at trm_index t1 tl )) in
  trm_if cond (wrap_branch then_) (trm_copy (wrap_branch else_))

(* [unswitch trm_index t p]: applies [unswitch_aux] at trm [t] with path [p]. *)
let unswitch (trm_index : int) : Transfo.local =
  apply_on_path (unswitch_aux trm_index)

(* [to_unit_steps_aux new_index t]: transforms loop [t] into a loop with unit steps,
      [new_index] - a string representing the new index for the transformed loop,
      [t] - ast of the loop to be transformed. *)
let to_unit_steps_aux (new_index : string) (t : trm) : trm =
  let error = "Loop_core.to_unit_steps: only simple loops are supported." in
  let ((index, start, direction, stop, step, is_parallel), _) = trm_inv ~error trm_for_inv t in
  let new_index = new_var (match new_index with
  | "" -> index.name ^ "_step"
  | _ -> new_index) in

  let body_trms = for_loop_body_trms t in
  let body_trms = Mlist.map (fun t -> Internal.change_trm (trm_var index) (trm_var_get index) t) body_trms in
  let loop_step = match step with
  | Step l_step -> l_step
  | _ -> trm_int 1 in
   let aux (start : trm) (stop : trm) : trm =
     match trm_lit_inv start with
     | Some (Lit_int 0) ->
       stop
     | _ -> trm_sub stop start
    in

  let new_stop  =
  begin match direction with
  | DirUp ->  (trm_div (aux start stop) loop_step)
  | DirUpEq -> (trm_div (aux start stop) loop_step)
  | DirDown -> (trm_div (aux start stop) loop_step)
  | DirDownEq -> (trm_div (aux start stop) loop_step)
  end in

  let new_decl = trm_let_mut (index, typ_int() ) (trm_apps (trm_binop Binop_add)[
          start;
          trm_apps (trm_binop Binop_mul) [trm_var new_index; loop_step]
        ]) in
  trm_for (new_index, (trm_int 0), direction, new_stop, Post_inc, is_parallel)
    (trm_seq (Mlist.insert_at 0 new_decl body_trms ))

(* [loop_to_unit_steps new_index t p]: applies [to_unit_steps_aux] to the trm [t] with path [p]. *)
let to_unit_steps (new_index : string) : Transfo.local =
  apply_on_path (to_unit_steps_aux new_index)


(* [fold_aux index start step t]: transforms a sequence of instructions into a for loop,
      [index] - index of the generated for loop,
      [start] - starting value for the index of the generated for loop,
      [step] - step of the generated for loop,
      [t] - ast of the sequence.

    NOTE: we trust the user that "stop" corresponds to the number of iterations
    LATER: use  sExpr  to mark the subexpression that correspnod to the string "start";
    then you can Generic.replace at these marks.*)
let fold_aux (index : string) (start : int) (step : int) (t : trm) : trm =
  let index = new_var index in
  let error = "Loop_core.fold_aux: expected a sequence of instructions" in
  let tl = trm_inv ~error trm_seq_inv t in
  let nb = Mlist.length tl in
  if nb = 0
    then fail t.loc "Loop_core.fold_aux: expected a non-empty list of instructions";
  let first_instr, other_instr  = Xlist.uncons (Mlist.to_list tl) in
  let loop_body = Internal.change_trm (trm_int start) (trm_var index) first_instr in
  List.iteri( fun i t1 ->
    let local_body = Internal.change_trm (trm_int (i+1)) (trm_var index) t1 in
    if not (Internal.same_trm loop_body local_body)
      then fail t1.loc "Loop_core.fold_aux: all the instructions should have the same shape but differ by the index";
  ) other_instr;
  trm_pass_labels t (trm_for (index, (trm_int start), DirUp, (trm_int nb), (if step = 1 then Post_inc else Step (trm_int step)), false) (trm_seq_nomarks [loop_body]))

(* [fold index start step t p]: applies [fold_aux] at trm [t] with path [p]. *)
let fold (index : string) (start : int) (step : int) : Transfo.local =
  apply_on_path (fold_aux index start step)

(* [split_range_aux nb cut]: splits a loop into two loops based on the range,
     [nb] - by default this argument has value 0, if provided it means that it will split the loop at start + nb iteration,
     [cut] - by default this argument has value tmr_unit(), if provided then the loop will be splited at that iteration,
     [t] - ast of the for loop. *)
let split_range_aux (nb : int)(cut : trm)(t : trm) : trm =
  let error = "Loop_core.split_range: expected a target to a simple for loop" in
  let ((index, start, direction, stop, step, is_parallel), body) = trm_inv ~error trm_for_inv t in
  let split_index =
  begin match nb, cut with
  | 0, {desc = Trm_val (Val_lit (Lit_unit )); _} -> fail t.loc "Loop_core.split_range_aux: one of the args nb or cut should be set "
  | 0, _ -> cut
  | _, {desc = Trm_val (Val_lit (Lit_unit ));_} -> trm_add (trm_var index) (trm_lit (Lit_int nb))
  | n, c -> fail t.loc "Loop_core.split_range_aux: can't provide both the nb and cut args"
  end in
  trm_seq_no_brace [
    trm_for (index, start, direction, split_index, step, is_parallel) body;
    trm_copy (trm_for (index, split_index, direction, stop, step, is_parallel) body)]

(* [split_range nb cut t p]: applies [split_range_aux] at the trm [t] with path [p]. *)
let split_range (nb : int) (cut : trm) : Transfo.local =
  apply_on_path (split_range_aux nb cut)

(* [rename_index new_index]: renames the loop index variable *)
let rename_index (new_index : string) : Transfo.local =
  apply_on_path (fun t ->
    let error = "Loop_core.shift: expected a target to a simple for loop" in
    let ((index, start, direction, stop, step, is_parallel), body) = trm_inv ~error trm_for_inv t in
    let new_index = { qualifier = []; name = new_index; id = index.id } in
    let new_body = Subst.subst_var index (trm_var new_index) body in
    trm_for ~annot:t.annot (new_index, start, direction, stop, step, is_parallel) new_body
  )<|MERGE_RESOLUTION|>--- conflicted
+++ resolved
@@ -211,8 +211,7 @@
       [inner_braces] - a flag on the visibility of generated inner sequences,
       [outer_seq_mark] - generates an outer sequence with a mark,
       [t] - ast of the loop. *)
-<<<<<<< HEAD
-let unroll_aux (inner_braces : bool) (outer_seq_mark : mark) (t : trm) : trm =
+let unroll_aux (inner_braces : bool) (outer_seq_with_mark : mark) (subst_mark : mark option) (t : trm) : trm =
   let error = "Loop_core.unroll_aux: only simple loops supported" in
   let (l_range, body) = trm_inv ~error trm_for_inv t in
   let (index, start, _, stop, _, _) = l_range in
@@ -238,61 +237,19 @@
       | Trm_val (Val_lit (Lit_int n)) -> trm_lit (Lit_int (n + i1))
       | _ -> trm_apps (trm_binop Binop_add) [start; (trm_lit (Lit_int i1))]
       end in
-    let body_i = Subst.subst_var index new_index (trm_copy body) in
+    let body_i = Subst.subst_var index (trm_may_add_mark subst_mark new_index) (trm_copy body) in
     let body_i = if inner_braces
                   then Nobrace.remove_if_sequence body_i
                   else Nobrace.set_if_sequence body_i in
     body_i :: acc ) [] (List.rev unrolled_loop_range) in
-  begin match outer_seq_mark with
+  begin match outer_seq_with_mark with
   | "" -> trm_seq_no_brace unrolled_body
-  | _ -> trm_add_mark outer_seq_mark (trm_seq_nomarks unrolled_body)
+  | _ -> trm_add_mark outer_seq_with_mark (trm_seq_nomarks unrolled_body)
   end
 
 (* [unroll braces my_mark t p]: applies [unroll_aux] at trm [t] with path [p]. *)
-let unroll (inner_braces : bool) (outer_seq_with_mark : mark) : Transfo.local =
-  apply_on_path (unroll_aux inner_braces outer_seq_with_mark)
-=======
-let unroll_aux (braces : bool) (my_mark : mark) (subst_mark : mark option) (t : trm) : trm =
-  match t.desc with
-  | Trm_for (l_range, body, contract) ->
-      let (index, start, _, stop, _, _) = l_range in
-      let unrolled_loop_range =
-        begin match stop.desc with
-        | Trm_apps(_,[_; bnd]) ->
-           begin match bnd.desc with
-           | Trm_val (Val_lit (Lit_int bnd)) ->
-             Xlist.range 0 (bnd - 1)
-           | _ -> fail bnd.loc "Loop_core.unroll_aux: expected a literal trm"
-           end
-         | Trm_val (Val_lit (Lit_int bnd)) ->
-             begin match start.desc with
-             | Trm_val (Val_lit (Lit_int strt)) ->
-               Xlist.range 0 (bnd - 1 - strt)
-             | _ -> fail start.loc "Loop_core.unroll_aux: expected a "
-             end
-        | _ -> fail t.loc "Loop_core.unroll_aux: the loop that is going to be unrolled should have a bound which is a sum of a variable and a literal"
-        end in
-      let unrolled_body = List.fold_left ( fun acc i1 ->
-        let new_index =
-          begin match start.desc with
-          | Trm_val (Val_lit (Lit_int n)) -> trm_lit (Lit_int (n + i1))
-          | _ -> trm_apps (trm_binop Binop_add) [start; (trm_lit (Lit_int i1))]
-          end in
-        let body_i = Subst.subst_var index (trm_may_add_mark subst_mark new_index) body in
-        let body_i = if braces
-                      then Nobrace.remove_if_sequence body_i
-                      else Nobrace.set_if_sequence body_i in
-        body_i :: acc ) [] (List.rev unrolled_loop_range) in
-      begin match my_mark with
-      | "" -> trm_seq_no_brace unrolled_body
-      | _ -> trm_seq_no_brace [trm_add_mark my_mark (trm_seq_no_brace unrolled_body)]
-      end
-  | _ -> fail t.loc "Loop_core.unroll_aux: only simple loops supported"
-
-(* [unroll braces my_mark t p]: applies [unroll_aux] at trm [t] with path [p]. *)
-let unroll (braces : bool) (my_mark : mark) (subst_mark : mark option) : Transfo.local =
-  apply_on_path (unroll_aux braces my_mark subst_mark)
->>>>>>> 19487093
+let unroll (inner_braces : bool) (outer_seq_with_mark : mark) (subst_mark : mark option) : Transfo.local =
+  apply_on_path (unroll_aux inner_braces outer_seq_with_mark subst_mark)
 
 (* [move_out_aux trm_index t]: moves an invariant instruction just before loop [t],
     [trm_index] - index of that instruction on its surrouding sequence,
