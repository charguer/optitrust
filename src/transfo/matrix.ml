open Syntax
open Target
include Matrix_basic


(* [intro_calloc tg]: expects the target [tg] to point at a variable declaration
    then it will check its body for a call to calloc. On this extended path it will call
    the [Matrix_basic.intro_calloc] transformation *)
let%transfo intro_calloc (tg : target) : unit =
  iter_on_targets ( fun t p ->
    let tg_trm,_ = Path.resolve_path_and_ctx p t in
    match tg_trm.desc with
    | Trm_let (_, (x,_), init, _) ->
      begin match get_init_val init with
      | Some t1 ->
        begin match t1.desc with
        | Trm_apps ({desc = Trm_val (Val_prim (Prim_unop (Unop_cast _)));_},[calloc_trm]) ->
          begin match calloc_trm.desc with
          | Trm_apps ({desc = Trm_var (_, f);_}, _) when (var_has_name f "calloc") ->
            Matrix_basic.intro_calloc ((target_of_path p) @ [cFun "calloc"])
          | _ -> fail t1.loc "intro_calloc: couldn't find the call to calloc function"
          end
        | Trm_apps ({desc = Trm_var (_, f);_},_) when (var_has_name f "calloc") ->
          Matrix_basic.intro_calloc ((target_of_path p) @ [cFun "calloc"])
        | _ -> try Matrix_basic.intro_calloc [cWriteVar x.name; cFun "calloc"]
          with | TransfoError _ -> fail tg_trm.loc "intro_calloc: couldn't find the calloc
            opertion on the targeted variable"
        end

      | _ ->
         try Matrix_basic.intro_calloc [cWriteVar x.name; cFun "calloc"]
          with | TransfoError _ -> fail tg_trm.loc "intro_calloc: couldn't find the calloc
            opertion on the targeted variable"
      end

    | _ -> fail None "intro_calloc: the target should be a variable declarartion allocated with alloc"
  ) tg


(* [intro_mindex dim]; expects the target [tg] to point at at a matrix declaration, then it will change
     all its occurrence accesses into Optitrust MINDEX accesses. *)
let%transfo intro_mindex (dim : trm) (tg : target) : unit =
  iter_on_targets (fun t p ->
    let tg_trm = Path.get_trm_at_path p t in
    let error = "Matrix.intro_mindex: the target should point at matrix declaration." in
    let (_, x, _, _) = trm_inv ~error trm_let_inv tg_trm in
    Matrix_basic.intro_mindex dim [nbAny; cCellAccess ~base:[cVar x.name] ()]
  ) tg

(* [intro_malloc tg]: expects the target [tg] to point at a variable declaration
    then it will check its body for a call to malloc. On this extended path it will call
    the [Matrix_basic.intro_malloc] transformation. *)
let%transfo intro_malloc (tg : target) : unit =
  iter_on_targets ( fun t p ->
    let tg_trm,_ = Path.resolve_path_and_ctx p t in
    match tg_trm.desc with
    | Trm_let (_, (x,_), init, _) ->
      begin match get_init_val init with
      | Some t1 ->
        begin match t1.desc with
        | Trm_apps ({desc = Trm_val (Val_prim (Prim_unop (Unop_cast _)));_},[malloc_trm]) ->
          begin match malloc_trm.desc with
          | Trm_apps ({desc = Trm_var (_, f);_}, _) when (var_has_name f "malloc") ->
            Matrix_basic.intro_malloc ((target_of_path p) @ [cFun "malloc"])
          | _ -> fail t1.loc "intro_malloc: couldn't find the call to malloc function"
          end
        | Trm_apps ({desc = Trm_var (_, f);_},_) when  (var_has_name f "malloc") ->
          Matrix_basic.intro_malloc ((target_of_path p) @ [cFun "malloc"])
        | _ ->
         try Matrix_basic.intro_malloc [cWriteVar x.name; cFun "malloc"]
          with | TransfoError _ -> fail tg_trm.loc "intro_malloc: couldn't find the malloc
            operation on the targeted variable"
        end

      | _ ->
         try Matrix_basic.intro_malloc [cWriteVar x.name; cFun "malloc"]
          with | TransfoError _ -> fail tg_trm.loc "intro_malloc: couldn't find the malloc
            opertion on the targeted variable"
      end
    | _ -> fail None "intro_malloc: the target should be a variable declarartion allocated with alloc"
  ) tg


(* [biject fun_bij tg]: expects the target [tg] to point at at a matrix declaration , then it will search for all its
    acccesses and replace MINDEX with  [fun_bij]. *)
let%transfo biject (fun_bij : var) (tg : target) : unit =
  iter_on_targets (fun t p ->
    let tg_trm = Path.resolve_path p t in
    let path_to_seq, _ = Internal.isolate_last_dir_in_seq p in
    match tg_trm.desc with
    | Trm_let (_, (p, _), _, _) ->
      Expr.replace_fun fun_bij [nbAny; cCellAccess ~base:[cVar p.name] ~index:[cFun ""] (); cFun ~regexp:true "MINDEX."]
    | Trm_apps (_, [{desc = Trm_var (_, p)}; _])  when is_set_operation tg_trm ->
      Expr.replace_fun fun_bij ((target_of_path path_to_seq) @ [nbAny; cCellAccess ~base:[cVar p.name] ~index:[cFun ""] (); cFun ~regexp:true "MINDEX."])
    | _ -> fail tg_trm.loc "biject: expected a variable declaration"
  ) tg

(* [intro_mops dims]: expects the target [tg] to point at an array declaration allocated with
      calloc or malloc, then it will apply intro_calloc or intor_mmaloc based on the type of
      the current allocation used. Then it will search for all accesses and apply intro_mindex. *)
let%transfo intro_mops (dim : trm) (tg : target) : unit =
  iter_on_targets (fun t p ->
    let tg_trm = Path.get_trm_at_path p t in
    let error = "Matrix.intro_mops: the target should be pointing at a matrix declaration" in
    let _ = trm_inv ~error trm_let_inv tg_trm in
    intro_mindex dim (target_of_path p);
    match Trace.backtrack_on_failure (fun () ->
      intro_malloc (target_of_path p)
    ) with
    | Success -> ()
    | Failure _ -> begin
      match Trace.backtrack_on_failure (fun () ->
        intro_calloc (target_of_path p)
      ) with
      | Success -> ()
      | Failure _ -> fail tg_trm.loc "intro_mops: the targeted matrix was not allocated with malloc or calloc"
    end
  ) tg


(* [elim_mops]: expects the target [tg] to point at a subterm and
  eliminates all MINDEX macros in that subterm.

  TODO:
  - eliminate MALLOC2 into malloc(sizeof(T[n][m]))?
  - ~simpl
*)
let%transfo elim_mops (tg : target): unit =
  Trace.tag_valid_by_composition ();
  let targets = ref [] in
  Target.iter (fun _ p ->
    targets := (target_of_path p) :: !targets;
  ) tg;
  !targets |> List.iter (fun tg ->
    elim_mindex (tg @ [nbAny; cMindex ()]);
    (* TODO: more precise target ? *)
    Arith.(simpl_rec gather_rec) tg;
    Arith.(simpl_rec compute) tg
  )

(* [delocalize ~mark ~init_zero ~acc_in_place ~acc ~last ~var ~into ~dim ~index ~indices ~ops tg]: this is a combi
   varsion of [Matrix_basic.delocalize], this transformation first calls Matrix_basi.local_name to create the isolated
    environment where the delocalizing transformatino is going to be performed *)
let%transfo delocalize ?(mark : mark option) ?(init_zero : bool = false) ?(acc_in_place : bool = false) ?(acc : string option)
  ?(last : bool = false)  ?(use : trm option) (var : var) ~(into : string) ~(dim : trm)  ~(index : string)
  ?(indices : string list = []) ~(ops : local_ops) ?(alloc_instr : target option) ?(labels : label list = []) ?(dealloc_tg : target option) (tg : target) : unit =

    let indices = match indices with | [] -> [] | _ as s_l -> s_l  in
    let middle_mark = match mark with | None -> Mark.next() | Some m -> m in
    let acc = match acc with | Some s -> s | _ -> "" in  Matrix_basic.local_name ~my_mark:middle_mark ?alloc_instr ~into ~indices ~local_ops:ops var tg;

    let any_mark = begin match use with | Some _ -> "any_mark_deloc" | _ -> "" end in
    Matrix_basic.delocalize ~init_zero ~acc_in_place ~acc ~any_mark ~dim ~index ~ops ~labels [cMark middle_mark];

    let tg_decl_access = cOr [[cVarDef into];[cWriteVar into]; [cCellAccess ~base:[cVar into] ()]] in
    if last then Matrix_basic.reorder_dims ~rotate_n:1 [nbAny; tg_decl_access; cFun ~regexp:true "M\\(.NDEX\\|ALLOC\\)."] ;
    begin match use with
      | Some e ->   Specialize.any e [nbAny; cMark any_mark]
      | None -> ()
    end;
    begin match labels with
    | [] -> () (* labels argument was not used by the user *)
    | _ ->
      begin match alloc_instr with
      | Some alloc  ->
         let nb_labels = List.length labels in
         if nb_labels <> 3 then ();
         let label_alloc = List.nth labels 0 in
         if label_alloc <> "" then begin Instr.move ~dest:[tAfter;cTarget alloc] [cLabel label_alloc]; Instr.move ~dest:[tBefore; cFunDef "" ~body:[cLabel label_alloc]] [cLabel label_alloc; cVarDef into] end;
         let label_dealloc = List.nth labels 2 in
         if label_dealloc <> "" then begin match dealloc_tg with
          | Some da_tg -> Instr.move ~dest:[tAfter; cTarget da_tg] [cLabel label_dealloc]
          | None -> ()
          end
          else ();
         List.iter (fun l -> if l <> "" then Label.remove [cLabel l]) labels
      | None -> () (* No need to move allocation trms because the allocation trm blongs to the same sequence as [tg] *)

      end
    end;
    begin match mark with | None -> Marks.remove middle_mark [cMark middle_mark] | _ -> () end


(* [reorder_dims ~rotate_n ~order tg] expects the target [tg] to point at at a matrix declaration, then it will find the occurrences of ALLOC and INDEX functions
      and apply the reordering of the dimensions. *)
let%transfo reorder_dims ?(rotate_n : int option) ?(order : int list = []) (tg : target) : unit =
  let rotate_n = match rotate_n with Some n -> n | None -> 0  in
  iter_on_targets (fun t p ->
    let path_to_seq,_ = Internal.isolate_last_dir_in_seq p in
    let tg_trm = Path.resolve_path p t in
    let error = "Matrix.reorder_dims: expected a target to a variable declaration." in
    let (_, x, _, _) = trm_inv ~error trm_let_inv tg_trm in
    Matrix_basic.reorder_dims ~rotate_n ~order ((target_of_path path_to_seq) @ [cOr [[cVarDef x.name; cFun ~regexp:true "M.ALLOC."];[cCellAccess ~base:[cVar x.name] (); cFun ~regexp:true "MINDEX."]]])
  ) tg

(* FIXME:
  - (1) should be defined elsewhere;
  - (2) should start from replaced bottom leaf instead of top scope target? *)
let simpl_void_loops = Loop.delete_all_void

(* [elim]: eliminates the matrix [var] defined in at the declaration targeted by [tg].
  All reads from [var] must be eliminated The values of [var] must only be read locally, i.e. directly after being written.
  *)
let%transfo elim ?(simpl : Transfo.t = simpl_void_loops) (tg : target) : unit =
  Trace.tag_valid_by_composition ();
  Target.iter (fun t p_def ->
    let t_def = Path.resolve_path p_def t in
    let (_, x, _, _) = trm_inv ~error:"expected variable definition" trm_let_inv t_def in
    let (_, p_seq) = Path.index_in_seq p_def in
    let tg_seq = target_of_path p_seq in
    read_last_write ~write:(tg_seq @ [cArrayWrite x.name]) (tg_seq @ [nbAny; cArrayRead x.name]);
    (* FIXME: dangerous transformation? *)
    (* TODO: Matrix.delete_not_read *)
    Instr.delete (tg_seq @ [nbAny; cArrayWrite x.name]);
    delete ~var:x tg_seq;
    simpl tg_seq
  ) tg

(* TODO: local_name_tile ~shift_to_zero *)
(* + shift_to_zero ~nest_of *)

(* [inline_constant]: expects [tg] to target a matrix definition,
   then first uses [Matrix.elim_mops] on all reads before attempting
   to use [Arrays.inline_constant].
   *)
let%transfo inline_constant ?(simpl : Transfo.t = Arith.default_simpl) ~(decl : target) (tg : target) : unit =
  Trace.tag_valid_by_composition ();
  Target.iter (fun t p -> Marks.with_fresh_mark (fun mark_accesses ->
    (* TODO: use simpl there as well? *)
    elim_mops (target_of_path p);
    Arrays.inline_constant ~mark_accesses ~decl (target_of_path p);
    simpl [nbAny; cMark mark_accesses];
  )) tg

(* [elim_constant]: expects [tg] to target a matrix definition,
   then first uses [Matrix.elim_mops] on all reads before attempting
   to use [Arrays.elim_constant].
   *)
let%transfo elim_constant ?(simpl : Transfo.t = Arith.default_simpl) (tg : target) : unit =
  Trace.tag_valid_by_composition ();
  Target.iter (fun t p_def -> Marks.with_fresh_mark (fun mark_accesses ->
    let t_def = Path.resolve_path p_def t in
    let (_, x, _, _) = trm_inv ~error:"expected variable definition" trm_let_inv t_def in
    let (_, p_seq) = Path.index_in_seq p_def in
    (* TODO: use simpl there as well? *)
    elim_mops ((target_of_path p_seq) @ [nbAny; cArrayRead x.name]);
    Arrays.elim_constant ~mark_accesses (target_of_path p_def);
    simpl [nbAny; cMark mark_accesses];
  )) tg

(* [iter_on_var_defs]: helper for transformations that need to iterate
  on variable definitions while requiring the path to the surrounding sequence.
   *)
let iter_on_var_defs (f : (varkind * var * typ * trm) -> (int * path) -> unit) (tg : target) : unit =
  Target.iter (fun t p ->
    let t_local = Path.get_trm_at_path p t in
    let error = "Matrix.iter_on_var_defs: expected target on variable definition" in
    let let_bits = trm_inv ~error trm_let_inv t_local in
    let seq_bits = Path.index_in_seq p in
    f let_bits seq_bits
  ) tg

(* [delete] expects target [tg] to point to a definition of matrix [var], and deletes it.
  Both allocation and de-allocation instructions are deleted.
  Checks that [var] is not used anywhere in the visible scope.
   *)
let%transfo delete (tg : target) : unit =
  Trace.tag_valid_by_composition ();
  iter_on_var_defs (fun (_, var, _, _) (_, p_seq) ->
    Matrix_basic.delete ~var (target_of_path p_seq)
  ) tg

let delete_alias = delete

(* [local_name_tile]: like the basic transfo, but deletes the
   original matrix if [delete] is true or if [into] is empty.
   *)
<<<<<<< HEAD
let%transfo local_name_tile ?(delete: bool = false) ?(indices : (var list) = []) ?(alloc_instr : target option) (v : var) ?(into : string = "") (tile : Matrix_core.nd_tile) ?(local_ops : local_ops = Local_arith (Lit_int 0, Binop_add)) ?(simpl : Transfo.t = Arith.default_simpl) (tg : target) : unit =
=======
let%transfo local_name_tile ?(delete: bool = false) ?(indices : (var list) = []) ~(alloc_instr : target) ?(into : var = "") (tile : Matrix_core.nd_tile) ?(local_ops : local_ops = Local_arith (Lit_int 0, Binop_add)) ?(simpl : Transfo.t = Arith.default_simpl) (tg : target) : unit =
>>>>>>> 19487093
  Trace.tag_valid_by_composition ();
  let (delete, rename, into) = if into = ""
    then (true, true, fresh_var_name ())
    else (delete, false, into)
  in
  Marks.with_fresh_mark (fun mark_accesses -> Target.iter (fun t p ->
    let v = ref "" in
    Matrix_basic.local_name_tile ~mark_accesses ~indices ~alloc_instr ~ret_var:v ~into tile ~local_ops (target_of_path p);
    simpl [cMark mark_accesses];
    if delete then begin
      let (_, surrounding_seq) = Path.index_in_seq p in
      let surrounding_tg = target_of_path surrounding_seq in
      (* FIXME: dangerous transformation, replace with:
        - Matrix.delete_dead_writes [cArrayWrite v]
        - Matrix.delete_dead_writes [cArrayRead v] / [cMark mark; dSeqNth 0]
          *)
<<<<<<< HEAD
      Instr.delete (surrounding_tg @ [nbMulti; cFor "" ~body:[cOr [[cArrayRead v.name]; [cArrayWrite v.name]]]]);
      Loop.delete_all_void surrounding_tg;
      Marks.with_fresh_mark_on p (fun m ->
        delete_alias (Option.value ~default:(surrounding_tg @ [cVarDef v.name]) alloc_instr);
        if rename then
          Variable_basic.rename ~into:v.name [cMark m; cVarDef into];
=======
      Instr.delete (surrounding_tg @ [nbMulti; cFor "" ~body:[cOr [[cArrayRead !v]; [cArrayWrite !v]]]]);
      Loop.delete_all_void surrounding_tg;
      Marks.with_fresh_mark_on p (fun m ->
        (* (Option.value ~default:(surrounding_tg @ [cVarDef !v]) alloc_instr *)
        delete_alias alloc_instr;
        if rename then
          Variable_basic.rename ~into:!v [cMark m; cVarDef into];
>>>>>>> 19487093
      );
    end
  ) tg)

(* same as [local_name_tile] but with target [tg] pointing at an instruction within a sequence, introduces the local name for the rest of the sequence. *)
<<<<<<< HEAD
let%transfo local_name_tile_after ?(delete: bool = false) ?(indices : (var list) = []) ?(alloc_instr : target option) (v : var) ?(into : string = "") (tile : Matrix_core.nd_tile) ?(local_ops : local_ops = Local_arith (Lit_int 0, Binop_add)) ?(simpl : Transfo.t = Arith.default_simpl) (tg : target) : unit =
=======
let%transfo local_name_tile_after ?(delete: bool = false) ?(indices : (var list) = []) ~(alloc_instr : target) ?(into : var = "") (tile : Matrix_core.nd_tile) ?(local_ops : local_ops = Local_arith (Lit_int 0, Binop_add)) ?(simpl : Transfo.t = Arith.default_simpl) (tg : target) : unit =
>>>>>>> 19487093
  Trace.tag_valid_by_composition ();
  Marks.with_fresh_mark (fun mark -> Target.iter (fun t p ->
    Sequence.intro_after ~mark (target_of_path p);
    local_name_tile ~delete ~indices ~alloc_instr ~into tile ~local_ops ~simpl (target_of_path p);
    Sequence.elim [cMark mark];
  ) tg)

let%transfo storage_folding ~(dim : int) ~(size : trm)
  ?(kind : storage_folding_kind = ModuloIndices) (tg : target) : unit =
  Trace.tag_valid_by_composition ();
  iter_on_var_defs (fun (_, var, _, _) (_, p_seq) ->
    Matrix_basic.storage_folding ~var ~dim ~size ~kind (target_of_path p_seq)
  ) tg

let%transfo stack_copy ~(var : string) ~(copy_var : string) ~(copy_dims : int) (tg : target) : unit =
  let var = find_var_in_current_ast ~target:tg var in
  Matrix_basic.stack_copy ~var ~copy_var ~copy_dims tg<|MERGE_RESOLUTION|>--- conflicted
+++ resolved
@@ -275,18 +275,14 @@
 (* [local_name_tile]: like the basic transfo, but deletes the
    original matrix if [delete] is true or if [into] is empty.
    *)
-<<<<<<< HEAD
-let%transfo local_name_tile ?(delete: bool = false) ?(indices : (var list) = []) ?(alloc_instr : target option) (v : var) ?(into : string = "") (tile : Matrix_core.nd_tile) ?(local_ops : local_ops = Local_arith (Lit_int 0, Binop_add)) ?(simpl : Transfo.t = Arith.default_simpl) (tg : target) : unit =
-=======
-let%transfo local_name_tile ?(delete: bool = false) ?(indices : (var list) = []) ~(alloc_instr : target) ?(into : var = "") (tile : Matrix_core.nd_tile) ?(local_ops : local_ops = Local_arith (Lit_int 0, Binop_add)) ?(simpl : Transfo.t = Arith.default_simpl) (tg : target) : unit =
->>>>>>> 19487093
+let%transfo local_name_tile ?(delete: bool = false) ?(indices : (var list) = []) ~(alloc_instr : target) ?(into : string = "") (tile : Matrix_core.nd_tile) ?(local_ops : local_ops = Local_arith (Lit_int 0, Binop_add)) ?(simpl : Transfo.t = Arith.default_simpl) (tg : target) : unit =
   Trace.tag_valid_by_composition ();
   let (delete, rename, into) = if into = ""
     then (true, true, fresh_var_name ())
     else (delete, false, into)
   in
   Marks.with_fresh_mark (fun mark_accesses -> Target.iter (fun t p ->
-    let v = ref "" in
+    let v = ref dummy_var in
     Matrix_basic.local_name_tile ~mark_accesses ~indices ~alloc_instr ~ret_var:v ~into tile ~local_ops (target_of_path p);
     simpl [cMark mark_accesses];
     if delete then begin
@@ -296,32 +292,19 @@
         - Matrix.delete_dead_writes [cArrayWrite v]
         - Matrix.delete_dead_writes [cArrayRead v] / [cMark mark; dSeqNth 0]
           *)
-<<<<<<< HEAD
-      Instr.delete (surrounding_tg @ [nbMulti; cFor "" ~body:[cOr [[cArrayRead v.name]; [cArrayWrite v.name]]]]);
-      Loop.delete_all_void surrounding_tg;
-      Marks.with_fresh_mark_on p (fun m ->
-        delete_alias (Option.value ~default:(surrounding_tg @ [cVarDef v.name]) alloc_instr);
-        if rename then
-          Variable_basic.rename ~into:v.name [cMark m; cVarDef into];
-=======
-      Instr.delete (surrounding_tg @ [nbMulti; cFor "" ~body:[cOr [[cArrayRead !v]; [cArrayWrite !v]]]]);
+      Instr.delete (surrounding_tg @ [nbMulti; cFor "" ~body:[cOr [[cArrayRead !v.name]; [cArrayWrite !v.name]]]]);
       Loop.delete_all_void surrounding_tg;
       Marks.with_fresh_mark_on p (fun m ->
         (* (Option.value ~default:(surrounding_tg @ [cVarDef !v]) alloc_instr *)
         delete_alias alloc_instr;
         if rename then
-          Variable_basic.rename ~into:!v [cMark m; cVarDef into];
->>>>>>> 19487093
+          Variable_basic.rename ~into:!v.name [cMark m; cVarDef into];
       );
     end
   ) tg)
 
 (* same as [local_name_tile] but with target [tg] pointing at an instruction within a sequence, introduces the local name for the rest of the sequence. *)
-<<<<<<< HEAD
-let%transfo local_name_tile_after ?(delete: bool = false) ?(indices : (var list) = []) ?(alloc_instr : target option) (v : var) ?(into : string = "") (tile : Matrix_core.nd_tile) ?(local_ops : local_ops = Local_arith (Lit_int 0, Binop_add)) ?(simpl : Transfo.t = Arith.default_simpl) (tg : target) : unit =
-=======
-let%transfo local_name_tile_after ?(delete: bool = false) ?(indices : (var list) = []) ~(alloc_instr : target) ?(into : var = "") (tile : Matrix_core.nd_tile) ?(local_ops : local_ops = Local_arith (Lit_int 0, Binop_add)) ?(simpl : Transfo.t = Arith.default_simpl) (tg : target) : unit =
->>>>>>> 19487093
+let%transfo local_name_tile_after ?(delete: bool = false) ?(indices : (var list) = []) ~(alloc_instr : target) ?(into : string = "") (tile : Matrix_core.nd_tile) ?(local_ops : local_ops = Local_arith (Lit_int 0, Binop_add)) ?(simpl : Transfo.t = Arith.default_simpl) (tg : target) : unit =
   Trace.tag_valid_by_composition ();
   Marks.with_fresh_mark (fun mark -> Target.iter (fun t p ->
     Sequence.intro_after ~mark (target_of_path p);
