open Ast
open Target
include Matrix_basic


(* [intro_calloc tg]: expects the target [tg] to point at a variable declaration
    then it will check its body for a call to calloc. On this extended path it will call
    the [Matrix_basic.intro_calloc] transformation *)
let%transfo intro_calloc (tg : target) : unit =
  iter_on_targets ( fun t p ->
    let tg_trm,_ = Path.resolve_path_and_ctx p t in
    match tg_trm.desc with
    | Trm_let (_, (x,_), init, _) ->
      begin match get_init_val init with
      | Some t1 ->
        begin match t1.desc with
        | Trm_apps ({desc = Trm_val (Val_prim (Prim_unop (Unop_cast _)));_},[calloc_trm]) ->
          begin match calloc_trm.desc with
          | Trm_apps ({desc = Trm_var (_, f);_}, _) when (is_qvar_var f "calloc") ->
            Matrix_basic.intro_calloc ((target_of_path p) @ [cFun "calloc"])
          | _ -> fail t1.loc "intro_calloc: couldn't find the call to calloc function"
          end
        | Trm_apps ({desc = Trm_var (_, f);_},_) when (is_qvar_var f "calloc") ->
          Matrix_basic.intro_calloc ((target_of_path p) @ [cFun "calloc"])
        | _ -> try Matrix_basic.intro_calloc [cWriteVar x; cFun "calloc"]
          with | TransfoError _ -> fail tg_trm.loc "intro_calloc: couldn't find the calloc
            opertion on the targeted variable"
        end

      | _ ->
         try Matrix_basic.intro_calloc [cWriteVar x; cFun "calloc"]
          with | TransfoError _ -> fail tg_trm.loc "intro_calloc: couldn't find the calloc
            opertion on the targeted variable"
      end

    | _ -> fail None "intro_calloc: the target should be a variable declarartion allocated with alloc"
  ) tg


(* [intro_mindex dim]; expects the target [tg] to point at at a matrix declaration, then it will change
     all its occurrence accesses into Optitrust MINDEX accesses. *)
let%transfo intro_mindex (dim : trm) (tg : target) : unit =
  iter_on_targets (fun t p ->
    let tg_trm = Path.get_trm_at_path p t in
    let error = "Matrix.intro_mindex: the target should point at matrix declaration." in
    let (_, x, _, _) = trm_inv ~error trm_let_inv tg_trm in
    Matrix_basic.intro_mindex dim [nbAny; cCellAccess ~base:[cVar x] ()]
  ) tg

(* [intro_malloc tg]: expects the target [tg] to point at a variable declaration
    then it will check its body for a call to malloc. On this extended path it will call
    the [Matrix_basic.intro_malloc] transformation. *)
let%transfo intro_malloc (tg : target) : unit =
  iter_on_targets ( fun t p ->
    let tg_trm,_ = Path.resolve_path_and_ctx p t in
    match tg_trm.desc with
    | Trm_let (_, (x,_), init, _) ->
      begin match get_init_val init with
      | Some t1 ->
        begin match t1.desc with
        | Trm_apps ({desc = Trm_val (Val_prim (Prim_unop (Unop_cast _)));_},[malloc_trm]) ->
          begin match malloc_trm.desc with
          | Trm_apps ({desc = Trm_var (_, f);_}, _) when (is_qvar_var f "malloc") ->
            Matrix_basic.intro_malloc ((target_of_path p) @ [cFun "malloc"])
          | _ -> fail t1.loc "intro_malloc: couldn't find the call to malloc function"
          end
        | Trm_apps ({desc = Trm_var (_, f);_},_) when  (is_qvar_var f "malloc") ->
          Matrix_basic.intro_malloc ((target_of_path p) @ [cFun "malloc"])
        | _ ->
         try Matrix_basic.intro_malloc [cWriteVar x; cFun "malloc"]
          with | TransfoError _ -> fail tg_trm.loc "intro_malloc: couldn't find the malloc
            operation on the targeted variable"
        end

      | _ ->
         try Matrix_basic.intro_malloc [cWriteVar x; cFun "malloc"]
          with | TransfoError _ -> fail tg_trm.loc "intro_malloc: couldn't find the malloc
            opertion on the targeted variable"
      end
    | _ -> fail None "intro_malloc: the target should be a variable declarartion allocated with alloc"
  ) tg


(* [biject fun_bij tg]: expects the target [tg] to point at at a matrix declaration , then it will search for all its
    acccesses and replace MINDEX with  [fun_bij]. *)
let%transfo biject (fun_bij : string) (tg : target) : unit =
  iter_on_targets (fun t p ->
    let tg_trm = Path.resolve_path p t in
    let path_to_seq, _ = Internal.isolate_last_dir_in_seq p in
    match tg_trm.desc with
    | Trm_let (_, (p, _), _, _) ->
      Expr.replace_fun fun_bij [nbAny; cCellAccess ~base:[cVar p] ~index:[cFun ""] (); cFun ~regexp:true "MINDEX."]
    | Trm_apps (_, [{desc = Trm_var (_, p)}; _])  when is_set_operation tg_trm ->
      Expr.replace_fun fun_bij ((target_of_path path_to_seq) @ [nbAny; cCellAccess ~base:[cVar p.qvar_var] ~index:[cFun ""] (); cFun ~regexp:true "MINDEX."])
    | _ -> fail tg_trm.loc "biject: expected a variable declaration"
  ) tg

(* [intro_mops dims]: expects the target [tg] to point at an array declaration allocated with
      calloc or malloc, then it will apply intro_calloc or intor_mmaloc based on the type of
      the current allocation used. Then it will search for all accesses and apply intro_mindex. *)
let%transfo intro_mops (dim : trm) (tg : target) : unit =
  iter_on_targets (fun t p ->
    let tg_trm = Path.get_trm_at_path p t in
    let error = "Matrix.intro_mops: the target should be pointing at a matrix declaration" in
    let _ = trm_inv ~error trm_let_inv tg_trm in
    intro_mindex dim (target_of_path p);
    match Trace.backtrack_on_failure (fun () ->
      intro_malloc (target_of_path p)
    ) with
    | Success -> ()
    | Failure _ -> begin
      match Trace.backtrack_on_failure (fun () ->
        intro_calloc (target_of_path p)
      ) with
      | Success -> ()
      | Failure _ -> fail tg_trm.loc "intro_mops: the targeted matrix was not allocated with malloc or calloc"
    end
  ) tg


(* [elim_mops]: expects the target [tg] to point at a subterm and
  eliminates all MINDEX macros in that subterm.

  TODO:
  - eliminate MALLOC2 into malloc(sizeof(T[n][m]))?
  - ~simpl
*)
let%transfo elim_mops (tg : target): unit =
  Trace.tag_valid_by_composition ();
  let targets = ref [] in
  Target.iter (fun _ p ->
    targets := (target_of_path p) :: !targets;
  ) tg;
  !targets |> List.iter (fun tg ->
    elim_mindex (tg @ [nbAny; cMindex ()]);
    (* TODO: more precise target ? *)
    Arith.(simpl_rec gather_rec) tg;
    Arith.(simpl_rec compute) tg
  )

(* [delocalize ~mark ~init_zero ~acc_in_place ~acc ~last ~var ~into ~dim ~index ~indices ~ops tg]: this is a combi
   varsion of [Matrix_basic.delocalize], this transformation first calls Matrix_basi.local_name to create the isolated
    environment where the delocalizing transformatino is going to be performed *)
let%transfo delocalize ?(mark : mark option) ?(init_zero : bool = false) ?(acc_in_place : bool = false) ?(acc : string option)
  ?(last : bool = false)  ?(use : trm option) (var : var) ~into:(into : var) ~dim:(dim : trm)  ~index:(index : string)
  ?(indices : string list = []) ~ops:(ops : local_ops) ?(alloc_instr : target option) ?(labels : label list = []) ?(dealloc_tg : target option) (tg : target) : unit =

    let indices = match indices with | [] -> [] | _ as s_l -> s_l  in
    let middle_mark = match mark with | None -> Mark.next() | Some m -> m in
    let acc = match acc with | Some s -> s | _ -> "" in  Matrix_basic.local_name ~my_mark:middle_mark ?alloc_instr ~into ~indices ~local_ops:ops var tg;

    let any_mark = begin match use with | Some _ -> "any_mark_deloc" | _ -> "" end in
    Matrix_basic.delocalize ~init_zero ~acc_in_place ~acc ~any_mark ~dim ~index ~ops ~labels [cMark middle_mark];

    let tg_decl_access = cOr [[cVarDef into];[cWriteVar into]; [cCellAccess ~base:[cVar into] ()]] in
    if last then Matrix_basic.reorder_dims ~rotate_n:1 [nbAny; tg_decl_access; cFun ~regexp:true "M\\(.NDEX\\|ALLOC\\)."] ;
    begin match use with
      | Some e ->   Specialize.any e [nbAny; cMark any_mark]
      | None -> ()
    end;
    begin match labels with
    | [] -> () (* labels argument was not used by the user *)
    | _ ->
      begin match alloc_instr with
      | Some alloc  ->
         let nb_labels = List.length labels in
         if nb_labels <> 3 then ();
         let label_alloc = List.nth labels 0 in
         if label_alloc <> "" then begin Instr.move ~dest:[tAfter;cTarget alloc] [cLabel label_alloc]; Instr.move ~dest:[tBefore; cFunDef "" ~body:[cLabel label_alloc]] [cLabel label_alloc; cVarDef into] end;
         let label_dealloc = List.nth labels 2 in
         if label_dealloc <> "" then begin match dealloc_tg with
          | Some da_tg -> Instr.move ~dest:[tAfter; cTarget da_tg] [cLabel label_dealloc]
          | None -> ()
          end
          else ();
         List.iter (fun l -> if l <> "" then Label.remove [cLabel l]) labels
      | None -> () (* No need to move allocation trms because the allocation trm blongs to the same sequence as [tg] *)

      end
    end;
    begin match mark with | None -> Marks.remove middle_mark [cMark middle_mark] | _ -> () end


(* [reorder_dims ~rotate_n ~order tg] expects the target [tg] to point at at a matrix declaration, then it will find the occurrences of ALLOC and INDEX functions
      and apply the reordering of the dimensions. *)
let%transfo reorder_dims ?(rotate_n : int option) ?(order : int list = []) (tg : target) : unit =
  let rotate_n = match rotate_n with Some n -> n | None -> 0  in
  iter_on_targets (fun t p ->
    let path_to_seq,_ = Internal.isolate_last_dir_in_seq p in
    let tg_trm = Path.resolve_path p t in
    let error = "Matrix.reorder_dims: expected a target to a variable declaration." in
    let (_, x, _, _) = trm_inv ~error trm_let_inv tg_trm in
    Matrix_basic.reorder_dims ~rotate_n ~order ((target_of_path path_to_seq) @ [cOr [[cVarDef x; cFun ~regexp:true "M.ALLOC."];[cCellAccess ~base:[cVar x] (); cFun ~regexp:true "MINDEX."]]])
  ) tg

(* FIXME:
  - (1) should be defined elsewhere;
  - (2) should start from replaced bottom leaf instead of top scope target? *)
let simpl_void_loops = Loop.delete_all_void

(* [elim]: eliminates the matrix [var] defined in at the declaration targeted by [tg].
  All reads from [var] must be eliminated The values of [var] must only be read locally, i.e. directly after being written.
  *)
let%transfo elim ?(simpl : Transfo.t = simpl_void_loops) (tg : target) : unit =
<<<<<<< HEAD
  Trace.tag_valid_by_composition ();
=======
  Trace.step_valid_by_composition ();
>>>>>>> b7a8f076
  Target.iter (fun t p_def ->
    let t_def = Path.resolve_path p_def t in
    let (_, x, _, _) = trm_inv ~error:"expected variable definition" trm_let_inv t_def in
    let (_, p_seq) = Path.index_in_seq p_def in
    let tg_seq = target_of_path p_seq in
    read_last_write ~write:(tg_seq @ [cArrayWrite x]) (tg_seq @ [nbAny; cArrayRead x]);
    (* FIXME: dangerous transformation? *)
    (* TODO: Matrix.delete_not_read *)
    Instr.delete (tg_seq @ [nbAny; cArrayWrite x]);
    delete ~var:x tg_seq;
    simpl tg_seq
  ) tg

(* TODO: local_name_tile ~shift_to_zero *)
(* + shift_to_zero ~nest_of *)

(* [inline_constant]: expects [tg] to target a matrix definition,
   then first uses [Matrix.elim_mops] on all reads before attempting
   to use [Arrays.inline_constant].
   *)
let%transfo inline_constant ?(simpl : Transfo.t = Arith.default_simpl) ~(decl : target) (tg : target) : unit =
<<<<<<< HEAD
  Trace.tag_valid_by_composition ();
=======
  Trace.step_valid_by_composition ();
>>>>>>> b7a8f076
  Target.iter (fun t p -> Marks.with_fresh_mark (fun mark_accesses ->
    (* TODO: use simpl there as well? *)
    elim_mops (target_of_path p);
    Arrays.inline_constant ~mark_accesses ~decl (target_of_path p);
    simpl [nbAny; cMark mark_accesses];
  )) tg

(* [elim_constant]: expects [tg] to target a matrix definition,
   then first uses [Matrix.elim_mops] on all reads before attempting
   to use [Arrays.elim_constant].
   *)
let%transfo elim_constant ?(simpl : Transfo.t = Arith.default_simpl) (tg : target) : unit =
<<<<<<< HEAD
  Trace.tag_valid_by_composition ();
=======
  Trace.step_valid_by_composition ();
>>>>>>> b7a8f076
  Target.iter (fun t p_def -> Marks.with_fresh_mark (fun mark_accesses ->
    let t_def = Path.resolve_path p_def t in
    let (_, x, _, _) = trm_inv ~error:"expected variable definition" trm_let_inv t_def in
    let (_, p_seq) = Path.index_in_seq p_def in
    (* TODO: use simpl there as well? *)
    elim_mops ((target_of_path p_seq) @ [nbAny; cArrayRead x]);
    Arrays.elim_constant ~mark_accesses (target_of_path p_def);
    simpl [nbAny; cMark mark_accesses];
  )) tg

(* [iter_on_var_defs]: helper for transformations that need to iterate
  on variable definitions while requiring the path to the surrounding sequence.
   *)
let iter_on_var_defs (f : (varkind * var * typ * trm) -> (int * path) -> unit) (tg : target) : unit =
  Target.iter (fun t p ->
    let t_local = Path.get_trm_at_path p t in
    let error = "Matrix.iter_on_var_defs: expected target on variable definition" in
    let let_bits = trm_inv ~error trm_let_inv t_local in
    let seq_bits = Path.index_in_seq p in
    f let_bits seq_bits
  ) tg

(* [delete] expects target [tg] to point to a definition of matrix [var], and deletes it.
  Both allocation and de-allocation instructions are deleted.
  Checks that [var] is not used anywhere in the visible scope.
   *)
let%transfo delete (tg : target) : unit =
<<<<<<< HEAD
  Trace.tag_valid_by_composition ();
=======
  Trace.step_valid_by_composition ();
>>>>>>> b7a8f076
  iter_on_var_defs (fun (_, var, _, _) (_, p_seq) ->
    Matrix_basic.delete ~var (target_of_path p_seq)
  ) tg

let delete_alias = delete

(* [local_name_tile]: like the basic transfo, but deletes the
   original matrix if [delete] is true or if [into] is empty.
   *)
let%transfo local_name_tile ?(delete: bool = false) ?(indices : (var list) = []) ?(alloc_instr : target option) (v : var) ?(into : var = "") (tile : Matrix_core.nd_tile) ?(local_ops : local_ops = Local_arith (Lit_int 0, Binop_add)) ?(simpl : Transfo.t = Arith.default_simpl) (tg : target) : unit =
<<<<<<< HEAD
  Trace.tag_valid_by_composition ();
=======
  Trace.step_valid_by_composition ();
>>>>>>> b7a8f076
  let (delete, rename, into) = if into = ""
    then (true, true, fresh_var ())
    else (delete, false, into)
  in
  Marks.with_fresh_mark (fun mark_accesses -> Target.iter (fun t p ->
    Matrix_basic.local_name_tile ~mark_accesses ~indices ?alloc_instr v ~into tile ~local_ops (target_of_path p);
    simpl [cMark mark_accesses];
    if delete then begin
      let (_, surrounding_seq) = Path.index_in_seq p in
      let surrounding_tg = target_of_path surrounding_seq in
      (* FIXME: dangerous transformation, replace with:
        - Matrix.delete_dead_writes [cArrayWrite v]
        - Matrix.delete_dead_writes [cArrayRead v] / [cMark mark; dSeqNth 0]
          *)
      Instr.delete (surrounding_tg @ [nbMulti; cFor "" ~body:[cOr [[cArrayRead v]; [cArrayWrite v]]]]);
      Loop.delete_all_void surrounding_tg;
      Marks.with_fresh_mark_on p (fun m ->
        delete_alias (Option.value ~default:(surrounding_tg @ [cVarDef v]) alloc_instr);
        if rename then
          Variable_basic.rename ~into:v [cMark m; cVarDef into];
      );
    end
  ) tg)

(* same as [local_name_tile] but with target [tg] pointing at an instruction within a sequence, introduces the local name for the rest of the sequence. *)
let%transfo local_name_tile_after ?(delete: bool = false) ?(indices : (var list) = []) ?(alloc_instr : target option) (v : var) ?(into : var = "") (tile : Matrix_core.nd_tile) ?(local_ops : local_ops = Local_arith (Lit_int 0, Binop_add)) ?(simpl : Transfo.t = Arith.default_simpl) (tg : target) : unit =
<<<<<<< HEAD
  Trace.tag_valid_by_composition ();
=======
  Trace.step_valid_by_composition ();
>>>>>>> b7a8f076
  Marks.with_fresh_mark (fun mark -> Target.iter (fun t p ->
    Sequence.intro_after ~mark (target_of_path p);
    local_name_tile ~delete ~indices ?alloc_instr v ~into tile ~local_ops ~simpl (target_of_path p);
    Sequence.elim [cMark mark];
  ) tg)

let%transfo storage_folding ~(dim : int) ~(size : trm)
  ?(kind : storage_folding_kind = ModuloIndices) (tg : target) : unit =
<<<<<<< HEAD
  Trace.tag_valid_by_composition ();
=======
  Trace.step_valid_by_composition ();
>>>>>>> b7a8f076
  iter_on_var_defs (fun (_, var, _, _) (_, p_seq) ->
    Matrix_basic.storage_folding ~var ~dim ~size ~kind (target_of_path p_seq)
  ) tg<|MERGE_RESOLUTION|>--- conflicted
+++ resolved
@@ -202,11 +202,7 @@
   All reads from [var] must be eliminated The values of [var] must only be read locally, i.e. directly after being written.
   *)
 let%transfo elim ?(simpl : Transfo.t = simpl_void_loops) (tg : target) : unit =
-<<<<<<< HEAD
-  Trace.tag_valid_by_composition ();
-=======
-  Trace.step_valid_by_composition ();
->>>>>>> b7a8f076
+  Trace.tag_valid_by_composition ();
   Target.iter (fun t p_def ->
     let t_def = Path.resolve_path p_def t in
     let (_, x, _, _) = trm_inv ~error:"expected variable definition" trm_let_inv t_def in
@@ -228,11 +224,7 @@
    to use [Arrays.inline_constant].
    *)
 let%transfo inline_constant ?(simpl : Transfo.t = Arith.default_simpl) ~(decl : target) (tg : target) : unit =
-<<<<<<< HEAD
-  Trace.tag_valid_by_composition ();
-=======
-  Trace.step_valid_by_composition ();
->>>>>>> b7a8f076
+  Trace.tag_valid_by_composition ();
   Target.iter (fun t p -> Marks.with_fresh_mark (fun mark_accesses ->
     (* TODO: use simpl there as well? *)
     elim_mops (target_of_path p);
@@ -245,11 +237,7 @@
    to use [Arrays.elim_constant].
    *)
 let%transfo elim_constant ?(simpl : Transfo.t = Arith.default_simpl) (tg : target) : unit =
-<<<<<<< HEAD
-  Trace.tag_valid_by_composition ();
-=======
-  Trace.step_valid_by_composition ();
->>>>>>> b7a8f076
+  Trace.tag_valid_by_composition ();
   Target.iter (fun t p_def -> Marks.with_fresh_mark (fun mark_accesses ->
     let t_def = Path.resolve_path p_def t in
     let (_, x, _, _) = trm_inv ~error:"expected variable definition" trm_let_inv t_def in
@@ -277,11 +265,7 @@
   Checks that [var] is not used anywhere in the visible scope.
    *)
 let%transfo delete (tg : target) : unit =
-<<<<<<< HEAD
-  Trace.tag_valid_by_composition ();
-=======
-  Trace.step_valid_by_composition ();
->>>>>>> b7a8f076
+  Trace.tag_valid_by_composition ();
   iter_on_var_defs (fun (_, var, _, _) (_, p_seq) ->
     Matrix_basic.delete ~var (target_of_path p_seq)
   ) tg
@@ -292,11 +276,7 @@
    original matrix if [delete] is true or if [into] is empty.
    *)
 let%transfo local_name_tile ?(delete: bool = false) ?(indices : (var list) = []) ?(alloc_instr : target option) (v : var) ?(into : var = "") (tile : Matrix_core.nd_tile) ?(local_ops : local_ops = Local_arith (Lit_int 0, Binop_add)) ?(simpl : Transfo.t = Arith.default_simpl) (tg : target) : unit =
-<<<<<<< HEAD
-  Trace.tag_valid_by_composition ();
-=======
-  Trace.step_valid_by_composition ();
->>>>>>> b7a8f076
+  Trace.tag_valid_by_composition ();
   let (delete, rename, into) = if into = ""
     then (true, true, fresh_var ())
     else (delete, false, into)
@@ -323,11 +303,7 @@
 
 (* same as [local_name_tile] but with target [tg] pointing at an instruction within a sequence, introduces the local name for the rest of the sequence. *)
 let%transfo local_name_tile_after ?(delete: bool = false) ?(indices : (var list) = []) ?(alloc_instr : target option) (v : var) ?(into : var = "") (tile : Matrix_core.nd_tile) ?(local_ops : local_ops = Local_arith (Lit_int 0, Binop_add)) ?(simpl : Transfo.t = Arith.default_simpl) (tg : target) : unit =
-<<<<<<< HEAD
-  Trace.tag_valid_by_composition ();
-=======
-  Trace.step_valid_by_composition ();
->>>>>>> b7a8f076
+  Trace.tag_valid_by_composition ();
   Marks.with_fresh_mark (fun mark -> Target.iter (fun t p ->
     Sequence.intro_after ~mark (target_of_path p);
     local_name_tile ~delete ~indices ?alloc_instr v ~into tile ~local_ops ~simpl (target_of_path p);
@@ -336,11 +312,7 @@
 
 let%transfo storage_folding ~(dim : int) ~(size : trm)
   ?(kind : storage_folding_kind = ModuloIndices) (tg : target) : unit =
-<<<<<<< HEAD
-  Trace.tag_valid_by_composition ();
-=======
-  Trace.step_valid_by_composition ();
->>>>>>> b7a8f076
+  Trace.tag_valid_by_composition ();
   iter_on_var_defs (fun (_, var, _, _) (_, p_seq) ->
     Matrix_basic.storage_folding ~var ~dim ~size ~kind (target_of_path p_seq)
   ) tg