open Ast
open Target
include Matrix_basic


(* [intro_calloc tg]: expects the target [tg] to point at a variable declaration
    then it will check its body for a call to calloc. On this extended path it will call
    the [Matrix_basic.intro_calloc] transformation *)
let%transfo intro_calloc (tg : target) : unit =
  iter_on_targets ( fun t p ->
    let tg_trm,_ = Path.resolve_path_and_ctx p t in
    match tg_trm.desc with
    | Trm_let (_, (x,_), init) ->
      begin match get_init_val init with
      | Some t1 ->
        begin match t1.desc with
        | Trm_apps ({desc = Trm_val (Val_prim (Prim_unop (Unop_cast _)));_},[calloc_trm]) ->
          begin match calloc_trm.desc with
          | Trm_apps ({desc = Trm_var (_, f);_}, _) when (is_qvar_var f "calloc") ->
            Matrix_basic.intro_calloc ((target_of_path p) @ [cFun "calloc"])
          | _ -> fail t1.loc "intro_calloc: couldn't find the call to calloc function"
          end
        | Trm_apps ({desc = Trm_var (_, f);_},_) when (is_qvar_var f "calloc") ->
          Matrix_basic.intro_calloc ((target_of_path p) @ [cFun "calloc"])
        | _ -> try Matrix_basic.intro_calloc [cWriteVar x; cFun "calloc"]
          with | TransfoError _ -> fail tg_trm.loc "intro_calloc: couldn't find the calloc
            opertion on the targeted variable"
        end

      | _ ->
         try Matrix_basic.intro_calloc [cWriteVar x; cFun "calloc"]
          with | TransfoError _ -> fail tg_trm.loc "intro_calloc: couldn't find the calloc
            opertion on the targeted variable"
      end

    | _ -> fail None "intro_calloc: the target should be a variable declarartion allocated with alloc"
  ) tg


(* [intro_mindex dim]; expects the target [tg] to point at at a matrix declaration, then it will change
     all its occurrence accesses into Optitrust MINDEX accesses. *)
let%transfo intro_mindex (dim : trm) (tg : target) : unit =
  iter_on_targets (fun t p ->
    let tg_trm = Path.get_trm_at_path p t in
    let error = "Matrix.intro_mindex: the target should point at matrix declaration." in
    let (_, x, _, _) = trm_inv ~error trm_let_inv tg_trm in
    Matrix_basic.intro_mindex dim [nbAny; cCellAccess ~base:[cVar x] ()]
  ) tg

(* [intro_malloc tg]: expects the target [tg] to point at a variable declaration
    then it will check its body for a call to malloc. On this extended path it will call
    the [Matrix_basic.intro_malloc] transformation. *)
let%transfo intro_malloc (tg : target) : unit =
  iter_on_targets ( fun t p ->
    let tg_trm,_ = Path.resolve_path_and_ctx p t in
    match tg_trm.desc with
    | Trm_let (_, (x,_), init) ->
      begin match get_init_val init with
      | Some t1 ->
        begin match t1.desc with
        | Trm_apps ({desc = Trm_val (Val_prim (Prim_unop (Unop_cast _)));_},[malloc_trm]) ->
          begin match malloc_trm.desc with
          | Trm_apps ({desc = Trm_var (_, f);_}, _) when (is_qvar_var f "malloc") ->
            Matrix_basic.intro_malloc ((target_of_path p) @ [cFun "malloc"])
          | _ -> fail t1.loc "intro_malloc: couldn't find the call to malloc function"
          end
        | Trm_apps ({desc = Trm_var (_, f);_},_) when  (is_qvar_var f "malloc") ->
          Matrix_basic.intro_malloc ((target_of_path p) @ [cFun "malloc"])
        | _ ->
         try Matrix_basic.intro_malloc [cWriteVar x; cFun "malloc"]
          with | TransfoError _ -> fail tg_trm.loc "intro_malloc: couldn't find the malloc
            operation on the targeted variable"
        end

      | _ ->
         try Matrix_basic.intro_malloc [cWriteVar x; cFun "malloc"]
          with | TransfoError _ -> fail tg_trm.loc "intro_malloc: couldn't find the malloc
            opertion on the targeted variable"
      end
    | _ -> fail None "intro_malloc: the target should be a variable declarartion allocated with alloc"
  ) tg


(* [biject fun_bij tg]: expects the target [tg] to point at at a matrix declaration , then it will search for all its
    acccesses and replace MINDEX with  [fun_bij]. *)
let%transfo biject (fun_bij : string) (tg : target) : unit =
  iter_on_targets (fun t p ->
    let tg_trm = Path.resolve_path p t in
    let path_to_seq, _ = Internal.isolate_last_dir_in_seq p in
    match tg_trm.desc with
    | Trm_let (_, (p, _), _) ->
      Expr.replace_fun fun_bij [nbAny; cCellAccess ~base:[cVar p] ~index:[cFun ""] (); cFun ~regexp:true "MINDEX."]
    | Trm_apps (_, [{desc = Trm_var (_, p)}; _])  when is_set_operation tg_trm ->
      Expr.replace_fun fun_bij ((target_of_path path_to_seq) @ [nbAny; cCellAccess ~base:[cVar p.qvar_var] ~index:[cFun ""] (); cFun ~regexp:true "MINDEX."])
    | _ -> fail tg_trm.loc "biject: expected a variable declaration"
  ) tg

(* [intro_mops dims]: expects the target [tg] to point at an array declaration allocated with
      calloc or malloc, then it will apply intro_calloc or intor_mmaloc based on the type of
      the current allocation used. Then it will search for all accesses and apply intro_mindex. *)
let%transfo intro_mops (dim : trm) (tg : target) : unit =
  iter_on_targets (fun t p ->
    let tg_trm = Path.get_trm_at_path p t in
    let error = "Matrix.intro_mops: the target should be pointing at a matrix declaration" in
    let _ = trm_inv ~error trm_let_inv tg_trm in
    intro_mindex dim (target_of_path p);
    try intro_malloc (target_of_path p) with | TransfoError _ ->
      begin
        try intro_calloc (target_of_path p) with | TransfoError _ -> fail tg_trm.loc "intro_mops: the targeted matrix was not allocated with malloc or calloc"
      end
  ) tg


(* [elim_mops]: expects the target [tg] to point at a subterm and
  eliminates all MINDEX macros in that subterm.

  TODO:
  - eliminate MALLOC2 into malloc(sizeof(T[n][m]))?
*)
let%transfo elim_mops (tg : target): unit =
  let targets = ref [] in
  Target.iter (fun _ p ->
    targets := (target_of_path p) :: !targets;
  ) tg;
  !targets |> List.iter (fun tg ->
    elim_mindex (tg @ [nbAny; cMindex ()]);
    (* TODO: more precise target ? *)
    Arith.(simpl_rec gather_rec) tg;
    Arith.(simpl_rec compute) tg
  )

(* [delocalize ~mark ~init_zero ~acc_in_place ~acc ~last ~var ~into ~dim ~index ~indices ~ops tg]: this is a combi
   varsion of [Matrix_basic.delocalize], this transformation first calls Matrix_basi.local_name to create the isolated
    environment where the delocalizing transformatino is going to be performed *)
let%transfo delocalize ?(mark : mark option) ?(init_zero : bool = false) ?(acc_in_place : bool = false) ?(acc : string option)
  ?(last : bool = false)  ?(use : trm option) (var : var) ~into:(into : var) ~dim:(dim : trm)  ~index:(index : string)
  ?(indices : string list = []) ~ops:(ops : local_ops) ?(alloc_instr : target option) ?(labels : label list = []) ?(dealloc_tg : target option) (tg : target) : unit =

    let indices = match indices with | [] -> [] | _ as s_l -> s_l  in
    let middle_mark = match mark with | None -> Mark.next() | Some m -> m in
    let acc = match acc with | Some s -> s | _ -> "" in  Matrix_basic.local_name ~my_mark:middle_mark ?alloc_instr ~into ~indices ~local_ops:ops var tg;

    let any_mark = begin match use with | Some _ -> "any_mark_deloc" | _ -> "" end in
    Matrix_basic.delocalize ~init_zero ~acc_in_place ~acc ~any_mark ~dim ~index ~ops ~labels [cMark middle_mark];

    let tg_decl_access = cOr [[cVarDef into];[cWriteVar into]; [cCellAccess ~base:[cVar into] ()]] in
    if last then Matrix_basic.reorder_dims ~rotate_n:1 [nbAny; tg_decl_access; cFun ~regexp:true "M\\(.NDEX\\|ALLOC\\)."] ;
    begin match use with
      | Some e ->   Specialize.any e [nbAny; cMark any_mark]
      | None -> ()
    end;
    begin match labels with
    | [] -> () (* labels argument was not used by the user *)
    | _ ->
      begin match alloc_instr with
      | Some alloc  ->
         let nb_labels = List.length labels in
         if nb_labels <> 3 then ();
         let label_alloc = List.nth labels 0 in
         if label_alloc <> "" then begin Instr.move ~dest:[tAfter;cTarget alloc] [cLabel label_alloc]; Instr.move ~dest:[tBefore; cFunDef "" ~body:[cLabel label_alloc]] [cLabel label_alloc; cVarDef into] end;
         let label_dealloc = List.nth labels 2 in
         if label_dealloc <> "" then begin match dealloc_tg with
          | Some da_tg -> Instr.move ~dest:[tAfter; cTarget da_tg] [cLabel label_dealloc]
          | None -> ()
          end
          else ();
         List.iter (fun l -> if l <> "" then Label.remove [cLabel l]) labels
      | None -> () (* No need to move allocation trms because the allocation trm blongs to the same sequence as [tg] *)

      end
    end;
    begin match mark with | None -> Marks.remove middle_mark [cMark middle_mark] | _ -> () end


(* [reorder_dims ~rotate_n ~order tg] expects the target [tg] to point at at a matrix declaration, then it will find the occurrences of ALLOC and INDEX functions
      and apply the reordering of the dimensions. *)
let%transfo reorder_dims ?(rotate_n : int option) ?(order : int list = []) (tg : target) : unit =
  let rotate_n = match rotate_n with Some n -> n | None -> 0  in
  iter_on_targets (fun t p ->
    let path_to_seq,_ = Internal.isolate_last_dir_in_seq p in
    let tg_trm = Path.resolve_path p t in
    let error = "Matrix.reorder_dims: expected a target to a variable declaration." in
    let (_, x, _, _) = trm_inv ~error trm_let_inv tg_trm in
    Matrix_basic.reorder_dims ~rotate_n ~order ((target_of_path path_to_seq) @ [cOr [[cVarDef x; cFun ~regexp:true "M.ALLOC."];[cCellAccess ~base:[cVar x] (); cFun ~regexp:true "MINDEX."]]])
  ) tg

(* [elim]: eliminates the matrix [var] defined in at the declaration targeted by [tg].
  All reads from [var] must be eliminated The values of [var] must only be read locally, i.e. directly after being written.
  *)
<<<<<<< HEAD
let%transfo elim ~(var : var) (tg : target) : unit =
  read_last_write ~write:(tg @ [cArrayWrite var]) (tg @ [nbAny; cArrayRead var]);
  (* FIXME: dangerous transformation? *)
  (* TODO: Matrix.delete_not_read *)
  Instr.delete (tg @ [nbAny; cArrayWrite var]);
  delete ~var tg
=======
let elim (tg : target) : unit =
  Target.iter (fun t p_def ->
    let t_def = Path.resolve_path p_def t in
    let (_, x, _, _) = trm_inv ~error:"expected variable definition" trm_let_inv t_def in
    let (_, p_seq) = Path.index_in_seq p_def in
    let tg_seq = target_of_path p_seq in
    read_last_write ~write:(tg_seq @ [cArrayWrite x]) (tg_seq @ [nbAny; cArrayRead x]);
    (* FIXME: dangerous transformation? *)
    (* TODO: Matrix.delete_not_read *)
    Instr.delete (tg_seq @ [nbAny; cArrayWrite x]);
    delete ~var:x tg_seq
  ) tg
>>>>>>> 942a4c06

(* TODO: local_name_tile ~shift_to_zero *)
(* + shift_to_zero ~nest_of *)

(* [elim_constant]: expects [tg] to target a matrix definition,
   then first uses [Matrix.elim_mops] on all reads before attempting
   to use [Arrays.elim_constant].
   *)
let elim_constant (tg : target) : unit =
  Target.iter (fun t p_def ->
    let t_def = Path.resolve_path p_def t in
    let (_, x, _, _) = trm_inv ~error:"expected variable definition" trm_let_inv t_def in
    let (_, p_seq) = Path.index_in_seq p_def in
    elim_mops ((target_of_path p_seq) @ [nbAny; cArrayRead x]);
    Arrays.elim_constant (target_of_path p_def);
  ) tg<|MERGE_RESOLUTION|>--- conflicted
+++ resolved
@@ -187,15 +187,7 @@
 (* [elim]: eliminates the matrix [var] defined in at the declaration targeted by [tg].
   All reads from [var] must be eliminated The values of [var] must only be read locally, i.e. directly after being written.
   *)
-<<<<<<< HEAD
-let%transfo elim ~(var : var) (tg : target) : unit =
-  read_last_write ~write:(tg @ [cArrayWrite var]) (tg @ [nbAny; cArrayRead var]);
-  (* FIXME: dangerous transformation? *)
-  (* TODO: Matrix.delete_not_read *)
-  Instr.delete (tg @ [nbAny; cArrayWrite var]);
-  delete ~var tg
-=======
-let elim (tg : target) : unit =
+let%transfo elim (tg : target) : unit =
   Target.iter (fun t p_def ->
     let t_def = Path.resolve_path p_def t in
     let (_, x, _, _) = trm_inv ~error:"expected variable definition" trm_let_inv t_def in
@@ -207,7 +199,6 @@
     Instr.delete (tg_seq @ [nbAny; cArrayWrite x]);
     delete ~var:x tg_seq
   ) tg
->>>>>>> 942a4c06
 
 (* TODO: local_name_tile ~shift_to_zero *)
 (* + shift_to_zero ~nest_of *)
@@ -216,7 +207,7 @@
    then first uses [Matrix.elim_mops] on all reads before attempting
    to use [Arrays.elim_constant].
    *)
-let elim_constant (tg : target) : unit =
+let%transfo elim_constant (tg : target) : unit =
   Target.iter (fun t p_def ->
     let t_def = Path.resolve_path p_def t in
     let (_, x, _, _) = trm_inv ~error:"expected variable definition" trm_let_inv t_def in
