--- conflicted
+++ resolved
@@ -96,55 +96,7 @@
 
 (* [local_name_tile ~mark var into tg]: expects the target to point at an instruction that contains
       an occurrence of [var] then it will define a matrix [into] whose dimensions will correspond to a tile of [var]. Then we copy the contents of the matrix [var] into [into] according to the given tile offsets and finally we free up the memory. *)
-<<<<<<< HEAD
-let%transfo local_name_tile ?(mark : mark option) ?(mark_accesses : mark option) ?(indices : (var list) = []) ?(alloc_instr : target option) (v : var) ~(into : string) (tile : Matrix_core.nd_tile) ?(local_ops : local_ops = Local_arith (Lit_int 0, Binop_add)) (tg : target) : unit =
-  let remove = (mark = None) in
-  let get_alloc_type_and_trms (t : trm) (tg1 : target) : typ * (trms * trm * bool) =
-    let var_type = begin match t.desc with
-      | Trm_let (_, (_, ty), _, _) -> get_inner_ptr_type ty
-      | Trm_apps (_, [lhs; _rhs]) when is_set_operation t ->
-        begin match lhs.typ with
-        | Some ty -> ty
-        | None -> fail t.loc (Printf.sprintf "Matrix_basic.get_alloc_type_and_trms: couldn't findd the type of variable %s\n'" (var_to_string v))
-        end
-      | _ -> fail t.loc (Printf.sprintf "Matrix_basic.get_alloc_type_and_trms: couldn't findd the type of variable %s, alloc_instr
-          target doesn't point to a write operation or a variable declaration \n'" (var_to_string v))
-      end in
-      let alloc_trms = begin match Target.get_trm_at (tg1 @ [Target.cFun ~regexp:true ".ALLOC."]) with
-        | Some at ->
-          begin match Matrix_core.alloc_inv at with
-          | Some (dims, sz, zero_init) -> (dims, sz, zero_init)
-          | _ -> fail t.loc "Matrix_basic.get_alloc_type_and_trms: couldn't get the dimensions and the size of the matrix"
-          end
-        | None -> fail None "Matrix_basic.get_alloc_type_and_trms: couldn't get the dimensions and the size of the matrix"
-        end in (var_type, alloc_trms)
-    in
-  Nobrace_transfo.remove_after ~remove (fun _ ->
-    Target.(apply_on_targets (fun t p ->
-      let seq_p, _ = Internal.isolate_last_dir_in_seq p in
-      let seq_tg = target_of_path seq_p in
-      let var_target = cOr [[cVarDef v.name]; [cWriteVar v.name]] in
-      begin match alloc_instr with
-      | Some tg1 ->
-        begin match get_trm_at tg1 with
-        | Some t1 ->
-          let var_type, alloc_trms = get_alloc_type_and_trms t1 tg1 in
-          if not remove then Nobrace.enter();
-          Matrix_core.local_name_tile mark mark_accesses v tile into alloc_trms var_type indices local_ops t p
-        | None -> fail None "Matrix_basic.local_name: alloc_instr target does not match to any ast node"
-        end
-      | None ->
-        begin match get_trm_at (seq_tg @ [var_target]) with
-        | Some t1 ->
-          let tg1 = (seq_tg @ [var_target]) in
-          let var_type, alloc_trms = get_alloc_type_and_trms t1 tg1 in
-          if not remove then Nobrace.enter();
-          Matrix_core.local_name_tile mark mark_accesses v tile into alloc_trms var_type indices local_ops t p
-
-        | None -> fail None "Matrix_basic.local_name: alloc_instr target does not match to any ast node"
-        end
-=======
-let%transfo local_name_tile ?(mark : mark option) ?(mark_accesses : mark option) ?(indices : (var list) = []) ~(alloc_instr : target) ?(ret_var : var ref = ref "") ~into:(into : var) (tile : Matrix_core.nd_tile) ?(local_ops : local_ops = Local_arith (Lit_int 0, Binop_add)) (tg : target) : unit =
+let%transfo local_name_tile ?(mark : mark option) ?(mark_accesses : mark option) ?(indices : (var list) = []) ~(alloc_instr : target) ?(ret_var : var ref = ref dummy_var) ~(into : string) (tile : Matrix_core.nd_tile) ?(local_ops : local_ops = Local_arith (Lit_int 0, Binop_add)) (tg : target) : unit =
   let remove = (mark = None) in
   Nobrace_transfo.remove_after ~remove (fun _ ->
     Target.(apply_on_targets (fun t p ->
@@ -156,7 +108,6 @@
         if not remove then Nobrace.enter();
         Matrix_core.local_name_tile mark mark_accesses v tile into dims elem_ty size indices local_ops t p
       | None -> fail None "Matrix_basic.local_name_tile: alloc_instr target does not match to any ast node"
->>>>>>> 19487093
       end
     ) tg)
   )
@@ -362,13 +313,8 @@
   let array_typ = List.fold_left (fun acc i ->
     typ_array acc (Trm i)
   ) typ new_dims in
-<<<<<<< HEAD
-  let copy_offset = trm_array_access (trm_var_get name) (mindex dims (common_indices @ (List.init d (fun _ -> trm_int 0)))) in
+  let copy_offset = trm_array_access (trm_var name) (mindex dims (common_indices @ (List.init d (fun _ -> trm_int 0)))) in
   let copy_size = trm_toplevel_free_var ("sizeof(" ^ (AstC_to_c.typ_to_string array_typ) ^ ")") in
-=======
-  let copy_offset = trm_array_access (trm_var name) (mindex dims (common_indices @ (List.init d (fun _ -> trm_int 0)))) in
-  let copy_size = trm_var ("sizeof(" ^ (AstC_to_c.typ_to_string array_typ) ^ ")") in
->>>>>>> 19487093
   trm_seq_no_brace [
     trm_let_mut (stack_var, array_typ) (trm_uninitialized ());
     trm_apps (trm_toplevel_free_var "memcpy") [trm_var_get stack_var; copy_offset; copy_size];
