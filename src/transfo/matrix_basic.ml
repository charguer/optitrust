open Ast
open Target

(* [intro_calloc tg]: expects the target [tg] to point at  a call to funciton alloc then it will
    replace this call with a call to CALLOC. *)
let%transfo intro_calloc (tg : target) : unit =
  Target.apply_on_targets (Matrix_core.intro_calloc) tg

(* [intro_malloc tg]: expects the target [tg] to point at a call to the function MALLOC,
      then it will replace this call with a call to MALLOC. *)
let%transfo intro_malloc (tg : target) : unit =
  Target.apply_on_targets (Matrix_core.intro_malloc) tg

(* [intro_mindex dim tg]. expects the target [tg] to point at an array access
    then it will replace that access to let say index i with an access at
    MINDEX (dim,i). *)
let%transfo intro_mindex (dim : trm) (tg : target) : unit =
  Target.apply_on_targets (Matrix_core.intro_mindex dim) tg

(* [reorder_dims order tg]: expects the target [tg] to point at a call to ALLOC or MINDEX functions,
      then it will reorder their args based on [order], where [order] is a list of indices which the
      current args should follow. *)
let%transfo reorder_dims ?(rotate_n : int = 0) ?(order : int list = []) (tg : target) : unit =
  Target.apply_on_targets (Matrix_core.reorder_dims rotate_n order) tg

(* [insert_alloc_dim new_dim]: expects the target [tg] to point at call to ALLOC functions, then it will
      add a new arg at the begining of the list of args in the targeted call. *)
let%transfo insert_alloc_dim (new_dim : trm) (tg : target) : unit =
  Target.apply_on_targets (Matrix_core.insert_alloc_dim new_dim) tg

(* [insert_access_dim new_dim new_index tg]: expects the target [tg] to point at an array access, then it will
    add two new args([new_dim] and [new_index]) in the call to MINDEX function inside that array access. *)

let%transfo insert_access_dim_index (new_dim : trm) (new_index : trm) (tg : target) : unit =
  Target.apply_on_targets (Matrix_core.insert_access_dim_index new_dim new_index) tg

(* [biject fun_name tg]: expectes the target [tg] to point at a function call, then it replaces the name
     of the called function with [fun_name]. *)
let%transfo biject (fun_name : string) (tg : target) : unit =
  Expr.replace_fun fun_name tg

(* TODO: implement using local_name_tile to avoid duplication *)
(* [local_name ~mark var into tg]: expects the target to point at an instruction that contains
      an occurrence of [var] then it will define a matrix [into] whose dimensions will be the same
      as the one of [var]. Then we copy the contents of the matrix [var] into [into] and finally we
      free up the memory. *)
let%transfo local_name ?(my_mark : mark option) ?(indices : (var list) = []) ?(alloc_instr : target option) (v : var) ~into:(into : var) ?(local_ops : local_ops = Local_arith (Lit_int 0, Binop_add)) (tg : target) : unit =
  let remove = (my_mark = None) in
  let get_alloc_type_and_trms (t : trm) (tg1 : target) : typ * (trms * trm * bool) =
    let var_type = begin match t.desc with
      | Trm_let (_, (_, ty), _, _) -> get_inner_ptr_type ty
      | Trm_apps (_, [lhs; _rhs]) when is_set_operation t ->
        begin match lhs.typ with
        | Some ty -> ty
        | None -> fail t.loc (Printf.sprintf "Matrix_basic.get_alloc_type_and_trms: couldn't findd the type of variable %s\n'" v)
        end
      | _ -> fail t.loc (Printf.sprintf "Matrix_basic.get_alloc_type_and_trms: couldn't findd the type of variable %s, alloc_instr
          target doesn't point to a write operation or a variable declaration \n'" v)
      end in
      let alloc_trms = begin match Target.get_trm_at (tg1 @ [Target.cFun ~regexp:true ".ALLOC."]) with
        | Some at ->
          begin match Matrix_core.alloc_inv at with
          | Some (dims, sz, zero_init) -> (dims, sz, zero_init)
          | _ -> fail t.loc "Matrix_basic.get_alloc_type_and_trms: couldn't get the dimensions and the size of the matrix"
          end
        | None -> fail None "Matrix_basic.get_alloc_type_and_trms: couldn't get the dimensions and the size of the matrix"
        end in (var_type, alloc_trms)
    in
  Internal.nobrace_remove_after ~remove (fun _ ->
    Target.(apply_on_targets (fun t p ->
      let seq_p, _ = Internal.isolate_last_dir_in_seq p in
      let seq_tg = target_of_path seq_p in
      let var_target = cOr [[cVarDef v]; [cWriteVar v]] in
      begin match alloc_instr with
      | Some tg1 ->
        begin match get_trm_at tg1 with
        | Some t1 ->
          let var_type, alloc_trms = get_alloc_type_and_trms t1 tg1 in
          if not remove then Internal.nobrace_enter();
          Matrix_core.local_name my_mark v into alloc_trms var_type indices local_ops t p
        | None -> fail None "Matrix_basic.local_name: alloc_instr target does not match to any ast node"
        end
      | None ->
        begin match get_trm_at (seq_tg @ [var_target]) with
        | Some t1 ->
          let tg1 = (seq_tg @ [var_target]) in
          let var_type, alloc_trms = get_alloc_type_and_trms t1 tg1 in
          if not remove then Internal.nobrace_enter();
          Matrix_core.local_name my_mark v into alloc_trms var_type indices local_ops t p

        | None -> fail None "Matrix_basic.local_name: alloc_instr target does not match to any ast node"
        end
      end
    ) tg)
  )

(* [local_name_tile ~mark var into tg]: expects the target to point at an instruction that contains
      an occurrence of [var] then it will define a matrix [into] whose dimensions will correspond to a tile of [var]. Then we copy the contents of the matrix [var] into [into] according to the given tile offsets and finally we free up the memory. *)
let%transfo local_name_tile ?(mark : mark option) ?(mark_accesses : mark option) ?(indices : (var list) = []) ?(alloc_instr : target option) (v : var) ~into:(into : var) (tile : Matrix_core.nd_tile) ?(local_ops : local_ops = Local_arith (Lit_int 0, Binop_add)) (tg : target) : unit =
  let remove = (mark = None) in
  let get_alloc_type_and_trms (t : trm) (tg1 : target) : typ * (trms * trm * bool) =
    let var_type = begin match t.desc with
      | Trm_let (_, (_, ty), _, _) -> get_inner_ptr_type ty
      | Trm_apps (_, [lhs; _rhs]) when is_set_operation t ->
        begin match lhs.typ with
        | Some ty -> ty
        | None -> fail t.loc (Printf.sprintf "Matrix_basic.get_alloc_type_and_trms: couldn't findd the type of variable %s\n'" v)
        end
      | _ -> fail t.loc (Printf.sprintf "Matrix_basic.get_alloc_type_and_trms: couldn't findd the type of variable %s, alloc_instr
          target doesn't point to a write operation or a variable declaration \n'" v)
      end in
      let alloc_trms = begin match Target.get_trm_at (tg1 @ [Target.cFun ~regexp:true ".ALLOC."]) with
        | Some at ->
          begin match Matrix_core.alloc_inv at with
          | Some (dims, sz, zero_init) -> (dims, sz, zero_init)
          | _ -> fail t.loc "Matrix_basic.get_alloc_type_and_trms: couldn't get the dimensions and the size of the matrix"
          end
        | None -> fail None "Matrix_basic.get_alloc_type_and_trms: couldn't get the dimensions and the size of the matrix"
        end in (var_type, alloc_trms)
    in
  Internal.nobrace_remove_after ~remove (fun _ ->
    Target.(apply_on_targets (fun t p ->
      let seq_p, _ = Internal.isolate_last_dir_in_seq p in
      let seq_tg = target_of_path seq_p in
      let var_target = cOr [[cVarDef v]; [cWriteVar v]] in
      begin match alloc_instr with
      | Some tg1 ->
        begin match get_trm_at tg1 with
        | Some t1 ->
          let var_type, alloc_trms = get_alloc_type_and_trms t1 tg1 in
          if not remove then Internal.nobrace_enter();
          Matrix_core.local_name_tile mark mark_accesses v tile into alloc_trms var_type indices local_ops t p
        | None -> fail None "Matrix_basic.local_name: alloc_instr target does not match to any ast node"
        end
      | None ->
        begin match get_trm_at (seq_tg @ [var_target]) with
        | Some t1 ->
          let tg1 = (seq_tg @ [var_target]) in
          let var_type, alloc_trms = get_alloc_type_and_trms t1 tg1 in
          if not remove then Internal.nobrace_enter();
          Matrix_core.local_name_tile mark mark_accesses v tile into alloc_trms var_type indices local_ops t p

        | None -> fail None "Matrix_basic.local_name: alloc_instr target does not match to any ast node"
        end
      end
    ) tg)
  )

(* [delocalize ~init_zero ~acc_in_place ~acc ~dim ~index ~ops] a generalized version of variable_delocalize. *)
let%transfo delocalize ?(init_zero : bool = false) ?(acc_in_place : bool = false) ?(acc : string option) ?(any_mark : mark = "") ?(labels : label list = []) ~dim:(dim : trm)  ~index:(index : string) ~ops:(dl_o : local_ops) (tg : target) : unit =
    Target.apply_on_targets (Matrix_core.delocalize dim init_zero acc_in_place acc any_mark labels index dl_o) tg

let assert_same_dims (a : trms) (b : trms) : unit =
  (* TODO: need something better for term equality *)
  if not (List.for_all2 Internal.same_trm a b) then begin
    Printf.printf "WARNING: Matrix_basic: dimensions mismatch\n";
    Debug_transfo.trms "a" a;
    Debug_transfo.trms "a" b;
  end

(* TODO: check that size and index expressions are pure, otherwise fail *)
let simpl_index_add_on (t : trm) : trm =
  let error = "Matrix_basic.simpl_index_on: expected MINDEX addition" in
  let (a, b) = trm_inv ~error trm_add_inv t in
  let mindex1 = trm_inv ~error mindex_inv a in
  let mindex2 = trm_inv ~error mindex_inv b in
  let ((long_dims, long_idxs), (short_dims, short_idxs)) =
    if (List.length (fst mindex1)) > (List.length (fst mindex2))
    then (mindex1, mindex2) else (mindex2, mindex1)
  in
  let delta_dims = (List.length long_dims) - (List.length short_dims) in
  let trimmed_long_dims = Xlist.drop delta_dims long_dims in
  (* DEBUG
  Printf.printf "delta: %i\n" delta_dims;
  Debug.trms "trimmed long" trimmed_long_dims;
  Debug.trms "short" short_dims;
  *)
  assert_same_dims trimmed_long_dims short_dims;
  let rec compute_idxs (delta : int) (long : trms) (short : trms) : trms =
    if delta > 0 then
      (List.hd long) :: (compute_idxs (delta - 1) (List.tl long) short)
    else match (long, short) with
    | (l :: l_rest, s :: s_rest) ->
      (trm_add l s) :: (compute_idxs 0 l_rest s_rest)
    | ([], []) -> []
    | _ -> assert false
  in
  mindex long_dims (compute_idxs delta_dims long_idxs short_idxs)

(* [simpl_index_add]: simplifies an MINDEX(..) + MINDEX(..) expression,
   into a single MINDEX(..) expression, if the dimensions are compatible:

   MINDEX{N}  (            n1, .., nN,                 i1, .., iN) +
   MINDEX{N+M}(m1, .., mM,     .., m{N+M}, j1, .., jM,     .., j{N+M})
    = [if n{i} = m{i+M}]
   MINDEX{N+M}(m1, .., mM,     .., m{N+M}, j1, .., jM, i1 + j{M+1}, .., iN + j{N+M})

   For correctness, size and index expressions must be pure.
   *)
let%transfo simpl_index_add (tg : target) : unit =
  Trace.justif "correct when size and index expressions are pure (TODO: check)";
  Trace.tag_simpl_access ();
  Target.apply_at_target_paths simpl_index_add_on tg

let simpl_access_of_access_on (t : trm) : trm =
  let error = "Matrix_basic.simpl_access_of_access_on: expected nested array accesses" in
  let (base1, i1) = match array_access_inv t with
  | Some res -> res
  (* FIXME: don't want to deal with this here? *)
  | None -> trm_inv ~error array_get_inv t
  in
  let (base0, i0) = trm_inv ~error array_access_inv base1 in
  array_access base0 (trm_add i0 i1)

(* [simpl_access_of_access]: simplifies &((&p[i0])[i1]) into &p[i0 + i1]

   TODO: should this be in another file?
   *)
let%transfo simpl_access_of_access (tg : target) : unit =
  Trace.justif_always_correct ();
  Trace.tag_simpl_access ();
  Target.apply_at_target_paths simpl_access_of_access_on tg

(* internal *)
let find_occurences_and_add_mindex0 (x : var) (t : trm) : (bool * trm) =
  let found = ref false in
  let rec loop (t : trm) : trm =
    match trm_var_inv t with
    | Some y when x = y ->
      found := true;
      trm_array_access (trm_var_get y) (mindex [] [])
    | _ -> trm_map loop t
  in
  let res_t = loop t in
  (!found, res_t)

let intro_malloc0_on (x : var) (t : trm) : trm = begin
  let instrs = trm_inv
    ~error:"Matrix_basic.intro_malloc0_on: expected sequence"
    trm_seq_inv t
  in
  let decl_info_opt = ref None in
  Mlist.iteri (fun i instr ->
    match trm_let_inv instr with
    | Some (_, y, ty, init) when x = y ->
      if (is_trm_new_uninitialized init) ||
         (is_trm_uninitialized init)
      then begin
        assert (Option.is_none !decl_info_opt);
        decl_info_opt := Some (i, ty);
      end
    | _ -> ()
  ) instrs;
  match !decl_info_opt with
  | Some (decl_index, decl_ty) ->
    let new_decl = trm_let_mut (x, decl_ty) (Matrix_core.alloc_with_ty [] (get_inner_ptr_type decl_ty)) in
    let instrs2 = Mlist.replace_at decl_index new_decl instrs in
    let last_use = ref decl_index in
    let instrs3 = Mlist.mapi (fun i instr ->
      if i <= decl_index then
       instr
      else begin
        let (found, instr2) = find_occurences_and_add_mindex0 x instr in
        if found then last_use := i;
        instr2
      end
    ) instrs2 in
    let instrs4 = Mlist.insert_at (!last_use + 1) (Matrix_core.free (trm_var_get x)) instrs3 in
    trm_seq ~annot:t.annot instrs4
  | None -> fail t.loc "Matrix_basic.intro_malloc0_on: expected unintialized stack allocation"
end

(* [intro_malloc0]: given a target to a sequence with a declaration allocating
   variable [x] on the stack, changes the declaration to use a MALLOC0 heap
   allocation, and adds an instruction to free the memory after all uses of
   [x] in the sequence.

   {
    T* x = new T*;
    ... uses x ...
    ...
   }
   -->
   {
     T* x = MALLOC0(sizeof(T));
     ... uses &x[MINDEX0()] ...
     free(x);
     ...
   }

   LATER: deal with control flow

   *)
let%transfo intro_malloc0 (x : var) (tg : target) : unit =
  Trace.justif_always_correct ();
  Target.apply_at_target_paths (intro_malloc0_on x) tg

(*
  f(name)

  --->

  T stack_name[N];
  memcpy(stack_name, &name[MINDEX(...)], sizeof(T[...]));
  f(name)[
    stack_name[iN] /
    name[MINDEX(..., iN)]
  ];
  memcpy(&name[MINDEX(...)], stack_name, sizeof(T[...]));
*)
(* TODO: rename name to var and stack_name to copy_name, rename d to copy_dims *)
(* TODO: Matrix.local_name_tile + Matrix.to_array *)
let stack_copy_on (name : string) (stack_name : string) (d : int) (t : trm) : trm =
  let dims_and_typ_opt : (trms * typ) option ref = ref None in
  let common_indices_opt : trms option ref = ref None in
  let rec update_accesses (t : trm) : trm =
    match Matrix_core.access_inv t with
    | Some (f, dims, indices) ->
      begin match trm_var_get_inv f with
      | Some n when n = name -> begin
        if Option.is_none !dims_and_typ_opt then begin
          let typ = Option.get (typ_ptr_inv (Option.get f.typ)) in
          dims_and_typ_opt := Some (dims, typ);
        end;
        let (common_indices, new_indices) = Xlist.split_at d indices in
        begin match !common_indices_opt with
        | Some ci -> assert (List.for_all2 Internal.same_trm ci common_indices);
        | None -> common_indices_opt := Some common_indices
        end;
        List.fold_left (fun acc i ->
          trm_array_access acc i) (trm_var_get stack_name) new_indices
        end
      | _ -> trm_map update_accesses t
      end
    | None ->
      begin match trm_var_inv t with
      | Some n when n = name ->
        fail t.loc "Matrix_basic.stack_copy_on: variable access is not covered"
      | _ -> trm_map update_accesses t
      end
  in
  let new_t = update_accesses t in
  let (dims, typ) = Option.get !dims_and_typ_opt in
  let common_indices = Option.get !common_indices_opt in
  let new_dims = Xlist.take_last d dims in
  let array_typ = List.fold_left (fun acc i ->
    typ_array acc (Trm i)
  ) typ new_dims in
  let copy_offset = trm_array_access (trm_var_get name) (mindex dims (common_indices @ (List.init d (fun _ -> trm_int 0)))) in
  let copy_size = trm_var ("sizeof(" ^ (AstC_to_c.typ_to_string array_typ) ^ ")") in
  trm_seq_no_brace [
    trm_let_mut (stack_name, array_typ) (trm_uninitialized ());
    trm_apps (trm_var "memcpy") [trm_var_get stack_name; copy_offset; copy_size];
    new_t;
    trm_apps (trm_var "memcpy") [copy_offset; trm_var_get stack_name; copy_size];
  ]

let%transfo stack_copy ~(var : string) ~(copy_var : string) ~(copy_dims : int) (tg : target) : unit =
  Internal.nobrace_remove_after (fun () ->
    Target.apply_at_target_paths (stack_copy_on var copy_var copy_dims) tg)

let elim_mindex_on (t : trm) : trm =
  let (dims, idxs) = trm_inv
    ~error:"Matrix_basic.elim_mindex_on: expected MINDEX expression"
    mindex_inv t in
  let rec generate_index (acc : trm) (dims : trms) (idxs : trms) : trm =
    match (dims, idxs) with
    | (d :: dr, i :: ir) ->
      let new_acc = trm_add acc (List.fold_left trm_mul i dr) in
      generate_index new_acc dr ir
    | _ -> acc
  in
  generate_index (trm_int 0) dims idxs

(* [elim_mindex] expects target [tg] to point at a call to MINDEX,
  and replaces it with the flattened index computation.

   Equivalent to:
   Rewrite.equiv_at ~ctx:true "int d1, d2, i1, i2; ==> MINDEX2(d1, d2, i1, i2) == (i1 * d2 + i2)" tg
   Rewrite.equiv_at ~ctx:true "int d1, d2, d3, i1, i2, i3; ==> MINDEX3(d1, d2, d3, i1, i2, i3) == (i1 * d2 * d3 + i2 * d3 + i3)" tg
   [...]
   *)
let%transfo elim_mindex (tg : target) : unit =
  Trace.justif "correct if size and index expressions are pure (TODO: check)";
  Target.apply_at_target_paths elim_mindex_on tg

let storage_folding_on (var : var) (dim : int) (n : trm) (t : trm) : trm =
  let rec update_accesses_and_alloc (t : trm) : trm =
    match Matrix_core.access_inv t with
    | Some (f, dims, indices) ->
      begin match trm_var_get_inv f with
      | Some v when v = var -> begin
        let new_dims = Xlist.update_nth dim (fun _ -> n) dims in
        let new_indices = Xlist.update_nth dim (fun i -> trm_mod i n) indices in
        Matrix_core.access ~annot:t.annot f new_dims new_indices
        end
      | _ -> trm_map update_accesses_and_alloc t
      end
    | None ->
      begin match trm_let_inv t with
      | Some (_kind, v, vtyp, init) when v = var ->
        begin match Matrix_core.alloc_inv_with_ty init with
        | Some (dims, etyp, size) ->
          let new_dims = Xlist.update_nth dim (fun _ -> n) dims in
          trm_let_mut ~annot:t.annot (v, (get_inner_ptr_type vtyp)) (Matrix_core.alloc_with_ty new_dims etyp)
        | _ -> trm_map update_accesses_and_alloc t
        end
      | _ ->
        begin match trm_var_inv t with
        | Some n when n = var ->
          fail t.loc "Matrix_basic.storage_folding_on: variable access is not covered"
        | _ ->
          let is_free_var = begin match Matrix_core.free_inv t with
          | Some freed ->
            begin match trm_var_get_inv freed with
            | Some n -> n = var
            | None -> false
            end
          | None -> false
          end in
          if is_free_var then t
          else trm_map update_accesses_and_alloc t
        end
      end
  in
  update_accesses_and_alloc t

type storage_folding_kind =
| ModuloIndices
| RotateVariables

let storage_folding_kind_to_string = function
| ModuloIndices -> "ModuloIndices"
| RotateVariables -> "RotateVariables"

(* [storage_folding] expects target [tg] to point at a sequence defining matrix
   [var], and folds the [dim]-th dimension so that every index [i] into this matrix dimension is mapped to index [i % n].

   assumes that [i >= 0].
   *)
let%transfo storage_folding ~(var : var) ~(dim : int) ~(size : trm)
  ?(kind : storage_folding_kind = ModuloIndices) (tg : target) : unit =
  assert(kind = ModuloIndices);
  Target.apply_at_target_paths (storage_folding_on var dim size) tg

(* TODO: redundant code with storage folding *)
let delete_on (var : var) (t : trm) : trm =
  let rec update_accesses_and_alloc (t : trm) : trm =
    match trm_let_inv t with
    | Some (_kind, v, vtyp, init) when v = var ->
      (* TODO: deal with CALLOC *)
      assert (Option.is_some (Matrix_core.alloc_inv_with_ty init));
      trm_seq_no_brace []
    | _ ->
      begin match trm_var_inv t with
      | Some n when n = var ->
        fail t.loc "Matrix_basic.delete_on: matrix should not be used anymore"
      | _ ->
        let is_free_var = begin match Matrix_core.free_inv t with
        | Some freed ->
          begin match trm_var_get_inv freed with
          | Some n -> n = var
          | None -> false
          end
        | None -> false
        end in
        if is_free_var then trm_seq_no_brace []
        else trm_map update_accesses_and_alloc t
      end
  in
  update_accesses_and_alloc t

(* [delete] expects target [tg] to poitn to a sequence defining matrix [var], and deletes it.
  Both allocation and de-allocation instructions are deleted.
  Checks that [var] is not used anywhere.
   *)
let%transfo delete ~(var : var) (tg : target) : unit =
  Internal.nobrace_remove_after (fun () ->
    Target.apply_at_target_paths (delete_on var) tg)

(* [read_last_write]: expects the target [tg] to pint at a matrix read operation, and replaces it with the value that was last written to this matrix index. The [write] target must correspond to this last write.
  For correctness, if [V] was written at index [i], reading [V[j/i]] should be equivalent to reading at index [j].
   *)
let%transfo read_last_write ~(write : target) (tg : target) : unit =
  let write_trm = match Target.get_trm_at write with
  | Some wt -> wt
  | None -> fail None "Matrix_basic.read_least_write: write target not found"
  in
  let (wr_base, wr_dims, wr_indices, wr_value) = trm_inv
    ~error:"Matrix_basic.read_last_write: targeted matrix write operation is not supported"
    Matrix_core.set_inv write_trm
  in
  Target.apply_at_target_paths (fun t ->
    let (rd_base, rd_dims, rd_indices) = trm_inv
      ~error:"Matrix_basic.read_last_write: targeted matrix read operation is not supported"
      Matrix_core.get_inv t
    in
    assert_same_dims wr_dims rd_dims;
    if not (Internal.same_trm wr_base rd_base) then
      fail t.loc "Matrix_basic.read_last_write: array base mistmach";
    let rd_value = List.fold_left (fun value (wr_i, rd_i) ->
<<<<<<< HEAD
      let wr_i_var = trm_inv
        ~error:"Matrix_basic.read_last_write: expected write index to be a variable"
        trm_var_inv wr_i
      in
      Subst.subst_var wr_i_var rd_i value
=======
      begin match trm_var_inv wr_i with
      | Some (_, wr_i_var) ->
        Internal.subst_var wr_i_var rd_i value
      | None ->
        let error = "Matrix_basic.read_last_write: expected write index to be a variable, or to be the same as the read index" in
        if (Internal.same_trm wr_i rd_i) then value
        else fail wr_i.loc error
      end
>>>>>>> 659b8cff
    ) wr_value (List.combine wr_indices rd_indices)
    in
    rd_value
  ) tg<|MERGE_RESOLUTION|>--- conflicted
+++ resolved
@@ -499,22 +499,14 @@
     if not (Internal.same_trm wr_base rd_base) then
       fail t.loc "Matrix_basic.read_last_write: array base mistmach";
     let rd_value = List.fold_left (fun value (wr_i, rd_i) ->
-<<<<<<< HEAD
-      let wr_i_var = trm_inv
-        ~error:"Matrix_basic.read_last_write: expected write index to be a variable"
-        trm_var_inv wr_i
-      in
-      Subst.subst_var wr_i_var rd_i value
-=======
       begin match trm_var_inv wr_i with
-      | Some (_, wr_i_var) ->
-        Internal.subst_var wr_i_var rd_i value
+      | Some wr_i_var ->
+        Subst.subst_var wr_i_var rd_i value
       | None ->
         let error = "Matrix_basic.read_last_write: expected write index to be a variable, or to be the same as the read index" in
         if (Internal.same_trm wr_i rd_i) then value
         else fail wr_i.loc error
       end
->>>>>>> 659b8cff
     ) wr_value (List.combine wr_indices rd_indices)
     in
     rd_value
