--- conflicted
+++ resolved
@@ -72,15 +72,9 @@
 
 let alloc_with_ty ?(annot : trm_annot = trm_annot_default) (dims : trms) (ty : typ) : trm =
   let n = List.length dims in
-<<<<<<< HEAD
   let size = trm_toplevel_free_var ("sizeof(" ^ (AstC_to_c.typ_to_string ty) ^ ")") in
-  trm_cast ~annot (typ_ptr Ptr_kind_mut ty) (
+  trm_cast ~annot (typ_const_ptr ty) (
     trm_apps (trm_toplevel_free_var ("MALLOC" ^  (string_of_int n))) (dims @ [size]))
-=======
-  let size = trm_var ("sizeof(" ^ (AstC_to_c.typ_to_string ty) ^ ")") in
-  trm_cast ~annot (typ_const_ptr ty) (
-    trm_apps (trm_var ("MALLOC" ^  (string_of_int n))) (dims @ [size]))
->>>>>>> 19487093
 
 let alloc_inv_with_ty (t : trm) : (trms * typ * trm)  option =
   (* Option.bind (trm_new_inv t) (fun (_, t2) -> *)
@@ -353,15 +347,8 @@
   Target.apply_on_path (local_name_aux mark var local_var malloc_trms var_type indices local_ops)
 
 (* TODO: Factorize *)
-<<<<<<< HEAD
-let local_name_tile_aux (mark : mark option) (mark_accesses : mark option) (var : var) (tile : nd_tile) (local_var : string) (malloc_trms : trms * trm * bool) (var_type : typ) (indices : (var list) )(local_ops : local_ops) (t : trm) : trm =
-  let dims, size, zero_init = malloc_trms in
+let local_name_tile_aux (mark : mark option) (mark_accesses : mark option) (var : var) (tile : nd_tile) (local_var : string) (dims : trms) (elem_ty : typ) (_size : trm) (indices : (var list)) (local_ops : local_ops) (t : trm) : trm =
   let local_var = Trm.new_var local_var in
-  let local_var_type = var_type in
-  let init = if zero_init then Some (trm_int 0) else None in
-=======
-let local_name_tile_aux (mark : mark option) (mark_accesses : mark option) (var : var) (tile : nd_tile) (local_var : var) (dims : trms) (elem_ty : typ) (_size : trm) (indices : (var list) )(local_ops : local_ops) (t : trm) : trm =
->>>>>>> 19487093
   let indices_list = begin match indices with
   | [] -> List.mapi (fun i _ -> new_var ("i" ^ (string_of_int (i + 1)))) dims | _ as l -> l  end in
   let indices = List.map (fun ind -> trm_var ind) indices_list in
@@ -376,17 +363,10 @@
       let write_on_local_var =
         trm_set (access (trm_var local_var) tile_dims tile_indices) (trm_get (access (trm_var var) dims indices)) in
       let write_on_var =
-<<<<<<< HEAD
-        trm_set (access (trm_var_get var) dims indices) (trm_get (access (trm_var_get local_var) tile_dims tile_indices)) in
+        trm_set (access (trm_var var) dims indices) (trm_get (access (trm_var local_var) tile_dims tile_indices)) in
       let load_for = trm_copy (trm_fors nested_loop_range write_on_local_var) in
       let unload_for = trm_copy (trm_fors nested_loop_range write_on_var) in
-      let free_instr = free tile_dims (trm_var_get local_var) in
-=======
-        trm_set (access (trm_var var) dims indices) (trm_get (access (trm_var local_var) tile_dims tile_indices)) in
-      let load_for = trm_fors nested_loop_range write_on_local_var in
-      let unload_for = trm_fors nested_loop_range write_on_var in
       let free_instr = free tile_dims (trm_var local_var) in
->>>>>>> 19487093
       trm_seq_no_brace [alloc_instr; load_for; new_t; unload_for; free_instr]
     | Local_obj (init, swap, free_fn) ->
       failwith "unimplemented" (*
@@ -407,13 +387,8 @@
 
 
 (* [local_name_tile]: applies [local_name_tile_aux] at trm [t] with path [p]. *)
-<<<<<<< HEAD
-let local_name_tile (mark : mark option) (mark_accesses : mark option) (var : var) (tile : nd_tile) (local_var : string) (malloc_trms :trms * trm * bool) (var_type : typ) (indices : var list ) (local_ops : local_ops) : Target.Transfo.local =
-  Target.apply_on_path (local_name_tile_aux mark mark_accesses var tile local_var malloc_trms var_type indices local_ops)
-=======
-let local_name_tile (mark : mark option) (mark_accesses : mark option) (var : var) (tile : nd_tile) (local_var : var) (dims : trms) (elem_ty : typ) (size : trm) (indices : var list ) (local_ops : local_ops) : Target.Transfo.local =
+let local_name_tile (mark : mark option) (mark_accesses : mark option) (var : var) (tile : nd_tile) (local_var : string) (dims : trms) (elem_ty : typ) (size : trm) (indices : var list ) (local_ops : local_ops) : Target.Transfo.local =
   Target.apply_on_path (local_name_tile_aux mark mark_accesses var tile local_var dims elem_ty size indices local_ops)
->>>>>>> 19487093
 
 
 (* TODO: Factorize me *)
