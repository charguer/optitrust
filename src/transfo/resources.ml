--- conflicted
+++ resolved
@@ -468,13 +468,8 @@
 
    - if provided [pred], allows specifying which formulas to include in the shadowing check.
     *)
-<<<<<<< HEAD
 let assert_instr_effects_shadowed ?(pred : formula -> bool = fun _ -> true) (p : path) : unit =
-  step_and_backtrack ~discard_after:true (fun () ->
-=======
-let assert_instr_effects_shadowed (p : path) : unit =
   step_backtrack ~discard_after:true (fun () ->
->>>>>>> 52f1a7ed
     Nobrace_transfo.remove_after ~check_scoping:false (fun () ->
       Target.apply_at_path (fun instr ->
         let write_hyps = write_usage_of instr in
