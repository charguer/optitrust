open Target
open Ast

(* TODO: unit tests + document *)

type nd_tile = Matrix_core.nd_tile

let%transfo loop_align_stop_extend_start ~(start : trm) ~(stop : trm) ?(simpl : Transfo.t = Arith.default_simpl) (tg : target) : unit =
<<<<<<< HEAD
  Trace.tag_valid_by_composition ();
=======
  Trace.step_valid_by_composition ();
>>>>>>> b7a8f076
  Target.iter (fun t p ->
    let loop_t = Path.resolve_path p t in
    let error = "Stencil.loop_align_stop_extend_start: expected simple loop" in
    let ((_index, start', _dir, stop', _step, _par), _body) = trm_inv ~error trm_for_inv loop_t in
    if (Internal.same_trm start start') && (Internal.same_trm stop stop') then
      ()
    else begin
      Loop.shift ~reparse:false ~simpl (StopAt stop) (target_of_path p);
      Loop.extend_range ~simpl ~start:(ExtendTo start) (target_of_path p)
    end
  ) tg
  (* TODO: remove following *)
  (* Trace.reparse ();
  simpl tg *)

let%transfo loop_align_stop_extend_start_like ~(orig:target) ?(nest_of : int = 1) ?(simpl : Transfo.t = Arith.default_simpl) (tg:target) : unit =
<<<<<<< HEAD
  Trace.tag_valid_by_composition ();
=======
  Trace.step_valid_by_composition ();
>>>>>>> b7a8f076
  let orig_p = resolve_target_exactly_one orig (Trace.ast ()) in
  let ps = resolve_target tg (Trace.ast ()) in
  let rec aux (nest_of : int) (orig_p : path) (ps : paths) =
    if nest_of > 0 then begin
      (* is this a good idea? simplify original loop range before using it. *)
      Loop.simpl_range ~simpl (target_of_path orig_p);
      let t = Path.resolve_path orig_p (Trace.ast ()) in
      let error = "Stencil.loop_align_stop_extend_start_like: expected simple loop" in
      let ((_index, start, _dir, stop, _step, _par), _body) = trm_inv ~error trm_for_inv t in
      List.iter (fun p ->
        loop_align_stop_extend_start ~start ~stop ~simpl (target_of_path p)
      ) ps;
      aux (nest_of - 1) (Path.to_inner_loop orig_p)
        (List.map Path.to_inner_loop ps)
    end
  in aux nest_of orig_p ps

(* TODO: inline ~delete:IfOnlyCall *)
let rec pry_loop_nest (nest_of: int) (simpl : Transfo.t) (p : path) : unit =
  if nest_of > 0 then begin
    let t = Path.resolve_path p (Trace.ast ()) in
    match trm_for_inv t with
    | Some _ -> pry_loop_nest (nest_of - 1) simpl (p @ [Dir_body; Dir_seq_nth 0]) (* (p @ [Dir_body]) *)
    | None ->
      begin match trm_apps_inv t with
      | Some (f, _) ->
        Function.inline ~simpl (target_of_path p);
        pry_loop_nest nest_of simpl p
      | None ->
        (* TODO: sequence with other things inside?
        begin match trm_seq_inv t with
        | Some
        | None -> *) fail t.loc "Stencil.pry_loop_nest: expected nested for loops, potentially hidden by function calls."
      end
  end

(* [may_slide]: slides a stencil that writes to [written] with outer loop at path [p], so that tiles of [sizes] values are produced by inner loops, within outer loops progressing by [steps].

  Keeps outer loop index names and uses [written] as suffix for inner loop index names.
  Returns the list of created inner loop index names.
  *)
let may_slide (written : var list) (sizes : trm list) (steps : trm list) ~(simpl : Transfo.t) (p : path) : var list =
  let outer_loop_count = List.length sizes in
  let outer_loop_indices = Loop.get_indices outer_loop_count p in
  let size_steps = List.map2 (fun size step ->
    if (is_trm_int 1 size) && (is_trm_int 1 step) then
      None
    else
      Some (size, step)
  ) sizes steps in
  let inner_loop_indices = List.filter_map (fun (base_index, szst) ->
    Option.map (fun _ -> Tools.list_to_string ~sep:"_" ~bounds:["";""] ~add_space:false (base_index :: written)) szst
  ) (List.combine outer_loop_indices size_steps) in
  Loop.slides ~iter:TileIterLocal ~size_steps ~simpl (target_of_path p);
  Loop.set_indices (outer_loop_indices @ inner_loop_indices) p;
  inner_loop_indices

(* TODO: move elsewhere? *)
let var_of_access (access_t : trm) : var =
  let error = "Stencil.var_of_access: expected array write on base variable" in
  let (base, index) = trm_inv ~error array_access_inv access_t in
  let var = begin match trm_var_inv base with
  | Some x -> x
  | None -> trm_inv ~error trm_var_get_inv base
  end in
  var
let var_of_def (def_t : trm) : var =
  let error = "Stencil.var_of_def: expected variable declaration" in
  let (_, var, _, _) = trm_inv ~error trm_let_inv def_t in
  var

let collect_writes (p : path) : Var_set.t =
  let writes = ref Var_set.empty in
  (* 1. collect all array writes *)
  Target.iter (fun t p ->
    let waccess_t = Path.get_trm_at_path p t in
    writes := Var_set.add (var_of_access waccess_t) !writes;
  ) ((target_of_path p) @ [nbAny; cArrayWriteAccess ""]);
  (* 2. filter out all writes to locally defined arrays *)
  Target.iter (fun t p ->
    let vdef_t = Path.get_trm_at_path p t in
    writes := Var_set.remove (var_of_def vdef_t) !writes;
  ) ((target_of_path p) @ [nbAny; cVarDef ""]);
  !writes

(*
 [tile]: allows fusing the stencils by chaining tiled computations, rather than chaining individual computations.
 [overlaps]: list of [var, overlap] pairs, where [var] is a variable being written to by a loop, that needs to be produced in tiles of [tile_size + overlap] due to following dependencies.
 [outputs]: list of variables to keep alive after the stencil chain is fused.
 *)
let%transfo fusion_targets_tile (tile : trm list) ?(overlaps : (var * (trm list)) list = []) ~(outputs : var list) ?(simpl : Transfo.t = Arith.default_simpl) ?(fuse_inner_loops : bool = true) (tg : target) : unit =
<<<<<<< HEAD
  Trace.tag_valid_by_composition ();
=======
  Trace.step_valid_by_composition ();
>>>>>>> b7a8f076
  let outer_loop_count = List.length tile in
  let surrounding_sequence = ref None in
  let must_be_in_surrounding_sequence p =
    let (_, p_seq) = Path.index_in_seq p in
    match !surrounding_sequence with
    | None -> surrounding_sequence := Some p_seq
    | Some p_seq' -> assert (p_seq = p_seq')
  in
  Marks.with_fresh_mark (fun to_fuse ->
    let all_writes = ref Var_map.empty in
    (* 1. prepare loop nests for fusion *)
    Target.iteri (fun loop_i _ p ->
      must_be_in_surrounding_sequence p;
      (* 1.1 pry out each target to reveal loop nests *)
      pry_loop_nest outer_loop_count simpl p;
      let writes = collect_writes p in
      (* 1.2. slide each loop nests as necessary *)
      let overlap_tile =
        begin match List.find_opt (fun (w, _) ->
          Var_set.mem w writes
        ) overlaps with
        | Some (w, ot) -> ot
        | None -> List.map (fun _ -> trm_int 0) tile
        end
      in
      let sizes = List.map2 (fun tile_size overlap ->
        if is_trm_int 0 overlap then tile_size
        else trm_add tile_size overlap
      ) tile overlap_tile in
      let steps = tile in
      let inner_loop_indices = may_slide (Var_set.elements writes) sizes steps ~simpl p in
      Var_set.iter (fun w ->
        assert (not (Var_map.mem w !all_writes));
        all_writes := Var_map.add w (sizes, inner_loop_indices) !all_writes
      ) writes;
      (* Debug_transfo.current_ast_at_path "slided" p; *)
      Marks.add to_fuse (target_of_path p);
    ) tg;
    (* 2. fuse loop nests *)
    let to_fuse_paths = Target.resolve_target [nbMulti; cMark to_fuse] (Trace.ast ()) in
    let nest_to_fuse = if fuse_inner_loops
      then outer_loop_count + (List.length tile) else outer_loop_count in
    if fuse_inner_loops then begin
      match to_fuse_paths with
      | first :: others ->
        loop_align_stop_extend_start_like ~nest_of:nest_to_fuse ~simpl ~orig:(target_of_path first) (target_of_paths others)
      | _ -> ()
    end;
    let rename loop_p =
      let writes = Var_set.elements (collect_writes loop_p) in
      Some (Variable.Rename.AddSuffix (Tools.list_to_string ~sep:"_" ~bounds:["_";""] ~add_space:false writes))
    in
    (* Debug_transfo.current_ast_at_target "before fusion" [nbMulti; cMark to_fuse]; *)
    Loop.fusion_targets ~nest_of:nest_to_fuse ~rename ~into:(target_of_path (snd (Xlist.unlast to_fuse_paths))) (target_of_paths to_fuse_paths);
    (* Debug_transfo.current_ast_at_target "after fusion" [nbMulti; cMark to_fuse]; *)
    (* 3. reduce temporary storage *)
    let surrounding_seq = Tools.unsome !surrounding_sequence in
    let local_memory = Var_map.filter (fun v _ -> not (List.mem v outputs)) !all_writes in
    let fused_p = path_of_target_mark_one_current_ast to_fuse in
    let outer_loop_indices = Loop.get_indices outer_loop_count fused_p in
    let reduce_local_memory var (sizes, _) =
      let fused_p = path_of_target_mark_one_current_ast to_fuse in
      let inner_p = Path.to_inner_loop_n outer_loop_count fused_p in
      let alloc_instr = (target_of_path surrounding_seq) @ [cVarDef var] in
      let alloc_trm = get_trm_at_exn (alloc_instr @ [dInit]) in
      let error = "Stencil.fusion_targets_tile: expected allocation instruction" in
      let (dims, _ty, _size) = trm_inv ~error Matrix_core.alloc_inv_with_ty alloc_trm in
      let may_eliminate = (List.length sizes) = (List.length dims) && (List.for_all (is_trm_int 1) sizes) in
      if may_eliminate then
        Matrix.elim alloc_instr
      else begin
        let touched_nd_tiles = List.map2 (fun size idx -> (trm_var idx, size)) sizes outer_loop_indices in
        let untouched_nd_tiles = List.map (fun size -> (trm_int 0, size)) (Xlist.drop (List.length sizes) dims) in
        let nd_tiles = touched_nd_tiles @ untouched_nd_tiles in
        Matrix.local_name_tile_after var ~alloc_instr ~simpl nd_tiles (target_of_path inner_p);
      end;
    in
    (* TODO: iter in reverse order of code appearance. *)
    Var_map.iter reduce_local_memory local_memory
  )

let fusion_targets ~(nest_of : int) ?(overlaps : (var * (trm list)) list = []) ~(outputs : var list) ?(simpl : Transfo.t = Arith.default_simpl) ?(fuse_inner_loops : bool = false) (tg : target) : unit =
<<<<<<< HEAD
  Trace.tag_valid_by_composition ();
=======
  (* Trace.step_valid_by_composition (); *)
>>>>>>> b7a8f076
  fusion_targets_tile (List.init nest_of (fun _ -> trm_int 1)) ~overlaps ~outputs ~simpl ~fuse_inner_loops tg<|MERGE_RESOLUTION|>--- conflicted
+++ resolved
@@ -6,11 +6,7 @@
 type nd_tile = Matrix_core.nd_tile
 
 let%transfo loop_align_stop_extend_start ~(start : trm) ~(stop : trm) ?(simpl : Transfo.t = Arith.default_simpl) (tg : target) : unit =
-<<<<<<< HEAD
-  Trace.tag_valid_by_composition ();
-=======
-  Trace.step_valid_by_composition ();
->>>>>>> b7a8f076
+  Trace.tag_valid_by_composition ();
   Target.iter (fun t p ->
     let loop_t = Path.resolve_path p t in
     let error = "Stencil.loop_align_stop_extend_start: expected simple loop" in
@@ -27,11 +23,7 @@
   simpl tg *)
 
 let%transfo loop_align_stop_extend_start_like ~(orig:target) ?(nest_of : int = 1) ?(simpl : Transfo.t = Arith.default_simpl) (tg:target) : unit =
-<<<<<<< HEAD
-  Trace.tag_valid_by_composition ();
-=======
-  Trace.step_valid_by_composition ();
->>>>>>> b7a8f076
+  Trace.tag_valid_by_composition ();
   let orig_p = resolve_target_exactly_one orig (Trace.ast ()) in
   let ps = resolve_target tg (Trace.ast ()) in
   let rec aux (nest_of : int) (orig_p : path) (ps : paths) =
@@ -123,11 +115,7 @@
  [outputs]: list of variables to keep alive after the stencil chain is fused.
  *)
 let%transfo fusion_targets_tile (tile : trm list) ?(overlaps : (var * (trm list)) list = []) ~(outputs : var list) ?(simpl : Transfo.t = Arith.default_simpl) ?(fuse_inner_loops : bool = true) (tg : target) : unit =
-<<<<<<< HEAD
-  Trace.tag_valid_by_composition ();
-=======
-  Trace.step_valid_by_composition ();
->>>>>>> b7a8f076
+  Trace.tag_valid_by_composition ();
   let outer_loop_count = List.length tile in
   let surrounding_sequence = ref None in
   let must_be_in_surrounding_sequence p =
@@ -210,9 +198,5 @@
   )
 
 let fusion_targets ~(nest_of : int) ?(overlaps : (var * (trm list)) list = []) ~(outputs : var list) ?(simpl : Transfo.t = Arith.default_simpl) ?(fuse_inner_loops : bool = false) (tg : target) : unit =
-<<<<<<< HEAD
-  Trace.tag_valid_by_composition ();
-=======
-  (* Trace.step_valid_by_composition (); *)
->>>>>>> b7a8f076
+  Trace.tag_valid_by_composition ();
   fusion_targets_tile (List.init nest_of (fun _ -> trm_int 1)) ~overlaps ~outputs ~simpl ~fuse_inner_loops tg