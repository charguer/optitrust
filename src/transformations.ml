open Ast
open Target
open Path_constructors
open Ast_to_c
open Ast_to_text
open Tools

let failure_expected f =
  begin try f(); failwith "should have failed"
  with TransfoError _ -> () end

let write_log (clog : out_channel) (log : string) : unit =
  output_string clog log; flush clog

(* return the list where the nth element is transformed *)
let change_nth (transfo : 'a -> 'a) (al : 'a list) (n : int) : 'a list =
  List.mapi (fun i a -> if i = n then transfo a else a) al

(* follow an explicit target to apply a function on the corresponding subterm *)
let apply_local_transformation (transfo : trm -> trm) (t : trm)
  (dl : path) : trm =
  let rec aux (dl : path) (t : trm) : trm =
    match dl with
    | [] -> transfo t
    | d :: dl ->
       let annot = t.annot in
       let loc = t.loc in
       let is_statement = t.is_statement in
       let add = t.add in
       let typ = t.typ in
       let attributes = t.attributes in
       begin match d, t.desc with
       | Dir_nth n, Trm_seq tl ->
          trm_seq ~annot ~loc ~add ~attributes (change_nth (aux dl) tl n)
       | Dir_nth n, Trm_array tl ->
          trm_array ~annot ~loc ~add ~typ ~attributes (change_nth (aux dl) tl n)
       | Dir_nth n, Trm_struct tl ->
          trm_struct ~annot ~loc ~add ~typ ~attributes(change_nth (aux dl) tl n)
       | Dir_nth _, Trm_val (Val_array _) ->
          fail loc "apply_local_transformation: val_array should not appear"
       | Dir_nth _, Trm_val (Val_struct _) ->
          fail loc "apply_local_transformation: val_struct should not appear"
       | Dir_cond, Trm_if (cond, then_t, else_t) ->
          trm_if ~annot ~loc ~add ~attributes (aux dl cond) then_t else_t
       | Dir_cond, Trm_while (cond, body) ->
          trm_while ~annot ~loc ~add ~attributes (aux dl cond) body
       | Dir_cond, Trm_for (init, cond, step, body) ->
          trm_for ~annot ~loc ~add ~attributes init (aux dl cond) step body
       | Dir_cond, Trm_switch (cond, cases) ->
          trm_switch ~annot ~loc ~add ~attributes (aux dl cond) cases
       | Dir_then, Trm_if (cond, then_t, else_t) ->
          trm_if ~annot ~loc ~add ~attributes cond (aux dl then_t) else_t
       | Dir_else, Trm_if (cond, then_t, else_t) ->
          trm_if ~annot ~loc ~add ~attributes cond then_t (aux dl else_t)
        | Dir_body, Trm_let (vk,tx,body) ->
          trm_let ~annot ~loc ~is_statement ~add ~attributes vk tx  (aux dl body)
       | Dir_body, Trm_let_fun (x, tx, txl, body) ->
          trm_let_fun ~annot ~loc ~is_statement ~add ~attributes x tx txl (aux dl body)
       | Dir_body, Trm_for (init, cond, step, body) ->
          trm_for ~annot ~loc ~add ~attributes init cond step (aux dl body)
       | Dir_body, Trm_while (cond, body) ->
          trm_while ~annot ~loc ~add ~attributes cond (aux dl body)
       | Dir_body, Trm_abort (Ret (Some body)) ->
          trm_abort ~annot ~loc ~add ~attributes (Ret (Some (aux dl body)))
       | Dir_body, Trm_labelled (l, body) ->
          trm_labelled ~annot ~loc ~add ~attributes l (aux dl body)
       | Dir_body, Trm_decoration(left, body, right) ->
          trm_decoration ~annot ~loc ~add ~attributes left right (aux dl body)
       | Dir_for_init, Trm_for (init, cond, step, body) ->
          trm_for ~annot ~loc ~add ~attributes (aux dl init) cond step body
       | Dir_for_step, Trm_for (init, cond, step, body) ->
          trm_for ~annot ~loc ~add ~attributes init cond (aux dl step) body
       | Dir_app_fun, Trm_apps (f, tl) ->
          (*
            warning: the type of f may change
            -> print and reparse to have the right type
           *)
          trm_apps ~annot ~loc ~is_statement ~add ~typ ~attributes (aux dl f) tl
       | Dir_arg n, Trm_apps (f, tl) ->
          trm_apps ~annot ~loc ~is_statement ~add ~typ ~attributes f
            (change_nth (aux dl) tl n)
       | Dir_arg n, Trm_let_fun (x, tx, txl, body) ->
          let txl' =
            change_nth
              (fun (x, tx) ->
                let t' = aux dl (trm_var ~loc x) in
                match t'.desc with
                | Trm_var x' -> (x', tx)
                | _ ->
                   fail loc ("apply_local_transformation: transformation " ^
                               "must preserve fun arguments")
              )
              txl
              n
          in
<<<<<<< HEAD
          trm_decl ~annot ~loc ~is_statement ~add ~attributes
            (Def_fun (x, tx, txl', body))
       | Dir_name, Trm_decl (Def_var ((x, tx), body)) ->
          let t' = aux dl (trm_var ~loc x) in
          (* print_ast  stdout t'; *)
          begin match t'.desc with
          | Trm_var x' ->
             trm_decl ~annot ~loc ~is_statement ~add ~attributes
               (Def_var ((x', tx), body))
          | Trm_decoration(_,{desc=Trm_var x';_},_) ->
              (* trm_decoration ls rs *)
              (trm_decl ~annot ~loc ~is_statement ~add ~attributes (Def_var ((x', tx), body)))
          | _ ->
             fail loc ("apply_local_transformation: transformation " ^
                         "must preserve names(var)")
=======
          trm_let_fun ~annot ~loc ~is_statement ~add ~attributes x tx txl' body
        | Dir_name , Trm_let (vk,(x,tx),body) ->
          let t' = aux dl (trm_var ~loc x) in 
          begin match t'.desc with 
          | Trm_var x' -> trm_let ~annot ~loc ~is_statement ~add ~attributes  vk (x',tx) body
          | _ -> fail loc ("apply_local_transformation: transformation " ^ "must preserve names(function)")
>>>>>>> 2d6b4517
          end
       | Dir_name, Trm_let_fun (x, tx, txl, body) ->
          let t' = aux dl (trm_var ~loc x) in
          begin match t'.desc with
          | Trm_var x' ->
            trm_let_fun ~annot ~loc ~is_statement ~add ~attributes x' tx txl body
          | _ ->
             fail loc ("apply_local_transformation: transformation " ^
                         "must preserve names(function)")
          end
       | Dir_name, Trm_labelled (l, body) ->
          let t' = aux dl (trm_var ~loc l) in
          begin match t'.desc with
          | Trm_var l' ->
             trm_labelled ~annot ~loc ~add ~attributes l' body
          | _ ->
             fail loc ("apply_local_transformation: transformation " ^
                         "must preserve names(label)")
          end

       | Dir_case (n, cd), Trm_switch (cond, cases) ->
          trm_switch ~annot ~loc ~add ~attributes cond
            (change_nth
               (fun (tl, body) ->
                 match cd with
                 | Case_body -> (tl, aux dl body)
                 | Case_name i ->
                    (change_nth (fun ith_t -> aux dl ith_t) tl i, body)
               )
               cases
               n
            )
        | _, _ ->
           let s = dir_to_string d in
           fail loc ("apply_local_transformation: direction " ^ s ^
                       " does not match")
       end

  in
  aux dl t


(*
  insert inert after the subterm pointed at by dl in t
  assumption: dl points at a seq element, thus ends with Dir_nth n
  if the inserted element must be first in the seq, use n < 0
 *)
let insert_trm_after (dl : path) (insert : trm) (t : trm) : trm =
  let dl' = List.rev dl in
  match List.hd dl' with
  | Dir_nth n ->
     apply_local_transformation
       (fun t' ->
         match t'.desc with
         | Trm_seq tl ->
            trm_seq ~annot:t'.annot ~loc:t'.loc ~add:t'.add
              ~attributes:t'.attributes (list_insert n insert tl)
         | _ -> fail t'.loc "insert_trm_after: path points at wrong term"
       )
       t
       (List.rev (List.tl dl'))
  | _ -> fail t.loc "insert_trm_after: bad path"

let left_decoration (index:int):string  = "/*@" ^ string_of_int index ^ "<*/"

let right_decoration (index:int):string  = "/*>" ^ string_of_int index ^ "@*/"


let remove_instruction_aux (clog : out_channel) (t : trm) : trm =
  let log : string =
    let loc : string =
    match t.loc with
    | None -> ""
    | Some (_,start_row,end_row,start_column,end_column) -> Printf.sprintf "at start_location %d %d end location %d %d" start_row start_column end_row end_column
    in Printf.sprintf
    (" -expression\n%s\n" ^^
    "  %s is an instruction to be deleted \n"
    )
    (ast_to_string t) loc
    in write_log clog log;
    trm_seq ~annot:(Some No_braces) []



let remove_instruction (clog : out_channel) (tr : target) (t : trm) : trm =
  let epl = resolve_target tr t in
  match epl with
  | [] ->
    print_info t.loc "remove_instruction: no matching subterm";
    t
  | _ -> List.fold_left
        ( fun t dl ->
          apply_local_transformation (remove_instruction_aux clog ) t dl )
          t epl

let remove_instructions (clog : out_channel) (instruction_list : (target) list) (t : trm) : trm =
  let t = List.fold_left (fun t instruction -> (remove_instruction clog) instruction t)
  t instruction_list
  in t

(* TODO: debug_path : bool = false
  as argument,
   when turned on, you should do List.iter (fun p -> printf (path_to_string p)) epl
  *)
let show_target ?(debug_ast : bool = false) (tr : target) (t : trm) : trm =
  let epl = resolve_target tr t in
   (* DEBUG *)(*  printf "%s\n" (list_to_string (List.map path_to_string epl));*)
  match epl with
  | [] -> (* TODO: remove this warning *)
    print_info t.loc "show_target: no matching subterm\n";
    t
  | [dl] -> if debug_ast then Ast_to_text.print_ast ~only_desc:true stdout t;
            apply_local_transformation (trm_decoration (left_decoration 0) (right_decoration 0) ) t dl

  | _ -> foldi
          (fun i -> if debug_ast then Ast_to_text.print_ast ~only_desc:true stdout t;
                    apply_local_transformation
                   (trm_decoration (left_decoration i) (right_decoration i )))

          t epl


let show_ast ?(file:string="_ast.txt") ?(to_stdout:bool=true) (tr : target) (t : trm) : trm =
  let epl = resolve_target tr t in
  match epl with
  | [] ->
    print_info t.loc "show_ast: no matching subterm\n";
    t
  | _ ->
    let out_ast = open_out file in
    foldi
      (
        fun i -> apply_local_transformation(fun t ->
            if to_stdout then begin
              print_ast ~only_desc:true stdout t;
              output_string stdout "\n\n";
            end;
            output_string out_ast (Printf.sprintf "=========================Occurence %i======================\n" i);
            print_ast ~only_desc:true out_ast t;
            output_string out_ast "\n\n";
            output_string out_ast (Printf.sprintf "------------------------Occurence %i details---------------\n" i);
            print_ast ~only_desc:false out_ast t;
            output_string out_ast "\n\n";
            t)
      )
      t epl
      (* close_out out_ast; *)

(* Change one declaration form const to heap allocated and vice versa*)
let const_non_const_aux (clog : out_channel) (_trm_index : int) (t : trm) : trm =
  (* let rec list_replace_el (el : trm) (i : int) (list : trm list) : 'a list = match list with
    | [] -> failwith "Empty list"
    | x :: xs -> if i = 0 then el :: xs else x :: list_replace_el el (i-1) xs
  in *)
  let log : string =
      let loc : string =
      match t.loc with
      | None -> ""
      | Some (_,start_row,end_row,start_column,end_column) -> Printf.sprintf  "at start_location %d  %d end location %d %d" start_row start_column end_row end_column
      in Printf.sprintf
      (" -expression\n%s\n" ^^
      " %s section of interest \n"
      )
      (ast_to_string t) loc
    in write_log clog log;
    match t.desc with
    | Trm_let (vk,(x,tx),init) ->
      begin match vk with 
      | Var_mutable -> trm_let ~annot:t.annot ~loc:t.loc ~is_statement:t.is_statement ~add:t.add  ~attributes:t.attributes Var_immutable (x, tx) init
      | _ -> trm_let ~annot:t.annot ~loc:t.loc ~is_statement:t.is_statement ~add:t.add Var_immutable (x, tx) init
      end
    | _ -> fail t.loc "const_non_const_aux: expected the sequence which contains the declaration" 

let const_non_const (clog : out_channel) (tr : target) (t : trm) : trm =
  let epl = resolve_target tr t in
  let app_transfo (t : trm) (dl : path) : trm =
    match List.rev dl with
    | Dir_nth n :: dl' ->
      let dl = List.rev dl' in
      apply_local_transformation (const_non_const_aux clog n )  t dl
    | _ -> fail t.loc "const_non_const: expected a dir_nth inside the sequence"
  in
  match epl with
  | [] -> print_info t.loc "const_non_const: no matching subterm";
    t
  | _ -> List.fold_left (fun t dl -> app_transfo t dl)
    t epl


let rec delete_target_decorators (t : trm) : trm =
  match t.desc with
  | Trm_decoration (_,t',_) -> t'
  | _ -> trm_map (delete_target_decorators ) t

(* make sure each occurence of y in t is marked with type variable x *)
let rec replace_type_with (x : typvar) (y : var) (t : trm) : trm =
  match t.desc with
  | Trm_var y' when y' = y ->
     trm_var ~annot:t.annot ~loc:t.loc ~add:t.add ~typ:(Some (typ_var x))
       ~attributes:t.attributes y
  | _ -> trm_map (replace_type_with x y) t

(*
  replace with x the types of the variables given by their index
  assumption: t is a fun body whose arguments are given by tvl
 *)
let replace_arg_types_with (x : typvar) (il : int list) (tvl : typed_var list)
  (t : trm) : trm =
  List.fold_left
    (fun t' i ->
      let (y, _) = List.nth tvl i in
      replace_type_with x y t'
    )
    t
    il

let rec functions_with_arg_type ?(outer_trm : trm option = None) (x : typvar)
  (t : trm) : ilset funmap =
  let rec aux (t : trm) : ilset funmap =
    match t.desc with
    | Trm_let (_,(_,_),body) -> aux body
    | Trm_let_fun (_, _, _, body) -> aux body
    | Trm_if (cond, then_, else_) -> aux cond +@ aux then_ +@ aux else_
    | Trm_seq tl ->
       List.fold_left (fun ilsm t' -> ilsm +@ aux t') Fun_map.empty tl
    | Trm_apps (f, tl) ->
       (* functions may be applied to arguments of type x in terms of tl *)
       let ilsm =
         List.fold_left (fun ilsm t' -> ilsm +@ aux t') Fun_map.empty tl
       in
       begin match f.desc with
       (*
         if f is a variable, we have to add f to ilsm if an argument has type x
         ignore the free function
        *)
       | Trm_var f when f <> "free" ->
          let il =
            foldi
              (fun i il (t' : trm) ->
                match t'.typ with
                (* note: also works for heap allocated variables *)
                | Some {ty_desc = Typ_var x'; _} when x' = x -> i :: il
                | _ -> il
              )
              []
              tl
          in
          begin match il with
          | [] -> ilsm
          | _ ->
             let ils = IntListSet.singleton (List.rev il) in
             Fun_map.update f
               (function
                | None -> Some ils
                | Some ils' -> Some (IntListSet.union ils ils')
               )
               ilsm
          end
       (* in other cases, do a recursive call *)
       | _ -> ilsm +@ aux f
       end
    | Trm_while (cond, body) -> aux cond +@ aux body
    | Trm_for (init, cond, step, body) ->
       aux init +@ aux cond +@ aux step +@ aux body
    | Trm_switch (cond, cases) ->
       aux cond +@
         List.fold_left (fun ilsm t' -> ilsm +@ aux t') Fun_map.empty
           (* no function applications in case values *)
           (List.map (fun (_, t') -> t') cases)
    | Trm_abort (Ret (Some t'))
      | Trm_labelled (_, t') ->
       aux t'
    (* val, var, array, struct, type decl, aborts with no argument *)
    | _ -> Fun_map.empty
  in
  let ilsm = aux t in
  (*
    for each function, do a recursive call on its declaration where the type of
    arguments is replaced with x
   *)
  Fun_map.fold
    (fun f ils res ->
      IntListSet.fold
        (fun il res ->
          (*
            first compute the body of f where the arguments at positions in il
            have type x
           *)
          let global_trm =
            match outer_trm with
            | None -> t
            | Some t' -> t'
          in
          match target_to_decl f global_trm with
          (* if the declaration cannot be found, ignore this function *)
          | None ->
             print_info global_trm.loc
               ("functions_with_arg_type: cannot find declaration of " ^^
                  "function %s, ignoring it.\n") f;
             Fun_map.remove f res
          | Some dl ->
             let (def, _) = resolve_path dl global_trm in
             begin match def.desc with
             | Trm_let_fun (_, _, args, body) ->
                let b = replace_arg_types_with x il args body in
                (* then do a recursive call on the new body *)
                res +@ functions_with_arg_type ~outer_trm:(Some global_trm) x b
             | _ ->
                fail t.loc
                  ("functions_with_arg_type: wrong target to declaration of " ^ f)
             end
        )
        ils
        res
    )
    ilsm
    ilsm

let clean_up_no_brace_seq (t : trm) : trm =
  let rec clean_up_in_list (tl : trm list) : trm list =
    match tl with
    | [] -> []
    | t :: tl ->
       begin match t.desc with
       | Trm_seq tl' when t.annot = Some No_braces ->
          tl' ++ (clean_up_in_list tl)
       | _ -> t :: (clean_up_in_list tl)
       end
  in
  let rec aux (t : trm) : trm =
    match t.desc with
    (*
      condition on annotation: toplevel insdeclarations might contain a heap
      allocated variable and hence we can find a no_brace seq inside a
      delete_instructions seq, which we do not want to inline
     *)
    | Trm_seq tl (* when t.annot <> Some Delete_instructions *) ->
       trm_seq ~annot:t.annot ~loc:t.loc ~add:t.add ~attributes:t.attributes
         (clean_up_in_list (List.map aux tl))
    | _ -> trm_map aux t
  in
  aux t

(*
  add copies of the provided functions given by their name
  each function f is mapped to the set of lists of indices corresponding to uses
  of f where the arguments at those indices have x for type
  the name of the copies are indexed with "new_name_i", where "new_name" is the
  result of name, and similarly for labels in these copies
 *)
let rec insert_fun_copies (name : var -> var) (ilsm : ilset funmap) (x : typvar)
  (t : trm) : trm =
  (* also change the labels in the body of fun copies for uniqueness *)
  let rec label_aux (i : int) (t : trm) : trm =
    match t.desc with
    | Trm_labelled (l, body) ->
       trm_labelled ~annot:t.annot ~loc:t.loc ~add:t.add
         ~attributes:t.attributes (name l ^ "_" ^ string_of_int i)
         (label_aux i body)
    | _ -> trm_map (label_aux i) t
  in
  clean_up_no_brace_seq
    (Fun_map.fold
       (fun f ils t' ->
         match target_to_decl f t' with
         | None ->
            fail t'.loc
              ("insert_fun_copies: cannot find declaration of function " ^ f)
         | Some dl ->
            let (fdecl, _) = resolve_path dl t' in
            begin match fdecl.desc with
            | Trm_let_fun (f', r, tvl, b) when f = f' ->
               (* for each element of ils, create a copy *)
               let tl =
                 intl_set_foldi
                   (fun i il tl ->
                     (*
                       for each argument whose index is in il, use x as
                       (possibly new) type in the declaration
                      *)
                     let tvl' =
                       List.fold_left
                         (change_nth (fun (y, _) -> (y, typ_var x))) tvl il
                     in
                     (* add index to labels in the body of the function *)
                     let b' =
                       label_aux i (replace_arg_types_with x il tvl' b)
                     in
                     (* create the copy of f corresponding to il *)
                     trm_let_fun (name f ^ "_" ^ string_of_int i) r tvl' b' :: tl
                   )
                   ils
                   []
               in
               (* insert the copies of f *)
               insert_trm_after dl
                 (trm_seq ~annot:(Some No_braces) (List.rev tl)) t'
            | _ -> fail t'.loc "insert_fun_copies: bad target to fun decl"
            end
       )
       ilsm
       t
    )

(*
  replace the applications of the given functions to arguments of type x with
  the application of their copies whose name is given by name
 *)
and replace_fun_names (name : var -> var) (ilsm : ilset funmap) (x : typvar)
  (t : trm) : trm =
  let annot = t.annot in
  let loc = t.loc in
  let is_statement = t.is_statement in
  let add = t.add in
  let typ = t.typ in
  let attributes = t.attributes in
  match t.desc with
  | Trm_apps (fun_, args) ->
     begin match fun_.desc with
     | Trm_var f ->
        (* first check if f is one of the functions that required copies *)
        begin match Fun_map.find_opt f ilsm with
        | None -> (* if not, just do a recursive call on args *)
           trm_map (replace_fun_names name ilsm x) t
        | Some ils ->
           (*
             if f required copies, compute the indices of arguments of type x
            *)
           let il =
             List.rev
               (foldi
                  (fun i il (ti : trm) ->
                    match ti.typ with
                    (* note: also works for heap allocated variables *)
                    | Some {ty_desc = Typ_var x'; _} when x' = x -> i :: il
                    | _ -> il
                  )
                  []
                  args
               )
           in
           begin match il with
           (* if il = [] then no argument is of type x so do a recursive call *)
           | [] -> trm_map (replace_fun_names name ilsm x) t
           | _ -> (* otherwise, find the appropriate name *)
              let io =
                intl_set_foldi
                  (fun i il' io ->
                    match io with
                    | Some _ -> io
                    | None ->
                       if IntList.compare il il' = 0 then Some i else None
                  )
                  ils
                  None
              in
              let f' =
                match io with
                | None -> fail loc "replace_fun_names: unmatched call"
                | Some i -> name f ^ "_" ^ string_of_int i
              in
              (* also do a recursive call on args *)
              let args' = List.map (replace_fun_names name ilsm x) args in
              trm_apps ~annot ~loc ~is_statement ~add ~typ ~attributes
                (trm_var ~annot:fun_.annot ~loc:fun_.loc ~add:fun_.add
                   ~attributes:fun_.attributes f') args'
           end
        end
     | _ -> trm_map (replace_fun_names name ilsm x) t
     end
  | _ -> trm_map (replace_fun_names name ilsm x) t

(*
  insert t_inserted either before the position pointed at by insert_before or
  after the position pointed at by insert_after in t
  both must be resolved as paths to a seq element
 *)
let insert_trm ?(insert_before : target = [])
  ?(insert_after : target = []) (t_inserted : trm) (t : trm) : trm =
  let p =
    match insert_before, insert_after with
    | [], _ :: _ -> insert_after
    | _ :: _, [] -> insert_before
    | [], [] -> fail t.loc "insert_trm: please specify an insertion point"
    | _ -> fail t.loc "insert_trm: cannot insert both before and after"
  in
  let b = !Flags.verbose in
  Flags.verbose := false;
  let epl = resolve_target p t in
  Flags.verbose := b;
  match epl with
  | [] ->
     print_info t.loc "insert_trm: no matching subterm\n";
     t
  | _ ->
     List.fold_left
       (fun t' dl ->
         match List.rev dl with
         | Dir_nth n :: dl' ->
            begin match insert_before, insert_after with
            (* insert after *)
            | [], _ :: _ -> insert_trm_after dl t_inserted t'
            (* insert before: replace n with n - 1 *)
            | _ :: _, [] ->
               insert_trm_after (List.rev (Dir_nth (n - 1) :: dl')) t_inserted
                 t'
            | [], [] ->
               fail t'.loc "insert_trm: please specify an insertion point"
            | _ -> fail t'.loc "insert_trm: cannot insert both before and after"
            end
         | _ -> fail t'.loc "insert_trm: bad insertion target"
       )
       t
       epl

(*
  replace occurrences of t_before with t_after in t
  paths point at subterms in which all occurences will be replaced
  the empty path means all occurences will be replaced (default behaviour)
  assumption: t_before and t_after are equivalent (in terms of value and of side
  effects)
 *)
let change_trm ?(change_at : target list = [[]]) (t_before : trm)
  (t_after : trm) (t : trm) : trm =
  (* change all occurences of t_before in t' *)
  let rec apply_change (t' : trm) =
    (* necessary because of annotations that may be different *)
    if ast_to_string t' = ast_to_string t_before then t_after
    else
      match t'.desc with
      (*
        particular case for heap allocation: do not change the lhs of the
        initialisation
       *)
      | Trm_seq [t_decl; {desc = Trm_apps (_, [lhs; init]); loc; _}]
           (* when t'.annot = Some Heap_allocated *) ->
         trm_seq ~annot:t'.annot ~loc:t'.loc ~add:t'.add
           ~attributes:t'.attributes
           [
             t_decl;
             trm_set (* ~annot:(Some Initialisation_instruction) *) ~loc lhs
               (apply_change init)
           ]
      | _ -> trm_map apply_change t'
  in
  List.fold_left
    (fun t' tr ->
      let b = !Flags.verbose in
      Flags.verbose := false;
      let epl = resolve_target tr t' in
      Flags.verbose := b;
      match epl with
      | [] ->
         print_info t'.loc "change_trm: no matching subterm for target %s\n"
           (target_to_string tr);
         t'
      | _ -> List.fold_left (apply_local_transformation apply_change) t' epl
    )
    t
    change_at



(* same as change_trm but for types *)
let change_typ ?(change_at : target list = [[]]) (ty_before : typ)
  (ty_after : typ) (t : trm) : trm =
  (* change all occurences of ty_before in ty *)
  let rec change_typ (ty : typ) : typ =
    (* necessary because of annotations in trms that may be different *)
    if typ_to_string ty = typ_to_string ty_before then ty_after
    else typ_map change_typ ty
  in
  (* change all occurrences of ty_before in type annotations in t *)
  let rec replace_type_annot (t : trm) : trm =
    let t =
      {t with typ = match t.typ with
                    | None -> None
                    | Some ty' -> Some (change_typ ty')
      }
    in
    trm_map replace_type_annot t
  in
  (* change all occurences of ty_before in t *)
  let apply_change (t : trm) : trm =
    let rec aux (t : trm) : trm =
      (* only match nodes where typs occur *)
      match t.desc with
      | Trm_val (Val_prim (Prim_new ty)) ->
         trm_prim ~annot:t.annot ~loc:t.loc ~add:t.add
           (Prim_new (change_typ ty))
      | Trm_val (Val_prim (Prim_unop (Unop_cast ty))) ->
         trm_unop ~annot:t.annot ~loc:t.loc ~add:t.add
           (Unop_cast (change_typ ty))
      | Trm_let (vk,(y,ty),init) ->
        trm_let ~annot:t.annot ~loc:t.loc ~is_statement:t.is_statement ~add:t.add vk (y,change_typ ty) (aux init)
      | Trm_let_fun (f, ty, args, body) ->
         trm_let_fun ~annot:t.annot ~loc:t.loc ~is_statement:t.is_statement ~add:t.add
           ~attributes:t.attributes f (change_typ ty)
                     (List.map (fun (y, ty) -> (y, change_typ ty)) args)
                     (aux body)
      | Trm_typedef (Typedef_abbrev (y, ty)) ->
         trm_typedef  ~annot:t.annot ~loc:t.loc ~is_statement:t.is_statement ~add:t.add ~attributes:t.attributes 
          (Typedef_abbrev (y, change_typ ty))
      | _ -> trm_map aux t
    in
    replace_type_annot (aux t)
  in
  List.fold_left
    (fun t' tr ->
      let b = !Flags.verbose in
      Flags.verbose := false;
      let epl = resolve_target tr t' in
      Flags.verbose := b;
      match epl with
      | [] ->
         print_info t'.loc "change_typ: no matching subterm for target %s\n"
           (target_to_string tr);
         t'
      | _ -> List.fold_left (apply_local_transformation apply_change) t' epl
    )
    t

    change_at




let local_other_name_aux (clog : out_channel) (var_type : typvar) (old_var : var) (new_var : var) (t : trm) : trm =
    let log : string =
      let loc : string =
      match t.loc with
      | None -> ""
      | Some (_,start_row,end_row,start_column,end_column) -> Printf.sprintf  "at start_location %d  %d end location %d %d" start_row start_column end_row end_column
      in Printf.sprintf
      (" -expression\n%s\n" ^^
      " %s is a for lopp \n"
      )
      (ast_to_string t) loc
      in write_log clog log;
      match t.desc with
      | Trm_seq [no_braces] ->
        begin match no_braces.desc with
          | Trm_seq [f_loop;del_inst] ->
            begin match f_loop.desc with
            | Trm_for (init, cond, step, body) ->
              let new_decl = trm_let Var_mutable (new_var, typ_var var_type) (trm_var old_var)
          
              in
              let new_set_old = trm_set (trm_var old_var) (trm_var new_var) in
              (* let new_del_inst = trm_apps ~annot:(Some Heap_allocated) ~typ:(Some (typ_unit ())) ~is_statement:true (trm_unop (Unop_delete false)) [trm_var new_var] in *)


              let new_loop = trm_seq (* ~annot:(Some Delete_instructions) *) [trm_for init cond step (change_trm (trm_var old_var)(trm_var new_var) body);del_inst] in
              (* trm_seq ~annot:(Some Delete_instructions) [
                trm_seq ~annot:(Some No_braces) [
                  new_decl;new_loop;new_set_old
                ]; new_del_inst
              ] *)
              trm_seq (* ~annot:(Some Delete_instructions) *) [
                trm_seq (* ~annot:(Some No_braces) *) [
                  new_decl;new_loop;new_set_old
                ]]

            | _ -> fail t.loc "local_other_name_aux: expected a for loop"
            end
        | _ -> fail t.loc "local_other_name_aux: expected the sequnece which contains the for loop"
        end
      | _ -> fail t.loc "local_other_name_aux: expected the no brace sequence"


let local_other_name (clog : out_channel) (sec_of_int : label) (var_type : typvar) (old_var) (new_var : var) (t : trm) =
    let tr = [cLabel sec_of_int; cBody] in
    let b = !Flags.verbose in
    Flags.verbose := false;
    let epl = resolve_target tr t in
    Flags.verbose := b;
    match epl with
    | []->
      print_info t.loc "local_other_name: no matching subterm";
      t
    | _ -> List.fold_left
            (fun t dl ->
              apply_local_transformation (local_other_name_aux clog var_type old_var new_var) t dl)
              t
              epl


let delocalize_aux (clog : out_channel) (array_size : string) (neutral_element : int) (fold_operation : string) (t : trm) : trm =
  let rec list_replace_el (el : trm) (i : int) (list : trm list) : 'a list = match list with
| [] -> failwith "Empty list"
| x :: xs -> if i = 0 then el :: xs else x :: list_replace_el el (i-1) xs
  in
  let log : string =
      let loc : string =
      match t.loc with
      | None -> ""
      | Some (_,start_row,end_row,start_column,end_column) -> Printf.sprintf  "at start_location %d  %d end location %d %d" start_row start_column end_row end_column
      in Printf.sprintf
      (" -expression\n%s\n" ^^
      " %s section of interest \n"
      )
      (ast_to_string t) loc
      in write_log clog log;
      Ast_to_text.print_ast ~only_desc:true stdout t;
      match t.desc with
      | Trm_seq [no_brace;del_inst] ->
        begin match no_brace.desc with
        | Trm_seq tl ->
          let new_var = List.nth tl 0 in
            let old_var,new_var = match new_var.desc with
            | Trm_seq [_;t_assign] ->
              begin match t_assign.desc with
              | Trm_apps (_,[o_v;n_v]) ->
                let ov = match o_v.desc with
                | Trm_var x -> x
                | _ -> fail t.loc "delocalize_aux: expected a var"
                in
                let nv = begin match n_v.desc with
                  | Trm_apps (_,[base]) ->
                    begin match base.desc with
                    | Trm_var x -> x
                    | _ -> fail t.loc "delocalize_aux: expected a var"
                    end
                  | _ -> fail t.loc "delocalize_aux: expected a get operation"
                  end
                in nv ,ov
              | _ -> fail t.loc "delocalize_aux: expected a declaration with its initialisaition"
              end
            | _ -> fail t.loc "delocalize_aux"
          in
          let new_decl = [
            
            (* TODO: Fix this later *)
            
            (* trm_seq ~annot:(Some Heap_allocated) [trm_decl (Def_var ((new_var,typ_ptr (typ_array (typ_var "T") (Trm (trm_var array_size)))),trm_prim (Prim_new (typ_int()))))]; *)
            (* trm_set (trm_apps (trm_binop Binop_array_access) [trm_var new_var; trm_lit (Lit_int 0)]) (trm_apps ~annot:(Some Heap_allocated) (trm_unop Unop_get) [trm_var old_var]); *)
            (* trm_set (trm_apps (trm_binop Binop_array_access)[trm_var new_var;trm_lit (Lit_int 0)]); *)
            trm_seq (* ~annot:(Some Delete_instructions) *)[
              trm_for
                (* init *)
                  (trm_let Var_mutable ("k",typ_int()) (trm_lit (Lit_int 0)))
                  
                (* cond *)
                  (trm_apps (trm_binop Binop_lt)
                    [
                      (* trm_apps ~annot:(Some Heap_allocated)
                      (trm_unop Unop_get) [trm_var "k"]; *)
                      trm_var "k";
                      (trm_var array_size)
                    ]
                  )
                (* step *)
                  ( trm_apps ( trm_unop Unop_inc) [trm_var "k"])
                (* body *)
                (trm_seq ~annot:(None)[
                  trm_set (trm_var old_var) (trm_lit (Lit_int 0))
                ]
                )

                ;
              (* trm_apps ~annot:(Some Heap_allocated) ~typ:(Some (typ_unit()))
                (trm_unop (Unop_delete false)) [trm_var "k"] *)
            ]
          ]
        in
        let for_loop = List.nth tl 1 in
        let new_for_loop = match for_loop.desc with
        | Trm_seq[f_loop;del_inst_f] ->
          begin match f_loop.desc with
          | Trm_for (init,cond,step,body) -> trm_seq (* ~annot:(Some Delete_instructions) *)
            [ trm_for init cond step
              (change_trm (trm_var new_var) (trm_apps (trm_binop Binop_array_access) [trm_var new_var;trm_apps (* ~annot:(Some Heap_allocated) *) (trm_unop Unop_get) [trm_any(trm_var "my_core_id")]]) body);
              del_inst_f
            ]
          | _ -> fail t.loc "delocalize_aux: expected a for loop"
          end
        | _ -> fail t.loc "delocalize_aux: expected a sequence which contains the for loop"
        in
        let operation = match fold_operation with
                | "+" -> Binop_add
                | "-" -> Binop_sub
                | "*" -> Binop_mul
                | "/" -> Binop_div
                | _ -> fail t.loc "delocalize_aux: this operation is not suported"
        in
        let accum = trm_seq ~annot:(Some No_braces) [
          trm_set (trm_var old_var) (trm_lit (Lit_int neutral_element));
          trm_seq (* ~annot:(Some Delete_instructions) *)[
            trm_for
              (* init *)
                (trm_let Var_mutable ("k", typ_int()) (trm_lit (Lit_int 0)))
                
              (* cond *)
                (trm_apps (trm_binop Binop_lt)
                  [
                    (* trm_apps ~annot:(Some Heap_allocated)
                    (trm_unop Unop_get) [trm_var "k"]; *)
                    trm_var "k";
                    (trm_var array_size)
                  ]
                )
              (* step *)
                ( trm_apps ( trm_unop Unop_inc) [trm_var "k"])
              (* body *)
              (trm_seq ~annot:(None)[

                trm_set ~annot:(Some App_and_set) (trm_var old_var)

                (trm_apps (trm_binop operation)
                  [
                    (* trm_apps ~annot:(Some Heap_allocated) (trm_unop Unop_get) [trm_var old_var]; *)
                    trm_var old_var;
                    (* trm_apps (trm_binop Binop_array_access)[trm_var new_var;trm_apps ~annot:(Some Heap_allocated) (trm_unop Unop_get) [trm_var "k"]] *)
                    trm_apps (trm_binop Binop_array_access)[trm_var new_var; trm_var "k"]
                  ]
                )            ]
              )

              ;
            (* trm_apps ~annot:(Some Heap_allocated) ~typ:(Some (typ_unit ()))
                (trm_unop (Unop_delete false)) [trm_var "k"] *)
          ]
        ] (* TODO: discuss how to generate this using parsing of C code + substitution
             TODO: add smarter constructors for for-loops :  for_int_range i a b tbody *)
        in
        (* let tl = list_replace_el new_decl 0 tl in *)
        let tl = list_replace_el new_for_loop 1 tl in
        let tl = list_replace_el accum 2 tl in
        let tl = insert_sublist_in_list new_decl 0 tl in

        trm_seq (*  ~annot:(Some Delete_instructions) *) [trm_seq ~annot:(Some No_braces) tl; del_inst]
    | _ -> fail t.loc "delocalize_aux: expected the inner sequence which contains all the necessary terms"
    end
  | _ -> fail t.loc "delocalize_aux: expected the body of the section of interest"




let delocalize (clog : out_channel) (sec_of_int : label) (array_size : string) (neutral_element : int) (fold_operation : string) (t : trm) : trm =
  let tr = [cLabel sec_of_int;cBody] in
  let b = !Flags.verbose in
  let epl = resolve_target tr t in
  Flags.verbose := b;
  match epl with
  | [] ->
    print_info t.loc "delocalize: no matching subterm";
    t
  | _ -> List.fold_left
        (fun t dl ->
          apply_local_transformation (delocalize_aux clog array_size neutral_element fold_operation) t dl)
          t
          epl


let add_attribute (clog : out_channel) (a : attribute) (tr : target)
  (t : trm) : trm =
  let b = !Flags.verbose in
  Flags.verbose := false;
  let epl = resolve_target tr t in
  Flags.verbose := b;
  match epl with
  | [] ->
     print_info t.loc "add_attribute: no matching subterm";
     t
  | _ ->
     List.fold_left
       (apply_local_transformation
          (fun t ->
            let log : string =
              let loc : string =
                match t.loc with
                | None -> ""
                | Some (_,start_row,end_row,start_column,end_column) -> Printf.sprintf  "at start_location %d  %d end location %d %d" start_row start_column end_row end_column
              in
              Printf.sprintf
                ("  - expression\n%s\n" ^^
                 "    %sis a variable/type declaration\n"
                )
                (ast_to_string t) loc
            in
            write_log clog log;
            match t.desc with
             | Trm_let (vk, (x, tx), init) ->
               let ty_attributes = a :: tx.ty_attributes in
               {t with
                 desc = Trm_let (vk,(x, {tx with ty_attributes}), init)}
            | Trm_typedef (Typedef_abbrev (x, tx)) ->
               let ty_attributes = a :: tx.ty_attributes in
               {t with desc = Trm_typedef (Typedef_abbrev (x, {tx with ty_attributes}))}
            (* | Trm_seq (t_decl :: tl) when t.annot = Some Heap_allocated ->
               begin match t_decl.desc with
               | Trm_decl (Def_var ((x, tx), init)) ->
                  begin match tx.ty_desc with
                  | Typ_ptr ty ->
                     let tx =
                       {tx with ty_desc =
                        Typ_ptr {ty with ty_attributes = a :: ty.ty_attributes}}
                     in
                     let t_decl =
                       {t_decl with desc = Trm_decl (Def_var ((x, tx), init))}
                     in
                     {t with desc = Trm_seq (t_decl :: tl)}
                  | _ -> assert false
                  end
               | _ -> assert false
               end *)
            | _ -> {t with attributes = a :: t.attributes}
          )
       )
       t epl

  (*
    transforma loop of the shape
    optional label:
    for(int i = 0; i < N;i += D)
      body
    into a loop of the form
    optional label:
    for (int c = 0; c < C; c++)
      for (int i = c*D; i < N; i += C*D)
      body
  *)
let undetach_expression_aux(clog : out_channel) (trm_index : int) (t : trm) : trm =
  let rec list_replace_el (el : trm) (i : int) (list : trm list) : 'a list = match list with
    | [] -> failwith "Empty list"
    | x :: xs -> if i = 0 then el :: xs else x :: list_replace_el el (i-1) xs
  in
  (* TODO: Fix this later *)
  let log : string =
    let loc : string =
      match t.loc with
      | None -> ""
      | Some (_,start_row,end_row,start_column,end_column) -> Printf.sprintf  "at start_location %d  %d end location %d %d" start_row start_column end_row end_column
      in Printf.sprintf
      (" -expresssion\n%s\n" ^^
      "  %sis an assignment \n"
      )
      (ast_to_string t) loc
      in write_log clog log;
      match t.desc with
      | Trm_seq tl ->
        let t_decl = List.nth tl trm_index in
        let t_assgn = List.nth tl (trm_index + 1) in
        (* let t_assgn = {t_assgn with annot=(Some Initialisation_instruction)} in *)
        let t_decl = begin match t_decl.desc with
        | Trm_seq [var_decl] -> var_decl
        | _ -> fail t.loc "undelocalize_aux: expected the sequence which contain the declaration"
        end
        in
        let new_trm = trm_seq (* ~annot:(Some Heap_allocated) *) [t_decl;t_assgn] in
        let tl = list_remove_at (trm_index + 1) tl in
        let tl = list_replace_el new_trm trm_index tl in
        trm_seq ~annot:t.annot tl
      | _ -> fail t.loc "undelocalize_aux: expected the outer sequence"




let undetach_expression (clog :out_channel) (tr :target) (t : trm) : trm =
  let b = !Flags.verbose in
  Flags.verbose := false;
  let epl = resolve_target tr t in
  Flags.verbose := b;
  let app_transfo  (t : trm) (dl : path) : trm =
    match List.rev dl with
    | Dir_nth n :: dl' ->
      let dl = List.rev dl' in
      apply_local_transformation (undetach_expression_aux clog n ) t dl
    | _ -> fail t.loc "app_transfo: expected a dir_th inside the sequence"

  in
  match epl with
  | [] ->
    (* TODO: decide later whether the empty results should be treated as error *)
    print_info t.loc "detach_expression: no matching subterm";
    t
  | _ -> List.fold_left ( fun t dl -> app_transfo t dl)
    t epl


let detach_expression_aux (clog : out_channel) ?(keep_label : bool = false) (label : string) (trm_index : int) (expression_trm : trm)(t : trm) : trm =
  let log : string =
    let loc : string =
      match t.loc with
      | None -> ""
      | Some (_,start_row,end_row,start_column,end_column) -> Printf.sprintf  "at start_location %d  %d end location %d %d" start_row start_column end_row end_column
      in Printf.sprintf
      (" -expresssion\n%s\n" ^^
      "  %sis an assignment \n"
      )
      (ast_to_string t) loc
      in write_log clog log;
      (* TODO: Fix this later *)
      match t.desc with
      | Trm_seq tl ->
        begin match expression_trm.desc with
        | Trm_seq[t_decl;t_assign] ->
          let t_decl = trm_seq (* ~annot:(Some Heap_allocated) *) [t_decl] in
          let t_assign = {t_assign with annot = None} in

          if keep_label then
            let trm_labelled = trm_labelled label t_assign in
            trm_seq ~annot:t.annot (insert_sublist_in_list [t_decl;trm_labelled] trm_index tl)

          else
            trm_seq ~annot:t.annot (insert_sublist_in_list [t_decl; t_assign] trm_index tl)

        | _ -> fail t.loc "detach_expression_aux:No trm was matched, please give the correct target "
        end
      | _ -> fail t.loc "detach_expression_aux: the outer sequence was not matched"




let detach_expression (clog :out_channel) ?(label : string = "detached") ?(keep_label : bool = false) (tr :target) (t : trm) : trm =
  let b = !Flags.verbose in
  Flags.verbose := false;
  let epl = resolve_target tr t in
  Flags.verbose := b;
  let app_transfo ?(keep_label : bool = false) (label : string) (t : trm) (dl : path) : trm =
    match List.rev dl with
    | Dir_nth n :: dl' ->
      let (t',_) = resolve_path dl t in
      let dl = List.rev dl' in
      apply_local_transformation (detach_expression_aux clog ~keep_label label n t') t dl
    | _ -> fail t.loc "app_transfo: expected a dir_th inside the sequence"

  in
  match epl with
  | [] ->
    (* TODO: decide later whether the empty results should be treated as error *)
    print_info t.loc "detach_expression: no matching subterm";
    t
  | _ -> List.fold_left ( fun t dl -> app_transfo ~keep_label label t dl)
    t epl
  (*|_ ->
    List.fold_left
      (fun t dl ->
        let index, prefix_sequence_trm =
        begin match List.rev dl with
        | Dir_nth n :: dl' ->
          let dl = List.rev dl' in
          let (t',_) = resolve_target dl t in n, t'
        | _ -> fail t.loc " detach_expression: expected a dir_nth inside the sequence"
        end in
        apply_local_transformation (detach_expression_aux clog ~keep_label label index prefix_sequence_trm) t dl)
        t
        epl  *)





(* Create an instance of the pattern *)
(* let pattern_instantiate (t : trm) (p : pat) : instatiation option =
  let rec aux p t =
      match p, t with
      | var x, _ ->
         if Fmap.mem x !inst then begin
            if same_trm (Fmap.get x !inst) t
               then ()
               else raise Mismatch
         end else
            inst := Fmap.add x t !inst
         end
      | trm_if p0 p1 p2, trm_if t0 t1 t2 ->
         aux p0 t0;
         aux p1 t1;
         aux p2 t2
      | trm_for (int i = ..)   | trm_for (int j = ...) => LATER: support this, not now
      | _, _ -> (* different constructors *)
  in
  try Some(aux p t) with Mismatch -> None
 *)



(* Check if rule is applicable *)
(* let is_rule_applicable (t : trm) (p : pat) : bool =
 let rec aux (t : trm) : bool =
  match t.desc with
  | Trm *)


(* Rewrite rule transformation  *)
(* let rewrite (pl : target) (rule : base)  *)

  <|MERGE_RESOLUTION|>--- conflicted
+++ resolved
@@ -93,30 +93,12 @@
               txl
               n
           in
-<<<<<<< HEAD
-          trm_decl ~annot ~loc ~is_statement ~add ~attributes
-            (Def_fun (x, tx, txl', body))
-       | Dir_name, Trm_decl (Def_var ((x, tx), body)) ->
-          let t' = aux dl (trm_var ~loc x) in
-          (* print_ast  stdout t'; *)
-          begin match t'.desc with
-          | Trm_var x' ->
-             trm_decl ~annot ~loc ~is_statement ~add ~attributes
-               (Def_var ((x', tx), body))
-          | Trm_decoration(_,{desc=Trm_var x';_},_) ->
-              (* trm_decoration ls rs *)
-              (trm_decl ~annot ~loc ~is_statement ~add ~attributes (Def_var ((x', tx), body)))
-          | _ ->
-             fail loc ("apply_local_transformation: transformation " ^
-                         "must preserve names(var)")
-=======
           trm_let_fun ~annot ~loc ~is_statement ~add ~attributes x tx txl' body
         | Dir_name , Trm_let (vk,(x,tx),body) ->
           let t' = aux dl (trm_var ~loc x) in 
           begin match t'.desc with 
           | Trm_var x' -> trm_let ~annot ~loc ~is_statement ~add ~attributes  vk (x',tx) body
           | _ -> fail loc ("apply_local_transformation: transformation " ^ "must preserve names(function)")
->>>>>>> 2d6b4517
           end
        | Dir_name, Trm_let_fun (x, tx, txl, body) ->
           let t' = aux dl (trm_var ~loc x) in
