--- conflicted
+++ resolved
@@ -165,18 +165,11 @@
     Target.applyi_on_transformed_targets (Internal.get_instruction_in_surrounding_sequence)
     (fun occ  t (p, p_local, i) ->
       let fresh_name = Tools.string_subst "${occ}" (string_of_int occ) fresh_name in
-<<<<<<< HEAD
       Variable_core.bind mark i fresh_name const is_ptr typ p_local t p) tg
   )
   
 (* [to_const tg]: expects the target [tg] to be point at a variable declaration, then it will search inside 
       the same scope if there are any write operations on that variable. 
-=======
-      Variable_core.bind mark i fresh_name const is_ptr typ p_local t p)
-
-(* [to_const tg]: expects the target [tg] to be point at a variable declaration, then it will search inside
-      the same scope if there are any write operations on that variable.
->>>>>>> 5b0d1627
       If that's the case then the tranformation will fail(for safety reasons).
       Otherwise, first switch the mutability of that variable and then replace all get operations on that variable with its intialization
       value.
