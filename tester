--- conflicted
+++ resolved
@@ -1,37 +1,56 @@
 #!/bin/bash
-<<<<<<< HEAD
 
-=======
->>>>>>> eba8b9b6
 OPTITRUST=$(dirname $0)
 CURRENT_PATH=$(realpath --relative-to=${OPTITRUST} $(pwd))
 
 ARGS=()
-for arg in $@
-do
-    if [ -e $arg ] || [ -f $arg.tests ]
-    then
-        ARGS+=("${CURRENT_PATH}/$arg")
-    elif [ -e ${OPTITRUST}/tests/$arg ] || [ -f ${OPTITRUST}/tests/$arg.tests ]
-    then
-        ARGS+=("tests/$arg")
-    elif [ -e ${OPTITRUST}/case_studies/$arg ] || [ -f ${OPTITRUST}/case_studies/$arg.tests ]
-    then
-        ARGS+=("case_studies/$arg")
-    else
-        ARGS+=("$arg")
-    fi
-done
-
-SRCFOLDER=`realpath ${OPTITRUST}/src`
-FILEPATH=`realpath ${ARGS}`
 
 # If file is in the /src folder, then target the last test
-if [[ ${FILEPATH} = *"${SRCFOLDER}"* ]]; then
-  ARGS="__last"
+if [ "$#" -eq 1 ]; then
+  SRCFOLDER=`realpath ${OPTITRUST}/src`
+  FILEPATH=`realpath $@`
+  if [[ ${FILEPATH} = *"${SRCFOLDER}"* ]]; then
+    ARGS+=("last")
+  fi
 fi
 
-echo "Executing: tester ${ARGS}"
+# Otherwise
+if [ -z ${ARGS} ]; then
+
+  for arg in $@; do
+
+      if [ -e $arg ] || [ -f $arg.tests ]
+      then
+          ARGS+=("${CURRENT_PATH}/$arg")
+      elif [ -e ${OPTITRUST}/tests/$arg ] || [ -f ${OPTITRUST}/tests/$arg.tests ]
+      then
+          ARGS+=("tests/$arg")
+      elif [ -e ${OPTITRUST}/case_studies/$arg ] || [ -f ${OPTITRUST}/case_studies/$arg.tests ]
+      then
+          ARGS+=("case_studies/$arg")
+      else
+
+        # If argument is a single key that has no extension and has not been recognized as a key,
+        # then we use 'find' to figure out what tests might be targeted, e.g. "./tester swap"
+        # LATER: generalize to several arguments
+
+        RES=`find tests -name "*${arg}*.ml" -and -not -name "*_with_lines.ml"`
+        echo ${RES}
+        if [ -z "${RES}" ]; then
+          echo "Unknown target code, and no test with name '*${arg}*.ml'"
+          exit 1
+        fi
+
+        for res in "${RES}"; do
+          ARGS+=("${res}")
+        done
+
+      fi
+  done
+
+fi
+
+echo "Tester: ${ARGS[*]}"
 
 cd ${OPTITRUST}
 OCAMLRUNPARAM=b dune exec tests/tester.exe -- ${ARGS[*]}