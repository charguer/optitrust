#include <optitrust.h>

int f(int x) {
  __pure();
  return x;
}

int g(int x) {
  __pure();
  return x+1;
}

int eff(int* p) {
  __modifies("p ~> Cell");
  //*p++;
  return 0;
}

void simpl_in_depth () {
  __pure();
  // FIXME: simplified to 2 * g(5), could be wrong if not pure.
  int x = g(1 + 2 + f(2 + 4)) + g(5) + g(5);
  int y = g(1 + 2 + f(2 + 4)) + g(5) + g(5);
}

/* LATER
int reify_without_resources(int* p) {
  int rei;
  int a = 1;
  const int b = 2;
  rei = f(1) + g(1) + a * b + eff(p) * f(1) * a * b;
}
*/

int reify_with_resources(int* p) {
  __modifies("p ~> Cell");
  int rei; int rej; int rek;
  const int x = 1;
  int y = 2;
  rei = x + x;
  rei = x + y;
  rei = y + y;
  rei = 0 * eff(p);
  rei = f(1) + f(1);
  rei = f(1) + g(1) + x * y + eff(p) * f(1) * x * y;
  rej = f(1) + g(1) + x * y + eff(p) * f(1) * x * y;
  rek = x + y + y;
}

int simple() {
  __pure();
  const double a = 1;
  const double b = 2;
  int ra;
  ra = a + b + b - a; // simplifiable because redundant
}

int main()
{
  __pure();
  double a;
  double b;
  double c;
  double d;
  double e;
  double  s; double t; double  u; double  v; double w; double  x; double  y; double z;

  // test parsing and normalizing
  x = 2 + 2;
  x = 2 * b;
  x = a + b * 2 - (3 * c) - d;
  x = a + ((a + 2*b) + 1);
  x = 3 + 5.0 + a + (a + b*2 - 3*c);
  x = 3 * 5.0 * a * b * b;
  x = a / (b * b* c) / d;

  // test gather sum
  y = 1 + 2; // = 3
  y = 1 + 3.2 + 4 + 5.2; // = 5 + 3.2 + 5.2
  y = a + a + a - a; // = 2*a
  y = 2*a - 3*a + b - 5*b; // = - a -4*b
  y = 3*a + 2*b - b + c - 4*a ; // = -a + b + c
  y = (2 + a) - (a + -2); // = 4

  // TODO: arithmetic computations with operations on constants

  // test gather prod
  z = a * a * a / a; // = a * a
  z = a / b / a * b / b; // = 1 / b

  // test gather nested
  t = (a + (3 + 2)*a); // = 6 * a
  t = a + b * a / b; // = 2 * a
  t = (a + (3 + 2)*a) / a * b; // = 6 * b
  t = a / (b * a * b) / (1 / b); // = 1. / b
  t = 4 * exact_div(a, 2); // = exact_div(4 * a, 2)
  t = exact_div(exact_div(a, 2), 3); // = exact_div(a, 2 * 3)

  // test expand
  u = a * (b + c); // = a * b + a * c
  u = 2 * (b + c); // = 2 * b + 2 * c
  u = 2 * (exact_div(a, 3) + 3); // = exact_div(2 * a, 2) + 2 * 3
  u = 2 * (exact_div(a, 2) + 3); // = a + 2 * 3
  u = (a + b) * (c + d); // = a * c + a * d + b * c + b * d
  u = 5*a * (2*b + 3*c + 4*d);
  u = a + a * (b + c); // = a + a * b + c

  // test expand from pic demo
  v = (a / b * c / (a * d * d / b * e)); // = c / (d * d * e)
  v = (a * b * c / a); // = b * c
  v = ((a / (b / c)) + d * c / b) * (b / c); // = a + d
  v = ((a * ((b / c) * (d / ((((b * a) * a) / c) / e)))) * (a / e)); // = d
  v = (((a * d) / (a / e)) * (1. / e)); // = d
  v = (((a / (1. / e)) + (b * (c / (b / e )))) * (1. / e)); // = a + c

  // test for recursion in atoms (LATER)
  w = a + a * 3 + f(b * f(c + c) / b); // = 4*a + f(f(2*c))

  // test float
  float f;
  f = -2.f / 12.f;
  f = 0.0f * f;

  // test for loop shift
  int ls;
  ls = 0 + x - (-2); // = x + 2
  ls = 0 + x; // = x
  for (int ls2 = 0 + 2; ls2 < 10 + 2; ls2++) {
    ls = 0 + 12 + (-2); // = 10
  }

  // test integer division
  int n; int m; int p; int q; int eu; int eur;
  q = exact_div(5 + 5, 2); // = 5
  q = exact_div(n * m, n); // = m, would also be true if non-exact division
  q = exact_div(n, m) * m; // = n, true because when b divides a
  q = exact_div(exact_div(n, m), p); // = exact_div(n, m * p)
  q = exact_div(exact_div(n, m), p) * m; // = exact_div(n, p)
  q = exact_div(exact_div(n, m), p) * (m * p); // = n
  q = exact_div((n * m * 4 * 32), m); // = n * 4 * 32
  q = exact_div((n * m * 4 * 32), 4); // = n * m * 32
  q = (n / m) / p; // n / (m * p);
  q = (n * m) / n; // = m
  q = (m * n) / n; // = m
  q = (m * n) / (n * n); // = m / n
  q = (m * n * n) / (n * n); // = m
  q = (n * m * n) / (n * n); // = m
  q = (n * m * n) / (n * n * n); // = m / n
  q = (n * m * n * n) / (n * n * n * n); // = m / n
  q = (n * m * n * n) / (n * n * n * n * n); // = m / (n * n)
  q = (n * m * n) / (p * n); // = (n * m) / p
  q = (n / m) * m; // cannot simplify because n might not be divisible by m
  q = (n / 1) / 1;  // = n

  // test euclidian
  eu = (n / m) * m + (n % m); // = n
  eu = m + (n % m) + m * (n / m); // = m + n
  eu = n % m + (2 + n / m) * m; // = n + 2 * m
  eur = m % n + (1 + m / n) * n; // = m + n
  eur = (exact_div((n - m), p) + q) * p + m; // = n + p * q

  // test integer addition
  p = (2 + m) - (m + -2); // = 4
  p = 4 + n - n; // = 4
  p = m + -2;

<<<<<<< HEAD
  int* arr = MALLOC1(int, exact_div(1024, 32));
  free(arr);
  arr = (int*) malloc(sizeof(int[exact_div(1024, 32)]));
  for (q = 0; q < exact_div(1024, 32); q++) { // q < 32
    arr[q] = 0;
  }
  free(arr);

=======
>>>>>>> 7143fec4
  // compute int
  int ci;
  ci = 5 + 5; // = 10
  ci = 3 + n + 1 + n; // = n + n + 4
  ci = 2 * 3 - 1; // = 5
  ci = n * 4 * 2; // = 8 * n

  // compute int div
  ci = exact_div(8, 2); // = 4
  ci = exact_div(exact_div(12,3), 4); // = 1
  ci = 8 / 3; // = 2
  ci = (8 / 3) / 3; // = 0
  ci = 2 * 3 - 1 + exact_div(8, 2) + 8 / 3; // = 11

  // compute double
  double cd;
  cd = 5.2 + 5.2; // = 10.4
  cd = (10.5 / 2.2) / (2.4 * 3.4); // = .584893048
  /* TODO: handle casts
  cd = 3.2 + a + (double) 1 + a + (double) 3 + 3.4; // = a + a + 10.6
  cd = 2.5 * 3.0 - (double) (10 / 4); // = 5.5  (because using integer division)
  cd = 2.5 * 3.0 - ((double) 10) / 4.0; // = 5.0  (because using float division)
  */

  // LATER: compute casts from/to int/double

  return 0;
}

void more_ops() {
  int ci;
  ci = 1 << 4; // = 16
  ci = 1024 >> 4; // = 64
  ci = 14 ^ 5; // = 11 because 1110b ^ 101b = 1011b
  ci = 14 | 5; // = 15
  ci = 14 & 5; // = 4
  ci = 15 % 4; // = 3
}

void impurity(int* p) {
  __modifies("p ~> Cell");
  int re = 0;
  int rf = 0;
  int const a = 1;
  int const b = 1;
  // re = eff(p) + eff(p); // does not typecheck because overlapping effects
  re = 0 * eff(p); // cannot be simplified because non-deletable
  rf = (a + b) * eff(p); // cannot expand because non-redundant
}


void purity(int* p) {
  __pure();
  int re = 0;
  int rf = 0;
  int const a = 1;
  int const b = 1;
  re = f(1) + f(1) + a + a; // = 2*f(1) + 2*a // ok because redundant
  re = 0 * f(1) + 0 * a; // = 0 // ok because deletable
  rf = (a + b) * f(1); // = a * f(1) + b * f(1) // ok because redundant
}

void alloc() { // LATER: add __pure()
  int* arr = (int*) MALLOC1(exact_div(1024, 32), sizeof(int));
  free(arr);
  arr = (int*) malloc(sizeof(int[exact_div(1024, 32)]));
  for (int q = 0; q < exact_div(1024, 32); q++) { // q < 32
    arr[q] = 0;
  }
  free(arr);
}
<|MERGE_RESOLUTION|>--- conflicted
+++ resolved
@@ -32,7 +32,7 @@
 }
 */
 
-int reify_with_resources(int* p) {
+void reify_with_resources(int* p) {
   __modifies("p ~> Cell");
   int rei; int rej; int rek;
   const int x = 1;
@@ -47,36 +47,29 @@
   rek = x + y + y;
 }
 
-int simple() {
-  __pure();
-  const double a = 1;
-  const double b = 2;
+void simple() {
+  __pure();
+  const int a = 1;
+  const int b = 2;
   int ra;
   ra = a + b + b - a; // simplifiable because redundant
 }
 
-int main()
-{
-  __pure();
-  double a;
-  double b;
-  double c;
-  double d;
-  double e;
-  double  s; double t; double  u; double  v; double w; double  x; double  y; double z;
+void test_int(int a, int b, int c, int d, int e) {
+  __pure();
+  int s; int t; int u; int v; int w; int x; int y; int z;
 
   // test parsing and normalizing
   x = 2 + 2;
   x = 2 * b;
   x = a + b * 2 - (3 * c) - d;
   x = a + ((a + 2*b) + 1);
-  x = 3 + 5.0 + a + (a + b*2 - 3*c);
-  x = 3 * 5.0 * a * b * b;
+  x = 3 + 5 + a + (a + b*2 - 3*c);
+  x = 3 * 5 * a * b * b;
   x = a / (b * b* c) / d;
 
   // test gather sum
   y = 1 + 2; // = 3
-  y = 1 + 3.2 + 4 + 5.2; // = 5 + 3.2 + 5.2
   y = a + a + a - a; // = 2*a
   y = 2*a - 3*a + b - 5*b; // = - a -4*b
   y = 3*a + 2*b - b + c - 4*a ; // = -a + b + c
@@ -110,27 +103,109 @@
   v = (a * b * c / a); // = b * c
   v = ((a / (b / c)) + d * c / b) * (b / c); // = a + d
   v = ((a * ((b / c) * (d / ((((b * a) * a) / c) / e)))) * (a / e)); // = d
+  v = (((a * d) / (a / e)) * (1 / e)); // = d
+  v = (((a / (1 / e)) + (b * (c / (b / e )))) * (1 / e)); // = a + c
+
+  // test for recursion in atoms (LATER)
+  w = a + a * 3 + f(b * f(c + c) / b); // = 4*a + f(f(2*c
+
+  int p;
+  // test integer addition
+  p = (2 + a) - (a + -2); // = 4
+  p = 4 + b - b; // = 4
+  p = a + -2;
+
+  // compute int
+  int ci;
+  ci = 5 + 5; // = 10
+  ci = 3 + a + 1 + a; // = n + n + 4
+  ci = 2 * 3 - 1; // = 5
+  ci = a * 4 * 2; // = 8 * n
+
+  // compute int div
+  ci = exact_div(8, 2); // = 4
+  ci = exact_div(exact_div(12,3), 4); // = 1
+  ci = 8 / 3; // = 2
+  ci = (8 / 3) / 3; // = 0
+  ci = 2 * 3 - 1 + exact_div(8, 2) + 8 / 3; // = 11
+
+  // LATER: compute casts from/to int/double
+}
+
+void test_double(double a, double b, double c, double d, double e) {
+  __pure();
+  double s; double t; double u; double v; double w; double x; double y; double z;
+
+  // test parsing and normalizing
+  x = 2. + 2.;
+  x = 2. * b;
+  x = a + b * 2. - (3. * c) - d;
+  x = a + ((a + 2.*b) + 1.);
+  x = 3. + 5. + a + (a + b*2. - 3.*c);
+  x = 3. * 5. * a * b * b;
+  x = a / (b * b * c) / d;
+
+  // test gather sum
+  y = 1. + 2.; // = 3
+  y = 1. + 3.2 + 4. + 5.2; // =
+  y = a + a + a - a; // = 2*a
+  y = 2.*a - 3.*a + b - 5.*b; // = - a -4*b
+  y = 3.*a + 2.*b - b + c - 4.*a ; // = -a + b + c
+  y = (2. + a) - (a + -2.); // = 4
+
+  // TODO: arithmetic computations with operations on constants
+
+  // test gather prod
+  z = a * a * a / a; // = a * a
+  z = a / b / a * b / b; // = 1 / b
+
+  // test gather nested
+  t = (a + (3. + 2.) * a); // = 6 * a
+  t = a + b * a / b; // = 2 * a
+  t = (a + (3. + 2.)*a) / a * b; // = 6 * b
+  t = a / (b * a * b) / (1. / b); // = 1. / b
+
+  // test expand
+  u = a * (b + c); // = a * b + a * c
+  u = 2. * (b + c); // = 2 * b + 2 * c
+  u = (a + b) * (c + d); // = a * c + a * d + b * c + b * d
+  u = 5.*a * (2.*b + 3.*c + 4.*d);
+  u = a + a * (b + c); // = a + a * b + c
+
+  // test expand from pic demo
+  v = (a / b * c / (a * d * d / b * e)); // = c / (d * d * e)
+  v = (a * b * c / a); // = b * c
+  v = ((a / (b / c)) + d * c / b) * (b / c); // = a + d
+  v = ((a * ((b / c) * (d / ((((b * a) * a) / c) / e)))) * (a / e)); // = d
   v = (((a * d) / (a / e)) * (1. / e)); // = d
   v = (((a / (1. / e)) + (b * (c / (b / e )))) * (1. / e)); // = a + c
-
-  // test for recursion in atoms (LATER)
-  w = a + a * 3 + f(b * f(c + c) / b); // = 4*a + f(f(2*c))
-
-  // test float
+                                                            //
+  double cd;
+  cd = 5.2 + 5.2; // = 10.4
+  cd = (10.5 / 2.2) / (2.4 * 3.4); // = .584893048
+}
+
+void test_float() {
+  __pure();
   float f;
   f = -2.f / 12.f;
   f = 0.0f * f;
-
+}
+
+void loop_shift(int x) {
+  __pure();
+  int ls;
   // test for loop shift
-  int ls;
   ls = 0 + x - (-2); // = x + 2
   ls = 0 + x; // = x
   for (int ls2 = 0 + 2; ls2 < 10 + 2; ls2++) {
     ls = 0 + 12 + (-2); // = 10
   }
-
-  // test integer division
-  int n; int m; int p; int q; int eu; int eur;
+}
+
+void integer_division(int n, int m, int p) {
+  __pure();
+  int q; int eu; int eur;
   q = exact_div(5 + 5, 2); // = 5
   q = exact_div(n * m, n); // = m, would also be true if non-exact division
   q = exact_div(n, m) * m; // = n, true because when b divides a
@@ -159,52 +234,10 @@
   eur = m % n + (1 + m / n) * n; // = m + n
   eur = (exact_div((n - m), p) + q) * p + m; // = n + p * q
 
-  // test integer addition
-  p = (2 + m) - (m + -2); // = 4
-  p = 4 + n - n; // = 4
-  p = m + -2;
-
-<<<<<<< HEAD
-  int* arr = MALLOC1(int, exact_div(1024, 32));
-  free(arr);
-  arr = (int*) malloc(sizeof(int[exact_div(1024, 32)]));
-  for (q = 0; q < exact_div(1024, 32); q++) { // q < 32
-    arr[q] = 0;
-  }
-  free(arr);
-
-=======
->>>>>>> 7143fec4
-  // compute int
-  int ci;
-  ci = 5 + 5; // = 10
-  ci = 3 + n + 1 + n; // = n + n + 4
-  ci = 2 * 3 - 1; // = 5
-  ci = n * 4 * 2; // = 8 * n
-
-  // compute int div
-  ci = exact_div(8, 2); // = 4
-  ci = exact_div(exact_div(12,3), 4); // = 1
-  ci = 8 / 3; // = 2
-  ci = (8 / 3) / 3; // = 0
-  ci = 2 * 3 - 1 + exact_div(8, 2) + 8 / 3; // = 11
-
-  // compute double
-  double cd;
-  cd = 5.2 + 5.2; // = 10.4
-  cd = (10.5 / 2.2) / (2.4 * 3.4); // = .584893048
-  /* TODO: handle casts
-  cd = 3.2 + a + (double) 1 + a + (double) 3 + 3.4; // = a + a + 10.6
-  cd = 2.5 * 3.0 - (double) (10 / 4); // = 5.5  (because using integer division)
-  cd = 2.5 * 3.0 - ((double) 10) / 4.0; // = 5.0  (because using float division)
-  */
-
-  // LATER: compute casts from/to int/double
-
-  return 0;
 }
 
 void more_ops() {
+  __pure();
   int ci;
   ci = 1 << 4; // = 16
   ci = 1024 >> 4; // = 64
@@ -237,12 +270,12 @@
   rf = (a + b) * f(1); // = a * f(1) + b * f(1) // ok because redundant
 }
 
-void alloc() { // LATER: add __pure()
-  int* arr = (int*) MALLOC1(exact_div(1024, 32), sizeof(int));
-  free(arr);
-  arr = (int*) malloc(sizeof(int[exact_div(1024, 32)]));
+void alloc() {
+  __pure();
+  int* const arr = MALLOC1(int, exact_div(1024, 32));
   for (int q = 0; q < exact_div(1024, 32); q++) { // q < 32
-    arr[q] = 0;
+    __xwrites("&arr[MINDEX1(exact_div(1024, 32), q)] ~> Cell");
+    arr[MINDEX1(exact_div(1024, 32), q)] = 0;
   }
   free(arr);
 }
