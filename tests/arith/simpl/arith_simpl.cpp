--- conflicted
+++ resolved
@@ -57,18 +57,13 @@
 
 int main()
 {
-<<<<<<< HEAD
   __pure();
   double a;
   double b;
   double c;
   double d;
   double e;
-  double r; double  s; double t; double  u; double  v; double w; double  x; double  y; double z;
-=======
-  double a; double  b; double  c; double d; double  e;
   double  s; double t; double  u; double  v; double w; double  x; double  y; double z;
->>>>>>> ec0e3d4f
 
   // test parsing and normalizing
   x = 2 + 2;
