open Optitrust
open Target

<<<<<<< HEAD
let _ = Flags.strip_trace := false
=======
let _ = Flags.check_validity := true
let _ = Flags.recompute_resources_between_steps := true
>>>>>>> 7143fec4

let _ = Run.script_cpp (fun _ ->
  (* TODO: split this files into one file for each type of simplification *)
  (* TODO: figure out when
     WARNING: trm_to_naive_expr: missing type information for binary division, assuming double
     appears, and whether we can rebuild the type information *)

  (*-----------------------------------------------------*)

  (* Show reification without inlined atoms *)
  !! Arith_basic.debug_without_inlined_atoms := true;
  !! Arith_basic.show ~normalized:false [nbMulti; cWriteVar "rei"; dRHS];
  !! Arith_basic.debug_without_inlined_atoms := false;

  (* Show reification with inlined atoms *)
  !! Arith_basic.show [nbMulti; cWriteVar "rej"; dRHS];

  (* Show reification then remove printed information *)
  !! Arith_basic.show [nbMulti; cWriteVar "rek"; dRHS];
  !! Arith_basic.remove_show [nbMulti; cWriteVar "rek"; dRHS];

  (* LATER: add a test with a subterm non-deletable but redundant,
     and one deletable but non-redundant. *)

  (*-----------------------------------------------------*)

  !! Arith_basic.(simpl gather) [nbMulti; cWriteVar "ra"; dRHS];

  !! Arith_basic.(simpl normalize) [nbMulti; cWriteVar "re"; dRHS];
  !! Arith_basic.(simpl gather) [nbMulti; cWriteVar "re"; dRHS];
  !! Arith_basic.(simpl expand) [nbMulti; cWriteVar "rf"; dRHS];

  !! Arith_basic.(simpl expand_rec) [nbMulti; cWriteVar "eu"; dRHS];
  !! Arith_basic.(simpl euclidian) [nbMulti; cWriteVar "eu"; dRHS];
  !! Arith_basic.(simpl (compose [expand_rec; euclidian; gather_rec])) [nbMulti; cWriteVar "eur"; dRHS];

  !! Arith_basic.(simpl compute) [nbMulti; cWriteVar "ci"; dRHS];
  !! Arith_basic.(simpl compute) [nbMulti; cWriteVar "cd"; dRHS];

  (* !! Arith_basic.simplify ~indepth:true [dRoot]); *) (* Test of all at once: *)

  !! Arith_basic.nosimpl [nbMulti; cFunDef "simpl_in_depth"; cVarDef "x"; cCall "g"];
  !! Arith_basic.simplify ~indepth:true [nbMulti; cFunDef "simpl_in_depth"; cVarDef "x"];
  !! Arith_basic.clear_nosimpl [];

  !! Arith_basic.simplify ~indepth:false [nbMulti; cFunDef "simpl_in_depth"]; (* do nothing *)
  !! Arith_basic.simplify ~indepth:true [nbMulti; cFunDef "simpl_in_depth"];

  !! Arith_basic.(simpl identity) [nbMulti; cWriteVar "x"; dRHS];
  !! Arith_basic.(simpl normalize) [nbMulti; cWriteVar "x"; dRHS]; (* empty diff *)
  !! Arith_basic.(simpl gather) [nbMulti; cWriteVar "y"; dRHS];
  !! Arith_basic.(simpl gather) [nbMulti; cWriteVar "z"; dRHS];
  !! Arith_basic.(simpl gather_rec) [nbMulti; cWriteVar "t"; dRHS];
  !! Arith_basic.(simpl expand_rec) [nbMulti; cWriteVar "u"; dRHS];
  !! Arith_basic.(simpl expand) [nbMulti; cWriteVar "v"; dRHS];

  !! Arith_basic.(simpl gather) [nbMulti; cWriteVar "f"; dRHS];

  !! Arith_basic.(simpl gather) [nbMulti; cWriteVar "ls"; dRHS];
  !! Arith_basic.(simpl gather) [nbMulti; cFor "ls2"; dForStop];
  !! Arith_basic.(simpl gather) [nbMulti; cFor "ls2"; dForStart];

  !! Arith_basic.(simpl gather_rec) [nbMulti; cWriteVar "q"; dRHS];
  !! Arith_basic.(simpl gather_rec) [nbMulti; cWriteVar "p"; dRHS];
  !! Arith_basic.(simpl compute) [nbMulti; cWriteVar "q"; dRHS; cBinop Binop_exact_div]

)


(* For testing one line, add a line in the source "r = ...;" and use:
    !! Arith_basic.(simpl gather_rec) [nbMulti; cWriteVar "r"; dRHS];
*)

(* For testing all lines concerning one variable:
    !! (for i = 0 to 5 do
         Tools.debug "===%d====" i;
         Arith_basic.(simpl gather_rec) [occIndex i; cWriteVar "t"; dRHS];
    done);
*)

(* For debugging apply_bottom_up:
     Arith_basic.(simpl (apply_bottom_up_if_debug true true)) [occIndex i; cWriteVar "t"; dRHS];
     Arith_basic.(simpl apply_bottom_up_debug) [occIndex i; cWriteVar "t"; dRHS];
*)<|MERGE_RESOLUTION|>--- conflicted
+++ resolved
@@ -1,23 +1,17 @@
 open Optitrust
 open Target
 
-<<<<<<< HEAD
-let _ = Flags.strip_trace := false
-=======
 let _ = Flags.check_validity := true
 let _ = Flags.recompute_resources_between_steps := true
->>>>>>> 7143fec4
 
 let _ = Run.script_cpp (fun _ ->
   (* TODO: split this files into one file for each type of simplification *)
-  (* TODO: figure out when
-     WARNING: trm_to_naive_expr: missing type information for binary division, assuming double
-     appears, and whether we can rebuild the type information *)
 
   (*-----------------------------------------------------*)
 
+  (* DEBUG for Arthur *)
   (* Show reification without inlined atoms *)
-  !! Arith_basic.debug_without_inlined_atoms := true;
+  (*!! Arith_basic.debug_without_inlined_atoms := true;
   !! Arith_basic.show ~normalized:false [nbMulti; cWriteVar "rei"; dRHS];
   !! Arith_basic.debug_without_inlined_atoms := false;
 
@@ -26,7 +20,7 @@
 
   (* Show reification then remove printed information *)
   !! Arith_basic.show [nbMulti; cWriteVar "rek"; dRHS];
-  !! Arith_basic.remove_show [nbMulti; cWriteVar "rek"; dRHS];
+  !! Arith_basic.remove_show [nbMulti; cWriteVar "rek"; dRHS];*)
 
   (* LATER: add a test with a subterm non-deletable but redundant,
      and one deletable but non-redundant. *)
@@ -75,7 +69,6 @@
 
 )
 
-
 (* For testing one line, add a line in the source "r = ...;" and use:
     !! Arith_basic.(simpl gather_rec) [nbMulti; cWriteVar "r"; dRHS];
 *)
