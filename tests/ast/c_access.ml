--- conflicted
+++ resolved
@@ -10,7 +10,6 @@
   Flags.dump_ast_details := true;
   Flags.bypass_cfeatures := true;
   Flags.use_new_encodings := true
-<<<<<<< Updated upstream
 
 
 (* Option to choose the size of the test *)
@@ -28,20 +27,7 @@
   !^ Trace.apply caddress_elim; (* Press F6 on this line to see the encoding step; keep in mind that the output is not regular C code *) (* Press Alt+F6 to check the blank diff of the round-trip for caddress_elim+intro *)
   !! Trace.apply caddress_intro;
   !^ Trace.apply stackvar_intro;
-<<<<<<< HEAD
-  !^ Trace.check_recover_original(); (* ARTHUR: later add an optional value ?nb_steps to specify how many steps to go back, so it can be used around caddress_elim+intro. *)
-=======
-
-let _ = Run.script_cpp (* ~filename:"c_big.cpp" ~prefix:"c_big" *) (fun () ->
-  (* Note: address_elim might not work in the presence of stack variables *)
-     Trace.apply stackvar_elim;
-  !! Trace.apply caddress_elim; (* Press F6 on this line, with !! in front of the next line *)
-     Trace.apply caddress_intro;
-  !! Trace.apply stackvar_intro;
->>>>>>> Stashed changes
-=======
   !^ Trace.check_recover_original(); (* Press F6 on this line to see a blank diff if successful, or an error message if the full round-trip fails *)
->>>>>>> 3fa9b70c
 
 )
 
