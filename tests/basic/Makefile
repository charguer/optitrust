--- conflicted
+++ resolved
@@ -127,11 +127,7 @@
 	variable_change_type.ml \
 
 
-<<<<<<< HEAD
-TESTS := $(TESTS_WITH_DOC) $(TESTS_WITHOUT_DOC) 
-=======
 TESTS := $(TESTS_WITH_DOC) $(TESTS_WITHOUT_DOC)
->>>>>>> a45d8307
 
 
 # TEMPORARY FOR TESTING MAKEFILE
