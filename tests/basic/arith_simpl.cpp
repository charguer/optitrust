#include "../../include/optitrust.h"

int f(int x) {
  return x;
}

int g(int x) {
  return x+1;
}

void simpl_in_depth () {
  int x = g(1 + 2 + f(2 + 4)) + g(5) + g(5);
  int y = g(1 + 2 + f(2 + 4)) + g(5) + g(5);
}

int main()
{
  double a; double  b; double  c; double d; double  e;
  double r; double  s; double t; double  u; double  v; double w; double  x; double  y; double z;

  // test parsing and normalizing
  x = 2 + 2;
  x = 2 * b;
  x = a + b * 2 - (3 * c) - d;
  x = a + ((a + 2*b) + 1);
  x = 3 + 5.0 + a + (a + b*2 - 3*c);
  x = 3 * 5.0 * a * b * b;
  x = a / (b * b* c) / d;

  // test gather sum
  y = 1 + 2; // = 3
  y = 1 + 3.2 + 4 + 5.2; // = 5 + 3.2 + 5.2
  y = a + a + a - a; // = 2*a
  y = 2*a - 3*a + b - 5*b; // = - a -4*b
  y = 3*a + 2*b - b + c - 4*a ; // = -a + b + c

  // TODO: arithmetic computations with operations on constants

  // test gather prod
  z = a * a * a / a; // = a * a
  z = a / b / a * b / b; // = 1 / b

  // test gather nested
  t = (a + (3 + 2)*a); // = 6 * a
  t = a + b * a / b; // = 2 * a
  t = (a + (3 + 2)*a) / a * b; // = 6 * b
  t = a / (b * a * b) / (1 / b); // = 1. / b

  // test expand
  u = a * (b + c); // = a * b + a * c
  u = (a + b) * (c + d); // = a * c + a * d + b * c + b * d
  u = 5*a * (2*b + 3*c + 4*d);

  // test expand from pic demo
  v = (a / b * c / (a * d * d / b * e)); // = c / (d * d * e)
  v = (a * b * c / a); // = b * c
  v = ((a / (b / c)) + d * c / b) * (b / c); // = a + d
  v = ((a * ((b / c) * (d / ((((b * a) * a) / c) / e)))) * (a / e)); // = d
  v = (((a * d) / (a / e)) * (1. / e)); // = d
  v = (((a / (1. / e)) + (b * (c / (b / e )))) * (1. / e)); // = a + c


  // test for recursion in atoms (LATER)
  w = a + a * 3 + f(b * f(c + c) / b); // = 4*a + f(f(2*c))

  // test for loop shift
  int ls;
  ls = 0 + x - (-2); // = x + 2
  ls = 0 + x; // = x
  for (int ls2 = 0 + 2; ls2 < 10 + 2; ls2++) {
    ls = 0 + 12 + (-2); // = 10
  }

  // test integer division
  int n, m, p, q;
<<<<<<< HEAD
  q = exact_div(5 + 5, 2); // = exact_div(10,2)
  q = exact_div(5 + 5, 2); // = exact_div(10,2)
=======

  q = exact_div(5 + 5, 2); // = 5  --TODO COMPUTE
>>>>>>> 99a07a59
  q = exact_div(n * m, n); // = m, would also be true if non-exact division
  q = exact_div(n, m) * m; // = n, true because when b divides a
  q = exact_div(exact_div(n, m), p); // = exact_div(n, m * p)
  q = exact_div(exact_div(n, m), p) * m; // = exact_div(n, p)
  q = exact_div(exact_div(n, m), p) * (m * p); // = n
  q = exact_div((n * m * 4 * 32), m); // = n * 4 * 32
  q = exact_div((n * m * 4 * 32), 4); // = n * m * 32
  q = (n / m) / p; // n / (m * p);
  q = (n * m) / n; // = m
  q = (m * n) / n; // = m
  q = (m * n) / (n * n); // = m / n
  q = (m * n * n) / (n * n); // = m
  q = (n * m * n) / (n * n); // = m
  q = (n * m * n) / (n * n * n); // = m / n
  q = (n * m * n * n) / (n * n * n * n); // = m / n
  q = (n * m * n * n) / (n * n * n * n * n); // = m / (n * n)
  q = (n * m * n) / (p * n); // = (n * m) / p
  q = (n / m) * m; // cannot simplify because n might not be divisible by m
  q = (n / 1) / 1;  // = n

  // compute int
  int ci;
  ci = 5 + 5; // = 10
  ci = 3 + n + 1 + n; // = n + n + 4
  ci = 2 * 3 - 1; // = 5
  ci = exact_div(8, 2); // = 4
  ci = exact_div(exact_div(12,3), 4); // = 1
  ci = 8 / 3; // = 2
  ci = (8 / 3) / 3; // = 0
  ci = 2 * 3 - 1 + exact_div(8, 2) + 8 / 3; // = 11

  // compute double
  double cd;
  cd = 5.2 + 5.2; // = 10.4
  cd = 3.2 + a + 1 + a + 3 + 3.4; // = a + a + 10.6
  cd = 2.5 * 3 - 10 / 4; // = 5.5  (because using integer division)
  cd = 2.5 * 3 - 10 / 4.0; // = 5.0  (because using float division)
  cd = (10.5 / 2.2) / (2.4 * 3.4); // = .584893048

  // LATER: compute casts from/to int/double


  return 0;
}
<|MERGE_RESOLUTION|>--- conflicted
+++ resolved
@@ -73,13 +73,7 @@
 
   // test integer division
   int n, m, p, q;
-<<<<<<< HEAD
-  q = exact_div(5 + 5, 2); // = exact_div(10,2)
-  q = exact_div(5 + 5, 2); // = exact_div(10,2)
-=======
-
-  q = exact_div(5 + 5, 2); // = 5  --TODO COMPUTE
->>>>>>> 99a07a59
+  q = exact_div(5 + 5, 2); // = 5
   q = exact_div(n * m, n); // = m, would also be true if non-exact division
   q = exact_div(n, m) * m; // = n, true because when b divides a
   q = exact_div(exact_div(n, m), p); // = exact_div(n, m * p)
