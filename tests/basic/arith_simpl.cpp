#include "../../include/optitrust.h"

int f(int x) {
  return x;
}

int g(int x) {
  return x+1;
}

void simpl_in_depth () {
  int x = g(1 + 2 + f(2 + 4)) + g(5) + g(5);
  int y = g(1 + 2 + f(2 + 4)) + g(5) + g(5);
}

int main()
{
  double a; double  b; double  c; double d; double  e;
  double r; double  s; double t; double  u; double  v; double w; double  x; double  y; double z;

  // test parsing and normalizing
  x = 2 + 2;
  x = 2 * b;
  x = a + b * 2 - (3 * c) - d;
  x = a + ((a + 2*b) + 1);
  x = 3 + 5.0 + a + (a + b*2 - 3*c);
  x = 3 * 5.0 * a * b * b;
  x = a / (b * b* c) / d;

  // test gather sum
  y = 1 + 2; // = 3
  y = 1 + 3.2 + 4 + 5.2; // = 5 + 3.2 + 5.2
  y = a + a + a - a; // = 2*a
  y = 2*a - 3*a + b - 5*b; // = - a -4*b
  y = 3*a + 2*b - b + c - 4*a ; // = -a + b + c

  // TODO: arithmetic computations with operations on constants

  // test gather prod
  z = a * a * a / a; // = a * a
  z = a / b / a * b / b; // = 1 / b

  // test gather nested
  t = (a + (3 + 2)*a); // = 6 * a
  t = a + b * a / b; // = 2 * a
  t = (a + (3 + 2)*a) / a * b; // = 6 * b
  t = a / (b * a * b) / (1 / b); // = 1. / b

  // test expand
  u = a * (b + c); // = a * b + a * c
  u = (a + b) * (c + d); // = a * c + a * d + b * c + b * d
  u = 5*a * (2*b + 3*c + 4*d);

  // test expand from pic demo
  v = (a / b * c / (a * d * d / b * e)); // = c / (d * d * e)
  v = (a * b * c / a); // = b * c
  v = ((a / (b / c)) + d * c / b) * (b / c); // = a + d
  v = ((a * ((b / c) * (d / ((((b * a) * a) / c) / e)))) * (a / e)); // = d
  v = (((a * d) / (a / e)) * (1. / e)); // = d
  v = (((a / (1. / e)) + (b * (c / (b / e )))) * (1. / e)); // = a + c


  // test for recursion in atoms (LATER)
  w = a + a * 3 + f(b * f(c + c) / b); // = 4*a + f(f(2*c))

  // test for loop shift
  int ls;
  ls = 0 + x - (-2); // = x + 2
  ls = 0 + x; // = x
  for (int ls2 = 0 + 2; ls2 < 10 + 2; ls2++) {
    ls = 0 + 12 + (-2); // = 10
  }

  // test integer division
  int n, m, p, q;
  q = exact_div(5 + 5, 2); // = 5
  q = exact_div(n * m, n); // = m, would also be true if non-exact division
  q = exact_div(n, m) * m; // = n, true because when b divides a
  q = exact_div(exact_div(n, m), p); // = exact_div(n, m * p)
  q = exact_div(exact_div(n, m), p) * m; // = exact_div(n, p)
  q = exact_div(exact_div(n, m), p) * (m * p); // = n
  q = exact_div((n * m * 4 * 32), m); // = n * 4 * 32
  q = exact_div((n * m * 4 * 32), 4); // = n * m * 32
  q = (n / m) / p; // n / (m * p);
  q = (n * m) / n; // = m
  q = (m * n) / n; // = m
  q = (m * n) / (n * n); // = m / n
  q = (m * n * n) / (n * n); // = m
  q = (n * m * n) / (n * n); // = m
  q = (n * m * n) / (n * n * n); // = m / n
  q = (n * m * n * n) / (n * n * n * n); // = m / n
  q = (n * m * n * n) / (n * n * n * n * n); // = m / (n * n)
  q = (n * m * n) / (p * n); // = (n * m) / p
  q = (n / m) * m; // cannot simplify because n might not be divisible by m
  q = (n / 1) / 1;  // = n

<<<<<<< HEAD
=======
  int* arr = (int*) MALLOC1(exact_div(1024, 32), sizeof(int));
  free(arr);
  arr = (int*) malloc(sizeof(int[exact_div(1024, 32)]));
  for (q = 0; q < exact_div(1024, 32); q++) { // q < 32
    arr[q] = 0;
  }
  free(arr);

>>>>>>> a45d8307
  // compute int
  int ci;
  ci = 5 + 5; // = 10
  ci = 3 + n + 1 + n; // = n + n + 4
  ci = 2 * 3 - 1; // = 5
  ci = 1 << 4; // = 16
  ci = 1024 >> 4; // = 64
  ci = 14 ^ 5; // = 11 because 1110b ^ 101b = 1011b
  ci = 14 | 5; // = 15
  ci = 14 & 5; // = 4
  ci = 15 % 4; // = 3
  ci = n * 4 * 2; // = n * 8

  // compute int div
  ci = exact_div(8, 2); // = 4
  ci = exact_div(exact_div(12,3), 4); // = 1
  ci = 8 / 3; // = 2
  ci = (8 / 3) / 3; // = 0
  ci = 2 * 3 - 1 + exact_div(8, 2) + 8 / 3; // = 11

  // compute double
  double cd;
  cd = 5.2 + 5.2; // = 10.4
  cd = 3.2 + a + 1 + a + 3 + 3.4; // = a + a + 10.6
  cd = 2.5 * 3 - 10 / 4; // = 5.5  (because using integer division)
  cd = 2.5 * 3 - 10 / 4.0; // = 5.0  (because using float division)
  cd = (10.5 / 2.2) / (2.4 * 3.4); // = .584893048

  // LATER: compute casts from/to int/double


  return 0;
}
<|MERGE_RESOLUTION|>--- conflicted
+++ resolved
@@ -94,8 +94,6 @@
   q = (n / m) * m; // cannot simplify because n might not be divisible by m
   q = (n / 1) / 1;  // = n
 
-<<<<<<< HEAD
-=======
   int* arr = (int*) MALLOC1(exact_div(1024, 32), sizeof(int));
   free(arr);
   arr = (int*) malloc(sizeof(int[exact_div(1024, 32)]));
@@ -104,7 +102,6 @@
   }
   free(arr);
 
->>>>>>> a45d8307
   // compute int
   int ci;
   ci = 5 + 5; // = 10
