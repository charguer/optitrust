open Optitrust
open Target
open Syntax

let _ = Flags.check_validity := true

let _ = Run.doc_script_cpp (fun _ ->
<<<<<<< HEAD
  let a = find_var_in_current_ast "a" in
  !! Matrix_basic.local_name_tile a ~into:"b" [(trm_int 3, trm_int 4)] [cFor "i"];
=======
  !! Matrix_basic.local_name_tile ~alloc_instr:[cVarDef "a"] ~into:"b" [(trm_int 3, trm_int 4)] [cFor "i"];
>>>>>>> 19487093
)

"
#include \"../../include/optitrust.h\"

int main (){
  // FIXME: CALLOC
  int* const a = (int* const) MALLOC1(10, sizeof(int));
  for (int i = 3; i < 7; i++) {
    a[MINDEX1(10, i)];
  }
  MFREE1(10, a);
}
"

let _ = Run.script_cpp (fun _ ->
  let tile offset size = (trm_int offset, trm_int size) in
<<<<<<< HEAD
  let a = find_var_in_current_ast "a" in
  let b = find_var_in_current_ast "b" in
  !! Matrix_basic.local_name_tile a ~into:"x" [tile 0 10; tile 2 8; tile 0 4] [cFor ~body:[cArrayWrite "a"] "i"];
  !! Matrix_basic.local_name_tile b ~into:"y" [tile 0 10; tile 2 8; tile 0 4] ~alloc_instr:[cWriteVar "b"] [cFor ~body:[cArrayWrite "b"] "j"];
=======
  !! Matrix_basic.local_name_tile ~alloc_instr:[cVarDef "a"] ~into:"x" [tile 0 10; tile 2 8; tile 0 4] [cFor ~body:[cArrayWrite "a"] "i"];
  (* FIXME? non const =
  !! Matrix_basic.local_name_tile "b" ~into:"y" [tile 0 10; tile 2 8; tile 0 4] ~alloc_instr:[cWriteVar "b"] [cFor ~body:[cArrayWrite "b"] "j"]; *)
  !!! ();
>>>>>>> 19487093
)<|MERGE_RESOLUTION|>--- conflicted
+++ resolved
@@ -5,12 +5,7 @@
 let _ = Flags.check_validity := true
 
 let _ = Run.doc_script_cpp (fun _ ->
-<<<<<<< HEAD
-  let a = find_var_in_current_ast "a" in
-  !! Matrix_basic.local_name_tile a ~into:"b" [(trm_int 3, trm_int 4)] [cFor "i"];
-=======
   !! Matrix_basic.local_name_tile ~alloc_instr:[cVarDef "a"] ~into:"b" [(trm_int 3, trm_int 4)] [cFor "i"];
->>>>>>> 19487093
 )
 
 "
@@ -28,15 +23,8 @@
 
 let _ = Run.script_cpp (fun _ ->
   let tile offset size = (trm_int offset, trm_int size) in
-<<<<<<< HEAD
-  let a = find_var_in_current_ast "a" in
-  let b = find_var_in_current_ast "b" in
-  !! Matrix_basic.local_name_tile a ~into:"x" [tile 0 10; tile 2 8; tile 0 4] [cFor ~body:[cArrayWrite "a"] "i"];
-  !! Matrix_basic.local_name_tile b ~into:"y" [tile 0 10; tile 2 8; tile 0 4] ~alloc_instr:[cWriteVar "b"] [cFor ~body:[cArrayWrite "b"] "j"];
-=======
   !! Matrix_basic.local_name_tile ~alloc_instr:[cVarDef "a"] ~into:"x" [tile 0 10; tile 2 8; tile 0 4] [cFor ~body:[cArrayWrite "a"] "i"];
   (* FIXME? non const =
   !! Matrix_basic.local_name_tile "b" ~into:"y" [tile 0 10; tile 2 8; tile 0 4] ~alloc_instr:[cWriteVar "b"] [cFor ~body:[cArrayWrite "b"] "j"]; *)
   !!! ();
->>>>>>> 19487093
 )