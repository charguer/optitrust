--- conflicted
+++ resolved
@@ -5,12 +5,8 @@
 typedef float T;
 
 int main() {
-<<<<<<< HEAD
-  T a[N];
-=======
   T* a = (T*) MALLOC1(N, sizeof(T));
   T* b = (T*) MALLOC1(N - 2, sizeof(T));
->>>>>>> bf233f39
   for (int i = 0; i < N; i++) {
     a[MINDEX1(N, i)] = i;
     if (i >= 2) {
@@ -21,93 +17,7 @@
     }
   }
 
-<<<<<<< HEAD
-  T b[N - 2];
-  for (int i = 0; i < N - 2; i++) {
-    b[i] = a[i] + a[i + 1] + a[i + 1];
-  }
-
-  for (int i = 0; i < N - 4; i++) {
-    printf("%i\n", b[i] + b[i + 1] + b[i + 2]);
-  }
-
-  return 0;
-}
-
-/* storage folding transformations:
-
-# circular buffering for 'a'
-
-T a[3];
-for (int i = 0; i < 2; i++) {
-  a[i] = i;
-}
-
-T b[N - 2];
-for (int i = 0; i < N - 2; i++) {
-  a[(i + 2) % 3] = i + 2;
-  b[i] = a[(i + 0) % 3] + a[(i + 1) % 3] + a[(i + 2) % 3];
-}
-
-for (int i = 0; i < N - 4; i++) {
-  printf("%i\n", b[i] + b[i + 1] + b[i + 2]);
-}
-
-# same without prologue:
-
-T a[3];
-T b[N - 2];
-for (int i = 0; i < N; i++) {
-  a[i % 3] = i;
-  if (i >= 2) {
-    b[i - 2] = a[(i - 2) % 3] + a[(i - 1) % 3] + a[i % 3];
-  }
-}
-
-for (int i = 0; i < N - 4; i++) {
-  printf("%i\n", b[i] + b[i + 1] + b[i + 2]);
-}
-
-# register rotation for 'b'
-
-T a[3];
-for (int i = 0; i < 2; i++) {
-  a[i] = i;
-}
-
-a[2 % 3] = 2;
-T b0 = a[0 % 3] + a[1 % 3] + a[2 % 3];
-a[3 % 3] = 3;
-T b1 = a[1 % 3] + a[2 % 3] + a[3 % 3];
-T b2;
-
-for (int i = 0; i < N - 4; i++) {
-  a[(i + 4) % 3] = i + 2;
-  b2 = a[(i + 2) % 3] + a[(i + 3) % 3] + a[(i + 4) % 3];
-  printf("%i\n", b0 + b1 + b2);
-  b0 = b1;
-  b1 = b2;
-}
-
-# same without prologue:
-
-T a[3];
-T b0, b1, b2;
-for (int i = 0; i < N; i++) {
-  a[i % 3] = i;
-  if (i >= 2) {
-    b2 = a[(i - 2) % 3] + a[(i - 1) % 3] + a[i % 3];
-  }
-  if (i >= 4) {
-    printf("%i\n", b0 + b1 + b2);
-  }
-  b0 = b1;
-  b1 = b2;
-}
-*/
-=======
   free(a);
   free(b);
   return 0;
-}
->>>>>>> bf233f39
+}