--- conflicted
+++ resolved
@@ -70,10 +70,7 @@
 	apac_constify_functions_arguments.ml \
 	apac_sync_with_taskwait.ml \
 	apac_insert_tasks_naive.ml \
-<<<<<<< HEAD
-=======
-
->>>>>>> a45d8307
+
 
 #variable_inline.ml \ TODO: Update variable_inline unit test
 
@@ -83,11 +80,7 @@
 	loop_fission.ml \
 	record_align_field.ml \
 	apac_heapify_nested_seq.ml \
-<<<<<<< HEAD
-	
-=======
-
->>>>>>> a45d8307
+
 NOT_NEEEDED_TO_FIX := \
 	aos_to_soa.ml \
 
