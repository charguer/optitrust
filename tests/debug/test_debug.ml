open Optitrust
open Target
open Path

let _ = Flags.dump_ast_details := true

let _ = Run.script_cpp (fun () ->
   (* -- Test Targets -- *)
   show [ cFunDef "mm" ];

   show [ cFor "i" ];
   (* nbAny; nbExact 1; *)
   show [ cFunDef "mm"; cFor "i" ];

   show [ cFor "j" ];
   show [ cFor "i"; cFor "j" ];
   (* DISCUSS: unexpected outcome: *)
   (* show [ cForNestedAtDepth 0 ]; *)

   show [ cFor "k" ];
   show [ cFor "i"; cFor "j"; cFor "k" ];

   (* DISCUSS: unexpected outcome: DepthAt 0 ? *)
   (* show [ cInDepth; cReadVar "a" ]; *)
   show [ cCellAccess () ];
   (* not working?: *)
   show [ cCellRead () ]; show [ cRead () ];
   show [ cCellWrite () ];

   (* -- reduction rewrites -- *)
   (* bigstep "liftReduce1";

   show [cFunDef "reduction"; cVarDef "sum"];
   !! Loop.hoist [cFunDef "reduction"; cVarDef "sum"];
   !! Variable.inline [cFunDef "reduction"; cVarDef "sum"];
   !! Variable.rename ~into:"sum" [cFunDef "reduction"; cVarDef "sum_step"];
   !! Loop.fission ~split_between:true [cFunDef "reduction"; cFor "i"];
   !! Loop.swap [cFunDef "reduction"; cFor ~body:[cFor "j"] "i"];
   (* !! Variable.inline_and_rename *)
   *)

   (* -- MM rewrite -- *)
   bigstep "matrix";

   (* -- Split Loops -- *)
   !! Loop_basic.tile (lit "32") ~index:"bi" ~bound:TileBoundDivides [cFunDef "mm"; cFor "i"];
   !! Loop_basic.tile (lit "32") ~index:"bj" ~bound:TileBoundDivides [cFunDef "mm"; cFor "j"];
   !! Loop_basic.tile (lit "4") ~index:"bk" ~bound:TileBoundDivides [cFunDef "mm"; cFor "k"];

   (* -- Reorder Loops -- *)
   (* DISCUSS: The loop nest is not 'perfect' enough for:
   - 'blocking'
   !! Loop.reorder ~order:["bi"; "bj"; "bk"; "i"; "j"; "k"] [cFor "bi"];
   - 'loop-perm'
   !! Loop.reorder ~order:["bi"; "bj"; "bk"; "i"; "k"; "j"] [cFor "bi"];
   *)
   !! Loop.reorder ~order:["bi"; "bj"; "i"; "j"] [cFunDef "mm"; cFor "bi"];

   (* TODO: hoist_inline helper? *)
   (* FIXME: hoist bugged? array size + init *)
   (* TODO:
   !! Loop.hoist ~inline:true ~nb_loops:2 [cFunDef "mm"; cVarDef "sum"];
   *)
   !! Loop.hoist ~array_size:(Some (expr "32")) ~inline:true [cFunDef "mm"; cVarDef "sum"];
   !! Loop.hoist ~array_size:(Some (expr "32")) ~inline:true [cFunDef "mm"; cVarDef "sum"];
   !! Instr.delete [cWriteVar "sum_step"];
   !! Variable.rename ~into:"sum" [cFunDef "mm"; cVarDef "sum_step_step"];
   !! Loop.fission ~split_between:true [cFunDef "mm"; cFor "j"];
   !! Loop.fission ~split_between:true [cFunDef "mm"; cFor "i"];
   show [cFunDef "mm"; cFor ~body:[cFor ~body:[cFor ~body:[cFor "k"] "bk"] "j"] "i"];
   show [cFunDef "mm"; cFor ~body:[sExpr"+="] "i"];
   show [cFunDef "mm"; cFor ~body:[cVar "a"] "i"];
   (* FIXME: reorder target is wrong? *)
   (* !! Loop.reorder ~order:["bk"; "i"; "k"; "j"]
    [cFunDef "mm"; cFor ~body:[cFor ~body:[cFor ~body:[cFor "k"] "bk"] "j"] "i"]; *)
   !! Loop.swap [cFunDef "mm"; cFor "i"; cFor ~body:[sExpr"+="] "j"];
   !! Loop.swap [cFunDef "mm"; cFor ~body:[sExpr"+="] "i"];
   !! Loop.swap [cFunDef "mm"; cFor ~body:[sExpr"+="] "j"];

   (* -- Vectorize -- *)
   (* OMP pragma *)
   (* pic_demo.ml *)

   (* -- Array Packing -- *)
   (* Store Temporary Array (alloc + copy loops) *)
   (* replace x := a[i] * 2 by x := t[i] *)
   (* Variable.bind? t = x * 2; hoist t *)
   (* insert new array + bind to it *)

   (* -- Loop Unroll -- *)

<<<<<<< HEAD
   (* -- Parallelize -- *)
   (* OMP pragma *)
=======
   show [cFunDef "main"];
>>>>>>> 8df40212
)<|MERGE_RESOLUTION|>--- conflicted
+++ resolved
@@ -89,10 +89,7 @@
 
    (* -- Loop Unroll -- *)
 
-<<<<<<< HEAD
    (* -- Parallelize -- *)
    (* OMP pragma *)
-=======
-   show [cFunDef "main"];
->>>>>>> 8df40212
+   (* show [cFunDef "main"]; *)
 )