open Optitrust
open Target
open Ast

let _ = Run.script_cpp (fun _ ->

<<<<<<< HEAD
    !! Function_basic.bind_intro ~fresh_name:"a" [sExpr "f(1)"];
=======
    show [cVarDef "c"];
>>>>>>> 1244f715
)<|MERGE_RESOLUTION|>--- conflicted
+++ resolved
@@ -4,9 +4,5 @@
 
 let _ = Run.script_cpp (fun _ ->
 
-<<<<<<< HEAD
-    !! Function_basic.bind_intro ~fresh_name:"a" [sExpr "f(1)"];
-=======
     show [cVarDef "c"];
->>>>>>> 1244f715
 )