--- conflicted
+++ resolved
@@ -4,12 +4,7 @@
 let _ = Flags.check_validity := true
 
 let _ = Run.script_cpp (fun _ ->
-<<<<<<< HEAD
   !! Function.use_infix_ops ~indepth:true [cFunBody "g"];
-)
-=======
-
-    !! Function.use_infix_ops ~indepth:true [cFunDef "g"; dBody];
 )
 
 (** TODO
@@ -22,5 +17,4 @@
 
   trm_has_cstyle Postfix_step range.step
   *)
-*)
->>>>>>> 51aabbc0
+*)