open Optitrust
open Prelude

let _ = Flags.check_validity := true
(* let _ = Flags.pretty_matrix_notation := true *)

let _ = Run.script_cpp (fun _ ->
  !! Resources.ensure_computed ();
<<<<<<< HEAD
  let range a b = (trm_int a, trm_int b) in

  (* uninit_pre *)
  !! Trace.failure_expected (fun () ->
    !! Matrix_basic.local_name_tile
      ~alloc_instr:[cFunBody "malloc_uninit_pre"; cVarDef "a"] ~local_var:"x"
      ~uninit_pre:false ~uninit_post:false
      [range 0 10; range 2 10; range 0 4]
      [cFunBody "malloc_uninit_pre"; cFor ~body:[cArrayWrite "a"] "i"];
=======
  let tile offset size = (trm_int offset, trm_int size) in
  !! Trace.failure_expected (fun _e -> true) (fun () ->
     Matrix_basic.local_name_tile ~alloc_instr:[cVarDef "a"] ~local_var:"x"
      ~uninit_pre:false ~uninit_post:false
      [tile 0 10; tile 2 8; tile 0 4] [cFor ~body:[cArrayWrite "a"] "i"];
     Arith.default_simpl [];
     Resources.ensure_computed ();
>>>>>>> 52f1a7ed
  );
  !! Matrix_basic.local_name_tile
    ~alloc_instr:[cFunBody "malloc_uninit_pre"; cVarDef "a"] ~local_var:"x"
    ~uninit_pre:true ~uninit_post:false
    [range 0 10; range 2 10; range 0 4]
    [cFunBody "malloc_uninit_pre"; cFor ~body:[cArrayWrite "a"] "i"];

  (* uninit_post *)
  !! Trace.failure_expected (fun () ->
    Matrix_basic.local_name_tile
      ~alloc_instr:[cFunBody "malloc_uninit_post"; cVarDef "a"] ~local_var:"x"
      ~uninit_pre:true ~uninit_post:false
      [range 2 10]
      [cFunBody "malloc_uninit_post"; cFor ~body:[cArrayWrite "a"] "i"];
  );
  (* FIXME:
  !! Matrix_basic.local_name_tile
    ~alloc_instr:[cFunBody "malloc_uninit_post"; cVarDef "a"] ~local_var:"x"
    ~uninit_pre:false ~uninit_post:true
    [range 2 10]
    [cFunBody "malloc_uninit_post"; cFor ~body:[cArrayWrite "a"] "i"];

  (* uninit_pre + post *)
  !! Matrix_basic.local_name_tile
    ~alloc_instr:[cFunBody "malloc_uninit_prepost"; cVarDef "a"] ~local_var:"x"
    ~uninit_pre:true ~uninit_post:true
    [range 0 10; range 2 10; range 0 4]
    [cFunBody "malloc_uninit_prepost"; cFor ~body:[cArrayWrite "a"] "i"];
    *)

  (* !! Arith.default_simpl []; *)

  (* FIXME? non const =
  !! Matrix_basic.local_name_tile "b" ~into:"y" [tile 0 10; tile 2 8; tile 0 4] ~alloc_instr:[cWriteVar "b"] [cFor ~body:[cArrayWrite "b"] "j"]; *)
  !!! ();
)<|MERGE_RESOLUTION|>--- conflicted
+++ resolved
@@ -6,25 +6,15 @@
 
 let _ = Run.script_cpp (fun _ ->
   !! Resources.ensure_computed ();
-<<<<<<< HEAD
   let range a b = (trm_int a, trm_int b) in
 
   (* uninit_pre *)
-  !! Trace.failure_expected (fun () ->
+  !! Trace.failure_expected (fun _e -> true) (fun () ->
     !! Matrix_basic.local_name_tile
       ~alloc_instr:[cFunBody "malloc_uninit_pre"; cVarDef "a"] ~local_var:"x"
       ~uninit_pre:false ~uninit_post:false
       [range 0 10; range 2 10; range 0 4]
       [cFunBody "malloc_uninit_pre"; cFor ~body:[cArrayWrite "a"] "i"];
-=======
-  let tile offset size = (trm_int offset, trm_int size) in
-  !! Trace.failure_expected (fun _e -> true) (fun () ->
-     Matrix_basic.local_name_tile ~alloc_instr:[cVarDef "a"] ~local_var:"x"
-      ~uninit_pre:false ~uninit_post:false
-      [tile 0 10; tile 2 8; tile 0 4] [cFor ~body:[cArrayWrite "a"] "i"];
-     Arith.default_simpl [];
-     Resources.ensure_computed ();
->>>>>>> 52f1a7ed
   );
   !! Matrix_basic.local_name_tile
     ~alloc_instr:[cFunBody "malloc_uninit_pre"; cVarDef "a"] ~local_var:"x"
@@ -33,7 +23,7 @@
     [cFunBody "malloc_uninit_pre"; cFor ~body:[cArrayWrite "a"] "i"];
 
   (* uninit_post *)
-  !! Trace.failure_expected (fun () ->
+  !! Trace.failure_expected (fun _e -> true) (fun () ->
     Matrix_basic.local_name_tile
       ~alloc_instr:[cFunBody "malloc_uninit_post"; cVarDef "a"] ~local_var:"x"
       ~uninit_pre:true ~uninit_post:false
