open Optitrust
open Prelude

let _ = Flags.check_validity := true

(*
let _ = Flags.print_optitrust_syntax := true
let _ = Flags.debug_errors_msg_embedded_in_ast := true
*)

let _ = Run.script_cpp (fun () ->
  (* !! Resources.ensure_computed (); *)
  let s = find_var_in_current_ast "s" in
  !! Matrix_basic.stack_copy ~var:s ~copy_var:"x" ~copy_dims:1 [cFor ~body:[sInstr "+="] "j"];
<<<<<<< HEAD
  (* !!! (); FIXME: encode/decode *)
=======
  !! Trace.set_ast ( Resource_computation.trm_deep_copy (Trace.ast()));
  !! Resources.ensure_computed ();
  !!! ();
>>>>>>> 9d4097f9
)<|MERGE_RESOLUTION|>--- conflicted
+++ resolved
@@ -12,11 +12,5 @@
   (* !! Resources.ensure_computed (); *)
   let s = find_var_in_current_ast "s" in
   !! Matrix_basic.stack_copy ~var:s ~copy_var:"x" ~copy_dims:1 [cFor ~body:[sInstr "+="] "j"];
-<<<<<<< HEAD
   (* !!! (); FIXME: encode/decode *)
-=======
-  !! Trace.set_ast ( Resource_computation.trm_deep_copy (Trace.ast()));
-  !! Resources.ensure_computed ();
-  !!! ();
->>>>>>> 9d4097f9
 )