--- conflicted
+++ resolved
@@ -4,21 +4,19 @@
 
 (*let _ = Flags.resource_errors_as_warnings := true*)
 let _ = Flags.check_validity := true
-let _ = Flags.recompute_resources_between_steps := false
-let _ = Flags.display_resources := true
-let _ = Flags.always_name_resource_hyp := true
+let _ = Flags.recompute_resources_between_steps := true
+(* let _ = Flags.display_resources := true
+let _ = Flags.always_name_resource_hyp := true *)
 
 let _ = Run.script_cpp (fun () ->
-<<<<<<< HEAD
-    !! loop_minimize [cFunBody "h"; cFor "i"];
-    !! loop_minimize [cFunBody "f"; cFor "i"];
-    !! loop_minimize [nbMulti; cFunBody "g"; cFor "i"];
-=======
     !! loop_minimize [cFunBody "default_contract"; cFor "i"];
     !! loop_minimize [cFunBody "iter_contract"; cFor "i"];
-    !! loop_minimize [cFunBody "produced_uninit_used_ro"; cFor "i"]; (* FIXME *)
-    !! loop_minimize ~shallow:true [cFunBody "nested_loops"; cFor "i"]; (* Should do nothing *)
-    Resources.ensure_computed ();
+    !! loop_minimize [nbMulti; cFunBody "produced_uninit_used_ro"; cFor "i"];
+    !! loop_minimize [cFunBody "nested_loops"; cFor "i"]; (* Should do nothing *)
+    (* Resources.ensure_computed (); *)
+
+    (* TODO: !! loop_minimize ~indepth:true [cFunBody "nested_loops"; cFor "i"];
+       equivalent to: *)
+    !! loop_minimize [cFunBody "nested_loops"; cFor "j"];
     !! loop_minimize [cFunBody "nested_loops"; cFor "i"];
->>>>>>> 2f75763c
 )