--- conflicted
+++ resolved
@@ -23,8 +23,7 @@
   }
 }
 
-<<<<<<< HEAD
-void g(int* t2) {
+void produced_uninit_used_ro(int* t2) {
   __consumes("t2 ~> Matrix1(10)");
   __produces("_Uninit(t2 ~> Matrix1(10))");
   for (int i = 0; i < 10; i++) {
@@ -39,34 +38,27 @@
   for (int i = 0; i < 10; i++) {
     __modifies("_Uninit(&t2[MINDEX1(10, i)] ~> Cell)");
     t2[MINDEX1(10, i)] = 2;
-=======
-void produced_uninit_used_ro(int* t2) {
-  __consumes("t2 ~> Matrix1(10)");
-  __produces("_Uninit(t2 ~> Matrix1(10))");
-
-  for (int i = 0; i < 10; i++) {
-    __reads("&t2[MINDEX1(10, i)] ~> Cell");
-
-    int x = t2[MINDEX1(10, i)];
   }
 }
 
 void nested_loops(float* M1, float* M2, int n) {
-  __modifies("M1 ~> Matrix2(n, n), M2 ~> Matrix2(n, n)");
-
+  __modifies("M1 ~> Matrix2(n, n)");
+  __modifies("M2 ~> Matrix2(n, n)");
   int c = 0;
   for (int i = 0; i < n; i++) {
     __sequentially_modifies("&c ~> Cell");
-    __reads("Group(range(0, n, 1), fun j -> &M1[MINDEX2(n, n, i, j)] ~> Cell)");
-
+    __modifies(
+        "Group(range(0, n, 1), fun j -> &M1[MINDEX2(n, n, i, j)] ~> Cell)");
+__modifies(
+        "Group(range(0, n, 1), fun j -> &M2[MINDEX2(n, n, i, j)] ~> Cell)");
     int acc = 0;
     for (int j = 0; j < n; j++) {
+__sequentially_modifies("&c ~> Cell");
       __sequentially_modifies("&acc ~> Cell");
-      __reads("&M1[MINDEX2(n, n, i, j)] ~> Cell");
-
+      __modifies("&M1[MINDEX2(n, n, i, j)] ~> Cell");
+__modifies("&M2[MINDEX2(n, n, i, j)] ~> Cell");
       acc += M1[MINDEX2(n, n, i, j)];
     }
     c += acc;
->>>>>>> 2f75763c
   }
 }