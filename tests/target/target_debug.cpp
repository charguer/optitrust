


int main() {
<<<<<<< HEAD

  int x = 4;
  x = 6;
  int y = 10;
  x = 7;
  int z = x;

  int t[2];
  t[0] = 3;
  t[1] = 4;
  int a;
  a  = t[0];
  return 0;
=======
  int t[2] = {0,0};
  int a = t[0];
  int s = 0;
  /*
  s += 2;
  if (true) {
    s = s + 1;
  }
  */
>>>>>>> 541fec9b
}

/*
typedef struct {
  int x;
  int y;
} vect;

typedef struct {
  int weight;
  vect pos;
  vect speed;
} obj;

vect f() { return {1, 1}; }

int main() {
  vect p = {0, 0};
  vect b;
  b.x = (p.x);
  b.y = (p.y);
  vect u;
  obj a = {0, {0, 0}, {0, 0}};
  u.x = (a.pos.x);
  u.y = (a.pos.y);
  vect t[2];
  vect p2 = p;
  t[0].x = (p2.x);
  t[0].y = (p2.y);
  obj c;
  c.weight = (a.weight);
  c.pos.x = (a.pos).x;
  c.pos.y = (a.pos).y;
  c.speed.x = (a.speed).x;
  c.speed.y = (a.speed).y;
  return 0;
}*/<|MERGE_RESOLUTION|>--- conflicted
+++ resolved
@@ -2,7 +2,6 @@
 
 
 int main() {
-<<<<<<< HEAD
 
   int x = 4;
   x = 6;
@@ -16,17 +15,6 @@
   int a;
   a  = t[0];
   return 0;
-=======
-  int t[2] = {0,0};
-  int a = t[0];
-  int s = 0;
-  /*
-  s += 2;
-  if (true) {
-    s = s + 1;
-  }
-  */
->>>>>>> 541fec9b
 }
 
 /*
