open Optitrust
open Prelude

let _ =  Run.script_cpp ( fun () ->
  let fv = find_var_in_current_ast in
<<<<<<< HEAD
  !! Variable.delocalize_in_vars (fv "a") ~into:"x" ~index:"k" ~mark:"section_of_interest" ~array_size:(fv "N") ~ops:(Local_arith (Lit_int 0, Binop_add) ) ~local_vars:["xa";"xb"] [cFor "i"];

  !! Trace.restore_original();
  !! Variable.local_name (fv "a") ~into:"x" ~mark:"section_of_interest" [cFor "i"];
  !! Variable_basic.delocalize  ~index:"k" ~array_size:(var "N") ~ops:(Local_arith (Lit_int 0, Binop_add)) [cMark "section_of_interest"] ;
  !! Variable_basic.unfold ~at:[cFor "k"] [ nbAny; cVarDef "N"];
  !! Loop_basic.unroll ~inner_braces:false [nbMulti; cFor "k"];
  !! Arrays_basic.to_variables ["xa";"xb"] [cVarDef "x"];
  !! Marks_basic.remove "section_of_interest"  [cMark "section_of_interest"];
=======
  !! Variable.delocalize_in_vars "a" ~into:"x" ~index:"k" ~mark:"section_of_interest" ~array_size:(fv "N") ~ops:(Local_arith (Lit_int 0, Binop_add) ) ~local_vars:["xa";"xb"] [cFor "i"];
  !! Trace.alternative (fun () ->
    !! Variable.local_name ~var:"a" ~local_var:"x" ~mark:"section_of_interest" [cFor "i"];
    !! Variable_basic.delocalize  ~index:"k" ~array_size:(var "N") ~ops:(Local_arith (Lit_int 0, Binop_add)) [cMark "section_of_interest"] ;
    !! Variable_basic.unfold ~at:[cFor "k"] [ nbAny; cVarDef "N"];
    !! Loop_basic.unroll ~inner_braces:false [nbMulti; cFor "k"];
    !! Arrays_basic.to_variables ["xa";"xb"] [cVarDef "x"];
    !! Marks_basic.remove "section_of_interest"  [cMark "section_of_interest"];
    !! ());
>>>>>>> 19a4c771

)<|MERGE_RESOLUTION|>--- conflicted
+++ resolved
@@ -3,26 +3,14 @@
 
 let _ =  Run.script_cpp ( fun () ->
   let fv = find_var_in_current_ast in
-<<<<<<< HEAD
-  !! Variable.delocalize_in_vars (fv "a") ~into:"x" ~index:"k" ~mark:"section_of_interest" ~array_size:(fv "N") ~ops:(Local_arith (Lit_int 0, Binop_add) ) ~local_vars:["xa";"xb"] [cFor "i"];
+  !! Variable.delocalize_in_vars "a" ~into:"x" ~index:"k" ~mark:"section_of_interest" ~array_size:(fv "N") ~ops:(Local_arith (Lit_int 0, Binop_add) ) ~local_vars:["xa";"xb"] [cFor "i"];
 
   !! Trace.restore_original();
-  !! Variable.local_name (fv "a") ~into:"x" ~mark:"section_of_interest" [cFor "i"];
+  !! Variable.local_name ~var:"a" ~local_var:"x" ~mark:"section_of_interest" [cFor "i"];
   !! Variable_basic.delocalize  ~index:"k" ~array_size:(var "N") ~ops:(Local_arith (Lit_int 0, Binop_add)) [cMark "section_of_interest"] ;
   !! Variable_basic.unfold ~at:[cFor "k"] [ nbAny; cVarDef "N"];
   !! Loop_basic.unroll ~inner_braces:false [nbMulti; cFor "k"];
   !! Arrays_basic.to_variables ["xa";"xb"] [cVarDef "x"];
   !! Marks_basic.remove "section_of_interest"  [cMark "section_of_interest"];
-=======
-  !! Variable.delocalize_in_vars "a" ~into:"x" ~index:"k" ~mark:"section_of_interest" ~array_size:(fv "N") ~ops:(Local_arith (Lit_int 0, Binop_add) ) ~local_vars:["xa";"xb"] [cFor "i"];
-  !! Trace.alternative (fun () ->
-    !! Variable.local_name ~var:"a" ~local_var:"x" ~mark:"section_of_interest" [cFor "i"];
-    !! Variable_basic.delocalize  ~index:"k" ~array_size:(var "N") ~ops:(Local_arith (Lit_int 0, Binop_add)) [cMark "section_of_interest"] ;
-    !! Variable_basic.unfold ~at:[cFor "k"] [ nbAny; cVarDef "N"];
-    !! Loop_basic.unroll ~inner_braces:false [nbMulti; cFor "k"];
-    !! Arrays_basic.to_variables ["xa";"xb"] [cVarDef "x"];
-    !! Marks_basic.remove "section_of_interest"  [cMark "section_of_interest"];
-    !! ());
->>>>>>> 19a4c771
 
 )