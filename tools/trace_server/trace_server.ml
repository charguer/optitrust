open Optitrust
open Trace_query

exception Invalid_query of string
exception Step_not_found of string * int

let handle_exn_response sub_handler request =
  try
    sub_handler request
  with
  | Invalid_query msg -> Dream.respond ~status:`Bad_Request msg
  | Trace_not_found path -> Dream.respond ~status:`Not_Found ("Trace " ^ path ^ " not found")
  | Trace_deserialization_error path -> Dream.respond ~status:`Internal_Server_Error ("Trace deserialization failed for " ^ path)
  | Trace_out_of_date path -> Dream.respond ~status:(`Status 419) ("Wrong timestamp for " ^ path)
  | Step_not_found (path, step_id) -> Dream.respond ~status:`Not_Found ("Could not find step " ^ string_of_int step_id ^ " in trace " ^ path)
<<<<<<< HEAD
  | Trace.MissingAst -> Dream.respond ~status:`Not_Found ("This AST is missing, maybe retry generating the trace with Flags.strip_trace := false")
=======
  | Trace.MissingAst -> Dream.respond ~status:`Not_Found ("This AST is missing, maybe retry generating the trace with Flags.save_ast_for_steps := Some Steps_all")
>>>>>>> 47059664

let get_query request query_name =
  match Dream.query request query_name with
  | Some query -> query
  | None -> raise (Invalid_query ("Missing query parameter " ^ query_name))

let get_query_as_int request query_name =
  let query = get_query request query_name in
  match int_of_string_opt query with
  | Some query -> query
  | None -> raise (Invalid_query ("Query parameter " ^ query_name ^ " should be an integer"))

let get_query_as_bool request query_name =
  let query = get_query request query_name in
  match bool_of_string_opt query with
  | Some query -> query
  | None -> raise (Invalid_query ("Query parameter " ^ query_name ^ " should be a boolean"))

let style_of_query request : Trace.output_style =
  let open Style in
  let typing =
    match (get_query request "typing_style") with
    | "hide" -> typing_none
    | "annot" -> typing_annot
    | "ctx" -> typing_ctx
    | "usage" -> typing_usage
    | "full" -> typing_all_but_frame
    | style -> raise (Invalid_query ("Invalid typing style " ^ style))
    in
  let c_style = Ast_to_c.default_style () in
  { decode = get_query_as_bool request "decode";
    typing;
    print = Lang_C { c_style with
      optitrust_syntax = get_query_as_bool request "optitrust_syntax";
      print_types = get_query_as_bool request "print_types";
    } }

type trace_cache_entry = {
  trace_path: string;
  trace_timestamp: string;
  trace_tree: Trace.step_tree;
}
let trace_cache = ref None

let read_trace_tree ~(timestamp:string) (path: string): Trace.step_tree =
  Trace_query.check_trace_file ~timestamp path;
  let trace = match !trace_cache with
    | Some { trace_path; trace_timestamp; trace_tree } when
        path = trace_path && timestamp = trace_timestamp ->
      trace_tree
    | _ ->
      Tools.info "Loading trace file %s" path;
      let trace_tree = Trace_query.deserialize_trace_tree path in
      trace_cache := Some { trace_path = path; trace_timestamp = timestamp; trace_tree };
      trace_tree
  in
  trace

let handle_get_request request =
  let path, _ = Dream.split_target (Dream.target request) in
  let path = String.sub path 1 (String.length path - 1) in
  let filename = Filename.basename path in
  let dirname = Filename.dirname path in
  let extension = Filename.extension path in
  if extension = ".trace" then begin
    let timestamp = get_query request "timestamp" in
    let trace = read_trace_tree ~timestamp path in
    let step_id = get_query_as_int request "step" in
    let view_mode = get_query request "view" in
    let style = style_of_query request in
    let step =
      try
        get_step_with_id step_id trace
      with Not_found -> raise (Step_not_found (path, step_id))
    in
    begin match view_mode with
    | "diff" -> Dream.respond (Optitrust.Trace.compute_diff ~style step)
    | "code_before" -> Dream.respond (Optitrust.Trace.get_code_before ~style step)
    | "code_after" -> Dream.respond (Optitrust.Trace.get_code_after ~style step)
    | _ -> Dream.respond ~status:`Bad_Request ("Invalid view mode " ^ view_mode)
    end
  end else
    Dream.from_filesystem dirname filename request

let () =
  Tools.error_fun := (fun msg -> Dream.error (fun log -> log "%s" msg));
  Tools.warn_fun := (fun msg -> Dream.warning (fun log -> log "%s" msg));
  Tools.info_fun := (fun msg -> Dream.info (fun log -> log "%s" msg));
  Tools.debug_fun := (fun msg -> Dream.debug (fun log -> log "%s" msg));

  Dream.run ~port:6775 ~adjust_terminal:false
  @@ Dream.logger
  @@ handle_exn_response
  @@ Dream.router [
    Dream.get "**" handle_get_request;
  ]<|MERGE_RESOLUTION|>--- conflicted
+++ resolved
@@ -13,11 +13,7 @@
   | Trace_deserialization_error path -> Dream.respond ~status:`Internal_Server_Error ("Trace deserialization failed for " ^ path)
   | Trace_out_of_date path -> Dream.respond ~status:(`Status 419) ("Wrong timestamp for " ^ path)
   | Step_not_found (path, step_id) -> Dream.respond ~status:`Not_Found ("Could not find step " ^ string_of_int step_id ^ " in trace " ^ path)
-<<<<<<< HEAD
-  | Trace.MissingAst -> Dream.respond ~status:`Not_Found ("This AST is missing, maybe retry generating the trace with Flags.strip_trace := false")
-=======
   | Trace.MissingAst -> Dream.respond ~status:`Not_Found ("This AST is missing, maybe retry generating the trace with Flags.save_ast_for_steps := Some Steps_all")
->>>>>>> 47059664
 
 let get_query request query_name =
   match Dream.query request query_name with
