#######################################################
# Usage:
#    `make`          attempts to build all the CHECKS
#    `make foo.out`  to execute the test `foo`
#    `make foo.chk`  to check the result of the test `foo` against expected result
#    `make V=`       for more verbose output
#    `make VC=`      for more verbose output only for checking C++ compilation
#    `make f`        force rebuilding all (short for "make clean; make")
#
# foo.ml         describes a transformation on foo.cpp
# foo.cpp        the source file for the transformation
# foo_out.cpp    the output produced by the transformation
# foo_exp.cpp    the expected output
# foo.chk        an empty file created if foo_out.cpp match foo_exp.cpp
# 


############################################# stat##########
# How to create a new test
# 
# # If the transformation is already implemented
#  r
# gedit ${NAME}.{ml,cpp} &
# make ${NAME}.exp
# git add ${NAME}{.ml,.cpp,_exp.cpp}
#
# 
# # If the transformation is not yet implemented
# NAME=testname
# gedit ${NAME}{.cpp,_exp.cpp} &
# git add ${NAME}{.cpp,_exp.cpp}
# 


#######################################################
# Parameters

# List of tests that are not ready to include in the benchmark
EXCLUDE_ML=label_add.ml label_rem.ml er
V?=@

# verbosity of C file checking
VC?=no

#######################################################
# File lists

# TESTS contains the list of ml transformation scripts
TESTS=$(filter-out $(EXCLUDE_ML), $(wildcard *.ml))

# CHECKS contains the list of targets to be produced
CHECKS=$(TESTS:.ml=.chk)

# The build command for compiling a script
BUILD=ocamlbuild -quiet -pkgs clangml,refl,pprint,str,optiTrust.scriptTools

# The command for calling diff
DIFF=diff --ignore-space-change -I '^//'

# List of cpp files found in the folder
CPP_SOURCES=$(filter-out $(EXCLUDE_CPP), $(wildcard *.cpp))


#######################################################
# Targets

# 'make all' runs each of the unit tests
all: transfo compile

transfo: $(CHECKS)

# 'make f' forces clean before 'make all'
f: clean all

# make 'compile' checks that the cpp files commited and generated all compile
compile: $(CPP_SOURCES:.cpp=.prog) $(TESTS:.ml=_out.prog)


#######################################################
# Rules

# Instruction to keep intermediate files 
.PRECIOUS: %.byte %_out.cpp %.chk

# Rule for executing one given test and comparing it to the expected result
%.out: %_out.cpp
<<<<<<< HEAD
	$(V)diff -q --ignore-space-change $^ `basename -s _out.cpp $<`_exp.cpp && echo "===> Matches expected output <===" || true
=======
	$(V)$(DIFF) -q $< `basename -s _out.cpp $<`_exp.cpp && echo "===> Matches expected output <===" || true
>>>>>>> 1e309132
	$(V)cat $<

# Rule for building .chk: compare the output and the expected output
%.chk: %_out.cpp %_exp.cpp 
	$(V) ($(DIFF) -q $^ > /dev/null && touch $@ && echo "$< matches the expected result") \
	|| (echo "$< does not match the expected result:" && $(DIFF) $^)

# Rule for building the output of a test: build the binary and run it; result depends on input .cpp file
%_out.cpp: %.byte %.cpp
	$(V)./$<

# Rule for building the binary associated with a test
%.byte: %.ml
	$(V)$(BUILD) $@ 

# Rule for producing the expected output file from the result
%.exp: %_out.cpp
	$(V)cp $< `basename -s .exp $@`_exp.cpp
	@echo "Generated `basename -s .exp $@`_exp.cpp from $<"

# Rule for checking that a file compiles
%.prog: %.cpp
	@gcc -c -std=c++11 $< -o $@
ifeq ($(VC),)
	$(VC)@echo "Compiled $< successfully"
endif

# LATER: we might want to activate more warnings, e.g.
# MOREWARNINGS=-Wall -Wno-unused-variable -Wunused-but-set-variable 


#######################################################
# Cleanup

clean:
	$(V)rm -rf *_out.cpp *.byte *.chk *.log *.ast *.out *.prog
	$(V)rm -rf _build
	@echo "Clean successful"

#######################################################

# LATER: it would be nice that the rule for building %.byte has a dependency on
# the opam library ScriptTools, so that after a "make install" we are not forced to
# do a "make clean" by hand in this folder.

# TRICK: for viewing the encoding associated with an output file
# NAME=aos_to_soa ; make clean && make ${NAME}.out && echo "--------------" && cat ${NAME}_out_enc.cpp  
#
# to view the encoding associated with an input file, make the .ml file perform no transformation.


<|MERGE_RESOLUTION|>--- conflicted
+++ resolved
@@ -84,11 +84,7 @@
 
 # Rule for executing one given test and comparing it to the expected result
 %.out: %_out.cpp
-<<<<<<< HEAD
 	$(V)diff -q --ignore-space-change $^ `basename -s _out.cpp $<`_exp.cpp && echo "===> Matches expected output <===" || true
-=======
-	$(V)$(DIFF) -q $< `basename -s _out.cpp $<`_exp.cpp && echo "===> Matches expected output <===" || true
->>>>>>> 1e309132
 	$(V)cat $<
 
 # Rule for building .chk: compare the output and the expected output
